import { DefaultHelpGenerator, Imperative, ImperativeConfig, IO } from "@zowe/imperative";
import { Constants } from "../../packages";
import chalk from "chalk";
import * as fs from "fs";
import * as path from "path";

const marked = require("marked");

const iframeHackScript = `<script type="text/javascript">
const urlParams = new URLSearchParams(window.location.search);
if (urlParams.get("t") === "1") {
    var links = document.getElementsByTagName("a");
    for (var i = 0; i < links.length; i++) {
        links[i].setAttribute("onclick", "window.parent.postMessage(this.href, '*'); return false;");
    }
}
</script>`;

(async () => {
    process.env.FORCE_COLOR = "0";
    const docDir = path.join(__dirname, "..", "src", "cmd_docs");
    IO.createDirsSync(docDir);
    // Get all command definitions
    const myConfig = ImperativeConfig.instance;
    // myConfig.callerLocation = __dirname;
    myConfig.loadedConfig = require("../../packages/imperative");

    // Need to avoid any .definition file inside of __tests__ folders
    myConfig.loadedConfig.commandModuleGlobs = ["**/!(__tests__)/cli/*.definition!(.d).*s"];

    // Need to set this for the internal caller location so that the commandModuleGlobs finds the commands
    process.mainModule.filename = __dirname + "/../../package.json";

    await Imperative.init(myConfig.loadedConfig);
    const loadedDefinitions = Imperative.fullCommandTree;

    let totalCommands = 0;
    const rootHelpHtmlPath = path.join(docDir, "cli_root_help.html");

    const rootTreeNode: any = [{
        id: "cli_root_help.html",
        text: Constants.BINARY_NAME,
        children: []
    }];
    const treeFile = path.join(__dirname, "..", "src", "tree-nodes.js");

    let rootHelpContent = marked(Constants.DESCRIPTION);
<<<<<<< HEAD
    rootHelpContent = markdownCss + "<article class=\"markdown-body\">\n" + rootHelpContent + "</article>";
=======
    rootHelpContent = "<link rel=\"stylesheet\" href=\"../css/github.css\" /><article  class=\"markdown-body\">\n" + rootHelpContent + "</article>";
>>>>>>> 77997aae
    fs.writeFileSync(rootHelpHtmlPath, rootHelpContent);

    function generateBreadcrumb(fullCommandName: string): string {
        const crumbs: string[] = [];
        crumbs.push(`<a href="cli_root_help.html">${Constants.BINARY_NAME}</a>`);
        let hrefPrefix: string = "";
        fullCommandName.split("_").forEach((linkText: string) => {
            crumbs.push(`<a href="${hrefPrefix}${linkText}.html">${linkText}</a>`);
            hrefPrefix += `${linkText}_`;
        });
        return crumbs.join(" -> ");
    }

    function generateCommandHelpPage(definition: any, fullCommandName: string, tree: any) {
        totalCommands++;
        let markdownContent = `<h2>` + generateBreadcrumb(fullCommandName) + `</h2>\n`;
        const helpGen = new DefaultHelpGenerator({
            produceMarkdown: true,
            rootCommandName: Constants.BINARY_NAME
        } as any, {
            commandDefinition: definition,
            fullCommandTree: loadedDefinitions
        });
        markdownContent += helpGen.buildHelp();
        // escape <group> and <command> fields
        markdownContent = markdownContent.replace(/<group>/g, "`<group>`");
        markdownContent = markdownContent.replace(/<command>/g, "`<command>`");
        markdownContent = markdownContent.replace(/\\([.-])/g, "$1");
        markdownContent = markdownContent.replace(/[‘’]/g, "'");
        if (definition.type === "group") {
            // this is disabled for the CLIReadme.md but we want to show children here
            // so we'll call the help generator's children summary function even though
            // it's usually skipped when producing markdown
            markdownContent += `\n<h4>Commands</h4>\n` +
                `${helpGen.buildChildrenSummaryTables().split(/\r?\n/g)
                    .slice(1) // delete the first line which says ###COMMANDS
                    .map((commandLine: string) => {
                        const match = commandLine.match(/([a-z-]+(?:\s\|\s[a-z-]+)?)/i);
                        if (match) {
                            const href = `${fullCommandName}_${match[0].split(" ")[0]}.html`;
                            return `<a href="${href}">${match[0]}</a> -` + commandLine.slice(match[0].length + 3);
                        }
                        return commandLine;
                    })
                    .join("\n")}`;
        }

        const docFilename = (fullCommandName + ".html").trim();
        const docPath = path.join(docDir, docFilename);
        const treeNode: any = {
            id: docFilename,
            text: definition.name,
            children: []
        };
        tree.children.push(treeNode);
<<<<<<< HEAD
        const helpContent = markdownCss + "<article class=\"markdown-body\">\n" + marked(markdownContent) + "</article>" + iframeHackScript;
=======
        const helpContent = "<link rel=\"stylesheet\" href=\"../css/github.css\" /> <article  class=\"markdown-body\">\n"
            + marked(markdownContent) + "</article>";
>>>>>>> 77997aae
        fs.writeFileSync(docPath, helpContent);

        console.log(chalk.grey("doc generated to " + docPath));

        if (definition.children) {
            for (const child of definition.children) {

                generateCommandHelpPage(child, fullCommandName + "_" + child.name, treeNode);
            }
        }
    }

// --------------------------------------------------------
// Remove duplicates from Imperative.fullCommandTree
    const allDefSoFar: string[] = [];
    const definitionsArray = loadedDefinitions.children.sort((a, b) => a.name.localeCompare(b.name))
        .filter((cmdDef) => {
            if (allDefSoFar.indexOf(cmdDef.name) === -1) {
                allDefSoFar.push(cmdDef.name);
                return true;
            }
            return false;
        });
// --------------------------------------------------------

    for (const def of definitionsArray) {
        generateCommandHelpPage(def, def.name, rootTreeNode[0]);
    }


    console.log(chalk.blue("Generated documentation pages for " + totalCommands + " commands and groups"));
    fs.writeFileSync(treeFile, "const treeNodes = " + JSON.stringify(rootTreeNode, null, 2) + ";");
    process.env.FORCE_COLOR = undefined;
})();<|MERGE_RESOLUTION|>--- conflicted
+++ resolved
@@ -45,11 +45,8 @@
     const treeFile = path.join(__dirname, "..", "src", "tree-nodes.js");
 
     let rootHelpContent = marked(Constants.DESCRIPTION);
-<<<<<<< HEAD
-    rootHelpContent = markdownCss + "<article class=\"markdown-body\">\n" + rootHelpContent + "</article>";
-=======
-    rootHelpContent = "<link rel=\"stylesheet\" href=\"../css/github.css\" /><article  class=\"markdown-body\">\n" + rootHelpContent + "</article>";
->>>>>>> 77997aae
+    rootHelpContent = "<link rel=\"stylesheet\" href=\"../css/github.css\" /><article class=\"markdown-body\">\n" + rootHelpContent + "</article>"
+        + iframeHackScript;
     fs.writeFileSync(rootHelpHtmlPath, rootHelpContent);
 
     function generateBreadcrumb(fullCommandName: string): string {
@@ -105,12 +102,8 @@
             children: []
         };
         tree.children.push(treeNode);
-<<<<<<< HEAD
-        const helpContent = markdownCss + "<article class=\"markdown-body\">\n" + marked(markdownContent) + "</article>" + iframeHackScript;
-=======
-        const helpContent = "<link rel=\"stylesheet\" href=\"../css/github.css\" /> <article  class=\"markdown-body\">\n"
-            + marked(markdownContent) + "</article>";
->>>>>>> 77997aae
+        const helpContent = "<link rel=\"stylesheet\" href=\"../css/github.css\" /> <article class=\"markdown-body\">\n"
+            + marked(markdownContent) + "</article>" + iframeHackScript;
         fs.writeFileSync(docPath, helpContent);
 
         console.log(chalk.grey("doc generated to " + docPath));
