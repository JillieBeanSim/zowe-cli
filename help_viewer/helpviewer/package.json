{
  "name": "helpviewer",
  "version": "0.0.0",
  "scripts": {
    "generateCommandDocs": "rimraf src/cmd_docs && ts-node ./scripts/generateCommandHelpPages.ts"
  },
  "private": true,
  "dependencies": {
    "bootstrap": "4.3.1",
    "jquery": "3.4.1",
    "jstree": "^3.3.8",
    "popper.js": "1.15.0",
    "ts-node": "^8.2.0",
    "typescript": "^3.5.1"
  },
  "devDependencies": {
<<<<<<< HEAD
    "@types/jquery": "^3.3.29",
    "@types/jstree": "^3.3.37"
=======
    "chalk": "^2.4.2",
    "marked": "^0.6.2",
    "mustache": "^3.0.1",
    "rimraf": "^2.6.3",
    "ts-node": "^8.2.0",
    "typescript": "^3.5.1"
>>>>>>> 3620a442
  }
}<|MERGE_RESOLUTION|>--- conflicted
+++ resolved
@@ -8,22 +8,17 @@
   "dependencies": {
     "bootstrap": "4.3.1",
     "jquery": "3.4.1",
-    "jstree": "^3.3.8",
-    "popper.js": "1.15.0",
-    "ts-node": "^8.2.0",
-    "typescript": "^3.5.1"
+    "jstree": "3.3.8",
+    "popper.js": "1.15.0"
   },
   "devDependencies": {
-<<<<<<< HEAD
     "@types/jquery": "^3.3.29",
-    "@types/jstree": "^3.3.37"
-=======
+    "@types/jstree": "^3.3.37",
     "chalk": "^2.4.2",
     "marked": "^0.6.2",
     "mustache": "^3.0.1",
     "rimraf": "^2.6.3",
     "ts-node": "^8.2.0",
     "typescript": "^3.5.1"
->>>>>>> 3620a442
   }
 }