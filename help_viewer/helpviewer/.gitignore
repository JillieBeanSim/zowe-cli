# See http://help.github.com/ignore-files/ for more about ignoring files.

# compiled output
/dist
/tmp
/out-tsc
# Only exists if Bazel was run
/bazel-out

# dependencies
/node_modules

# profiling files
chrome-profiler-events.json
speed-measure-plugin.json

# IDEs and editors
/.idea
.project
.classpath
.c9/
*.launch
.settings/
*.sublime-workspace

# IDE - VSCode
.vscode/*
!.vscode/settings.json
!.vscode/tasks.json
!.vscode/launch.json
!.vscode/extensions.json
.history/*

# misc
/.sass-cache
/connect.lock
/coverage
/libpeerconnection.log
npm-debug.log
yarn-error.log
testem.log
/typings

# System Files
.DS_Store
Thumbs.db

<<<<<<< HEAD

src/cmd_docs
=======
/src/*.js
>>>>>>> 6eec6d4c
<|MERGE_RESOLUTION|>--- conflicted
+++ resolved
@@ -45,9 +45,5 @@
 .DS_Store
 Thumbs.db
 
-<<<<<<< HEAD
-
-src/cmd_docs
-=======
 /src/*.js
->>>>>>> 6eec6d4c
+src/cmd_docs