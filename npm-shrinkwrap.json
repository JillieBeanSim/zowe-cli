{
  "name": "@zowe/cli_monorepo",
  "lockfileVersion": 3,
  "requires": true,
  "packages": {
    "": {
      "name": "@zowe/cli_monorepo",
      "license": "EPL-2.0",
      "workspaces": [
        "packages/*",
        "__tests__/__packages__/*"
      ],
      "devDependencies": {
        "@lerna-lite/changed": "^3.6.0",
        "@lerna-lite/cli": "^3.6.0",
        "@lerna-lite/list": "^3.6.0",
        "@lerna-lite/run": "^3.6.0",
        "@lerna-lite/version": "^3.6.0",
        "@types/jest": "^29.5.12",
        "@types/node": "^18.19.17",
        "@types/which": "^3.0.4",
        "@typescript-eslint/eslint-plugin": "^7.15.0",
        "@typescript-eslint/parser": "^7.15.0",
        "ansi-colors": "^4.1.2",
        "chalk": "^4.1.0",
        "env-cmd": "^10.1.0",
        "eslint": "^8.22.0",
        "eslint-plugin-deprecation": "^3.0.0",
        "eslint-plugin-jest": "^27.0.0",
        "eslint-plugin-unused-imports": "^3.0.0",
        "fancy-log": "^2.0.0",
        "husky": "^9.0.0",
        "jest": "^29.0.0",
        "jest-environment-node": "^29.0.0",
        "jest-environment-node-debug": "^2.0.0",
        "jest-html-reporter": "^3.6.0",
        "jest-junit": "^16.0.0",
        "jest-sonar-reporter": "^2.0.0",
        "jest-stare": "^2.5.1",
        "js-yaml": "^4.1.0",
        "jsonfile": "^6.0.0",
        "madge": "^7.0.0",
        "mustache": "^4.2.0",
        "npm-lockfile": "^3.0.7",
        "rimraf": "^5.0.0",
        "symlink-dir": "^6.0.0",
        "ts-jest": "^29.1.5",
        "ts-node": "^7.0.1",
        "typedoc": "^0.26.3",
        "typescript": "^5.5.3"
      }
    },
    "__tests__/__packages__/cli-test-utils": {
      "name": "@zowe/cli-test-utils",
      "version": "8.0.0-next.202407051717",
      "license": "EPL-2.0",
      "dependencies": {
        "find-up": "^5.0.0",
        "js-yaml": "^4.0.0",
        "rimraf": "^5.0.0",
        "uuid": "^10.0.0"
      },
      "devDependencies": {
        "@types/js-yaml": "^4.0.9",
        "@types/uuid": "^10.0.0",
        "@zowe/imperative": "8.0.0-next.202407051717"
      },
      "peerDependencies": {
        "@zowe/imperative": "^8.0.0-next"
      }
    },
    "__tests__/__packages__/cli-test-utils/node_modules/uuid": {
      "version": "10.0.0",
      "funding": [
        "https://github.com/sponsors/broofa",
        "https://github.com/sponsors/ctavan"
      ],
      "license": "MIT",
      "bin": {
        "uuid": "dist/bin/uuid"
      }
    },
    "node_modules/@ampproject/remapping": {
      "version": "2.3.0",
      "dev": true,
      "license": "Apache-2.0",
      "dependencies": {
        "@jridgewell/gen-mapping": "^0.3.5",
        "@jridgewell/trace-mapping": "^0.3.24"
      },
      "engines": {
        "node": ">=6.0.0"
      }
    },
    "node_modules/@babel/code-frame": {
      "version": "7.23.5",
      "dev": true,
      "license": "MIT",
      "dependencies": {
        "@babel/highlight": "^7.23.4",
        "chalk": "^2.4.2"
      },
      "engines": {
        "node": ">=6.9.0"
      }
    },
    "node_modules/@babel/code-frame/node_modules/ansi-styles": {
      "version": "3.2.1",
      "dev": true,
      "license": "MIT",
      "dependencies": {
        "color-convert": "^1.9.0"
      },
      "engines": {
        "node": ">=4"
      }
    },
    "node_modules/@babel/code-frame/node_modules/chalk": {
      "version": "2.4.2",
      "dev": true,
      "license": "MIT",
      "dependencies": {
        "ansi-styles": "^3.2.1",
        "escape-string-regexp": "^1.0.5",
        "supports-color": "^5.3.0"
      },
      "engines": {
        "node": ">=4"
      }
    },
    "node_modules/@babel/code-frame/node_modules/color-convert": {
      "version": "1.9.3",
      "dev": true,
      "license": "MIT",
      "dependencies": {
        "color-name": "1.1.3"
      }
    },
    "node_modules/@babel/code-frame/node_modules/color-name": {
      "version": "1.1.3",
      "dev": true,
      "license": "MIT"
    },
    "node_modules/@babel/code-frame/node_modules/escape-string-regexp": {
      "version": "1.0.5",
      "dev": true,
      "license": "MIT",
      "engines": {
        "node": ">=0.8.0"
      }
    },
    "node_modules/@babel/code-frame/node_modules/has-flag": {
      "version": "3.0.0",
      "dev": true,
      "license": "MIT",
      "engines": {
        "node": ">=4"
      }
    },
    "node_modules/@babel/code-frame/node_modules/supports-color": {
      "version": "5.5.0",
      "dev": true,
      "license": "MIT",
      "dependencies": {
        "has-flag": "^3.0.0"
      },
      "engines": {
        "node": ">=4"
      }
    },
    "node_modules/@babel/compat-data": {
      "version": "7.23.5",
      "dev": true,
      "license": "MIT",
      "engines": {
        "node": ">=6.9.0"
      }
    },
    "node_modules/@babel/core": {
      "version": "7.24.0",
      "dev": true,
      "license": "MIT",
      "dependencies": {
        "@ampproject/remapping": "^2.2.0",
        "@babel/code-frame": "^7.23.5",
        "@babel/generator": "^7.23.6",
        "@babel/helper-compilation-targets": "^7.23.6",
        "@babel/helper-module-transforms": "^7.23.3",
        "@babel/helpers": "^7.24.0",
        "@babel/parser": "^7.24.0",
        "@babel/template": "^7.24.0",
        "@babel/traverse": "^7.24.0",
        "@babel/types": "^7.24.0",
        "convert-source-map": "^2.0.0",
        "debug": "^4.1.0",
        "gensync": "^1.0.0-beta.2",
        "json5": "^2.2.3",
        "semver": "^6.3.1"
      },
      "engines": {
        "node": ">=6.9.0"
      },
      "funding": {
        "type": "opencollective",
        "url": "https://opencollective.com/babel"
      }
    },
    "node_modules/@babel/core/node_modules/convert-source-map": {
      "version": "2.0.0",
      "dev": true,
      "license": "MIT"
    },
    "node_modules/@babel/core/node_modules/semver": {
      "version": "6.3.1",
      "dev": true,
      "license": "ISC",
      "bin": {
        "semver": "bin/semver.js"
      }
    },
    "node_modules/@babel/generator": {
      "version": "7.23.6",
      "dev": true,
      "license": "MIT",
      "dependencies": {
        "@babel/types": "^7.23.6",
        "@jridgewell/gen-mapping": "^0.3.2",
        "@jridgewell/trace-mapping": "^0.3.17",
        "jsesc": "^2.5.1"
      },
      "engines": {
        "node": ">=6.9.0"
      }
    },
    "node_modules/@babel/helper-compilation-targets": {
      "version": "7.23.6",
      "dev": true,
      "license": "MIT",
      "dependencies": {
        "@babel/compat-data": "^7.23.5",
        "@babel/helper-validator-option": "^7.23.5",
        "browserslist": "^4.22.2",
        "lru-cache": "^5.1.1",
        "semver": "^6.3.1"
      },
      "engines": {
        "node": ">=6.9.0"
      }
    },
    "node_modules/@babel/helper-compilation-targets/node_modules/lru-cache": {
      "version": "5.1.1",
      "dev": true,
      "license": "ISC",
      "dependencies": {
        "yallist": "^3.0.2"
      }
    },
    "node_modules/@babel/helper-compilation-targets/node_modules/semver": {
      "version": "6.3.1",
      "dev": true,
      "license": "ISC",
      "bin": {
        "semver": "bin/semver.js"
      }
    },
    "node_modules/@babel/helper-environment-visitor": {
      "version": "7.22.20",
      "dev": true,
      "license": "MIT",
      "engines": {
        "node": ">=6.9.0"
      }
    },
    "node_modules/@babel/helper-function-name": {
      "version": "7.23.0",
      "dev": true,
      "license": "MIT",
      "dependencies": {
        "@babel/template": "^7.22.15",
        "@babel/types": "^7.23.0"
      },
      "engines": {
        "node": ">=6.9.0"
      }
    },
    "node_modules/@babel/helper-hoist-variables": {
      "version": "7.22.5",
      "dev": true,
      "license": "MIT",
      "dependencies": {
        "@babel/types": "^7.22.5"
      },
      "engines": {
        "node": ">=6.9.0"
      }
    },
    "node_modules/@babel/helper-module-imports": {
      "version": "7.22.15",
      "dev": true,
      "license": "MIT",
      "dependencies": {
        "@babel/types": "^7.22.15"
      },
      "engines": {
        "node": ">=6.9.0"
      }
    },
    "node_modules/@babel/helper-module-transforms": {
      "version": "7.23.3",
      "dev": true,
      "license": "MIT",
      "dependencies": {
        "@babel/helper-environment-visitor": "^7.22.20",
        "@babel/helper-module-imports": "^7.22.15",
        "@babel/helper-simple-access": "^7.22.5",
        "@babel/helper-split-export-declaration": "^7.22.6",
        "@babel/helper-validator-identifier": "^7.22.20"
      },
      "engines": {
        "node": ">=6.9.0"
      },
      "peerDependencies": {
        "@babel/core": "^7.0.0"
      }
    },
    "node_modules/@babel/helper-plugin-utils": {
      "version": "7.22.5",
      "dev": true,
      "license": "MIT",
      "engines": {
        "node": ">=6.9.0"
      }
    },
    "node_modules/@babel/helper-simple-access": {
      "version": "7.22.5",
      "dev": true,
      "license": "MIT",
      "dependencies": {
        "@babel/types": "^7.22.5"
      },
      "engines": {
        "node": ">=6.9.0"
      }
    },
    "node_modules/@babel/helper-split-export-declaration": {
      "version": "7.22.6",
      "dev": true,
      "license": "MIT",
      "dependencies": {
        "@babel/types": "^7.22.5"
      },
      "engines": {
        "node": ">=6.9.0"
      }
    },
    "node_modules/@babel/helper-string-parser": {
      "version": "7.23.4",
      "dev": true,
      "license": "MIT",
      "engines": {
        "node": ">=6.9.0"
      }
    },
    "node_modules/@babel/helper-validator-identifier": {
      "version": "7.22.20",
      "dev": true,
      "license": "MIT",
      "engines": {
        "node": ">=6.9.0"
      }
    },
    "node_modules/@babel/helper-validator-option": {
      "version": "7.23.5",
      "dev": true,
      "license": "MIT",
      "engines": {
        "node": ">=6.9.0"
      }
    },
    "node_modules/@babel/helpers": {
      "version": "7.24.0",
      "dev": true,
      "license": "MIT",
      "dependencies": {
        "@babel/template": "^7.24.0",
        "@babel/traverse": "^7.24.0",
        "@babel/types": "^7.24.0"
      },
      "engines": {
        "node": ">=6.9.0"
      }
    },
    "node_modules/@babel/highlight": {
      "version": "7.23.4",
      "dev": true,
      "license": "MIT",
      "dependencies": {
        "@babel/helper-validator-identifier": "^7.22.20",
        "chalk": "^2.4.2",
        "js-tokens": "^4.0.0"
      },
      "engines": {
        "node": ">=6.9.0"
      }
    },
    "node_modules/@babel/highlight/node_modules/ansi-styles": {
      "version": "3.2.1",
      "dev": true,
      "license": "MIT",
      "dependencies": {
        "color-convert": "^1.9.0"
      },
      "engines": {
        "node": ">=4"
      }
    },
    "node_modules/@babel/highlight/node_modules/chalk": {
      "version": "2.4.2",
      "dev": true,
      "license": "MIT",
      "dependencies": {
        "ansi-styles": "^3.2.1",
        "escape-string-regexp": "^1.0.5",
        "supports-color": "^5.3.0"
      },
      "engines": {
        "node": ">=4"
      }
    },
    "node_modules/@babel/highlight/node_modules/color-convert": {
      "version": "1.9.3",
      "dev": true,
      "license": "MIT",
      "dependencies": {
        "color-name": "1.1.3"
      }
    },
    "node_modules/@babel/highlight/node_modules/color-name": {
      "version": "1.1.3",
      "dev": true,
      "license": "MIT"
    },
    "node_modules/@babel/highlight/node_modules/escape-string-regexp": {
      "version": "1.0.5",
      "dev": true,
      "license": "MIT",
      "engines": {
        "node": ">=0.8.0"
      }
    },
    "node_modules/@babel/highlight/node_modules/has-flag": {
      "version": "3.0.0",
      "dev": true,
      "license": "MIT",
      "engines": {
        "node": ">=4"
      }
    },
    "node_modules/@babel/highlight/node_modules/supports-color": {
      "version": "5.5.0",
      "dev": true,
      "license": "MIT",
      "dependencies": {
        "has-flag": "^3.0.0"
      },
      "engines": {
        "node": ">=4"
      }
    },
    "node_modules/@babel/parser": {
      "version": "7.24.0",
      "dev": true,
      "license": "MIT",
      "bin": {
        "parser": "bin/babel-parser.js"
      },
      "engines": {
        "node": ">=6.0.0"
      }
    },
    "node_modules/@babel/plugin-syntax-async-generators": {
      "version": "7.8.4",
      "dev": true,
      "license": "MIT",
      "dependencies": {
        "@babel/helper-plugin-utils": "^7.8.0"
      },
      "peerDependencies": {
        "@babel/core": "^7.0.0-0"
      }
    },
    "node_modules/@babel/plugin-syntax-bigint": {
      "version": "7.8.3",
      "dev": true,
      "license": "MIT",
      "dependencies": {
        "@babel/helper-plugin-utils": "^7.8.0"
      },
      "peerDependencies": {
        "@babel/core": "^7.0.0-0"
      }
    },
    "node_modules/@babel/plugin-syntax-class-properties": {
      "version": "7.12.13",
      "dev": true,
      "license": "MIT",
      "dependencies": {
        "@babel/helper-plugin-utils": "^7.12.13"
      },
      "peerDependencies": {
        "@babel/core": "^7.0.0-0"
      }
    },
    "node_modules/@babel/plugin-syntax-import-meta": {
      "version": "7.10.4",
      "dev": true,
      "license": "MIT",
      "dependencies": {
        "@babel/helper-plugin-utils": "^7.10.4"
      },
      "peerDependencies": {
        "@babel/core": "^7.0.0-0"
      }
    },
    "node_modules/@babel/plugin-syntax-json-strings": {
      "version": "7.8.3",
      "dev": true,
      "license": "MIT",
      "dependencies": {
        "@babel/helper-plugin-utils": "^7.8.0"
      },
      "peerDependencies": {
        "@babel/core": "^7.0.0-0"
      }
    },
    "node_modules/@babel/plugin-syntax-jsx": {
      "version": "7.22.5",
      "dev": true,
      "license": "MIT",
      "dependencies": {
        "@babel/helper-plugin-utils": "^7.22.5"
      },
      "engines": {
        "node": ">=6.9.0"
      },
      "peerDependencies": {
        "@babel/core": "^7.0.0-0"
      }
    },
    "node_modules/@babel/plugin-syntax-logical-assignment-operators": {
      "version": "7.10.4",
      "dev": true,
      "license": "MIT",
      "dependencies": {
        "@babel/helper-plugin-utils": "^7.10.4"
      },
      "peerDependencies": {
        "@babel/core": "^7.0.0-0"
      }
    },
    "node_modules/@babel/plugin-syntax-nullish-coalescing-operator": {
      "version": "7.8.3",
      "dev": true,
      "license": "MIT",
      "dependencies": {
        "@babel/helper-plugin-utils": "^7.8.0"
      },
      "peerDependencies": {
        "@babel/core": "^7.0.0-0"
      }
    },
    "node_modules/@babel/plugin-syntax-numeric-separator": {
      "version": "7.10.4",
      "dev": true,
      "license": "MIT",
      "dependencies": {
        "@babel/helper-plugin-utils": "^7.10.4"
      },
      "peerDependencies": {
        "@babel/core": "^7.0.0-0"
      }
    },
    "node_modules/@babel/plugin-syntax-object-rest-spread": {
      "version": "7.8.3",
      "dev": true,
      "license": "MIT",
      "dependencies": {
        "@babel/helper-plugin-utils": "^7.8.0"
      },
      "peerDependencies": {
        "@babel/core": "^7.0.0-0"
      }
    },
    "node_modules/@babel/plugin-syntax-optional-catch-binding": {
      "version": "7.8.3",
      "dev": true,
      "license": "MIT",
      "dependencies": {
        "@babel/helper-plugin-utils": "^7.8.0"
      },
      "peerDependencies": {
        "@babel/core": "^7.0.0-0"
      }
    },
    "node_modules/@babel/plugin-syntax-optional-chaining": {
      "version": "7.8.3",
      "dev": true,
      "license": "MIT",
      "dependencies": {
        "@babel/helper-plugin-utils": "^7.8.0"
      },
      "peerDependencies": {
        "@babel/core": "^7.0.0-0"
      }
    },
    "node_modules/@babel/plugin-syntax-top-level-await": {
      "version": "7.14.5",
      "dev": true,
      "license": "MIT",
      "dependencies": {
        "@babel/helper-plugin-utils": "^7.14.5"
      },
      "engines": {
        "node": ">=6.9.0"
      },
      "peerDependencies": {
        "@babel/core": "^7.0.0-0"
      }
    },
    "node_modules/@babel/plugin-syntax-typescript": {
      "version": "7.22.5",
      "dev": true,
      "license": "MIT",
      "dependencies": {
        "@babel/helper-plugin-utils": "^7.22.5"
      },
      "engines": {
        "node": ">=6.9.0"
      },
      "peerDependencies": {
        "@babel/core": "^7.0.0-0"
      }
    },
    "node_modules/@babel/runtime": {
      "version": "7.23.1",
      "dev": true,
      "license": "MIT",
      "dependencies": {
        "regenerator-runtime": "^0.14.0"
      },
      "engines": {
        "node": ">=6.9.0"
      }
    },
    "node_modules/@babel/template": {
      "version": "7.24.0",
      "dev": true,
      "license": "MIT",
      "dependencies": {
        "@babel/code-frame": "^7.23.5",
        "@babel/parser": "^7.24.0",
        "@babel/types": "^7.24.0"
      },
      "engines": {
        "node": ">=6.9.0"
      }
    },
    "node_modules/@babel/traverse": {
      "version": "7.24.0",
      "dev": true,
      "license": "MIT",
      "dependencies": {
        "@babel/code-frame": "^7.23.5",
        "@babel/generator": "^7.23.6",
        "@babel/helper-environment-visitor": "^7.22.20",
        "@babel/helper-function-name": "^7.23.0",
        "@babel/helper-hoist-variables": "^7.22.5",
        "@babel/helper-split-export-declaration": "^7.22.6",
        "@babel/parser": "^7.24.0",
        "@babel/types": "^7.24.0",
        "debug": "^4.3.1",
        "globals": "^11.1.0"
      },
      "engines": {
        "node": ">=6.9.0"
      }
    },
    "node_modules/@babel/traverse/node_modules/globals": {
      "version": "11.12.0",
      "dev": true,
      "license": "MIT",
      "engines": {
        "node": ">=4"
      }
    },
    "node_modules/@babel/types": {
      "version": "7.24.0",
      "dev": true,
      "license": "MIT",
      "dependencies": {
        "@babel/helper-string-parser": "^7.23.4",
        "@babel/helper-validator-identifier": "^7.22.20",
        "to-fast-properties": "^2.0.0"
      },
      "engines": {
        "node": ">=6.9.0"
      }
    },
    "node_modules/@bcoe/v8-coverage": {
      "version": "0.2.3",
      "dev": true,
      "license": "MIT"
    },
    "node_modules/@colors/colors": {
      "version": "1.5.0",
      "license": "MIT",
      "optional": true,
      "engines": {
        "node": ">=0.1.90"
      }
    },
    "node_modules/@cspotcode/source-map-support": {
      "version": "0.8.1",
      "dev": true,
      "license": "MIT",
      "optional": true,
      "peer": true,
      "dependencies": {
        "@jridgewell/trace-mapping": "0.3.9"
      },
      "engines": {
        "node": ">=12"
      }
    },
    "node_modules/@cspotcode/source-map-support/node_modules/@jridgewell/trace-mapping": {
      "version": "0.3.9",
      "dev": true,
      "license": "MIT",
      "optional": true,
      "peer": true,
      "dependencies": {
        "@jridgewell/resolve-uri": "^3.0.3",
        "@jridgewell/sourcemap-codec": "^1.4.10"
      }
    },
    "node_modules/@dependents/detective-less": {
      "version": "4.1.0",
      "dev": true,
      "license": "MIT",
      "dependencies": {
        "gonzales-pe": "^4.3.0",
        "node-source-walk": "^6.0.1"
      },
      "engines": {
        "node": ">=14"
      }
    },
    "node_modules/@eslint-community/eslint-utils": {
      "version": "4.4.0",
      "dev": true,
      "license": "MIT",
      "dependencies": {
        "eslint-visitor-keys": "^3.3.0"
      },
      "engines": {
        "node": "^12.22.0 || ^14.17.0 || >=16.0.0"
      },
      "peerDependencies": {
        "eslint": "^6.0.0 || ^7.0.0 || >=8.0.0"
      }
    },
    "node_modules/@eslint-community/regexpp": {
      "version": "4.10.0",
      "dev": true,
      "license": "MIT",
      "engines": {
        "node": "^12.0.0 || ^14.0.0 || >=16.0.0"
      }
    },
    "node_modules/@eslint/eslintrc": {
      "version": "2.1.4",
      "dev": true,
      "license": "MIT",
      "dependencies": {
        "ajv": "^6.12.4",
        "debug": "^4.3.2",
        "espree": "^9.6.0",
        "globals": "^13.19.0",
        "ignore": "^5.2.0",
        "import-fresh": "^3.2.1",
        "js-yaml": "^4.1.0",
        "minimatch": "^3.1.2",
        "strip-json-comments": "^3.1.1"
      },
      "engines": {
        "node": "^12.22.0 || ^14.17.0 || >=16.0.0"
      },
      "funding": {
        "url": "https://opencollective.com/eslint"
      }
    },
    "node_modules/@eslint/js": {
      "version": "8.57.0",
      "dev": true,
      "license": "MIT",
      "engines": {
        "node": "^12.22.0 || ^14.17.0 || >=16.0.0"
      }
    },
    "node_modules/@gar/promisify": {
      "version": "1.1.3",
      "dev": true,
      "license": "MIT"
    },
    "node_modules/@humanwhocodes/config-array": {
      "version": "0.11.14",
      "dev": true,
      "license": "Apache-2.0",
      "dependencies": {
        "@humanwhocodes/object-schema": "^2.0.2",
        "debug": "^4.3.1",
        "minimatch": "^3.0.5"
      },
      "engines": {
        "node": ">=10.10.0"
      }
    },
    "node_modules/@humanwhocodes/module-importer": {
      "version": "1.0.1",
      "dev": true,
      "license": "Apache-2.0",
      "engines": {
        "node": ">=12.22"
      },
      "funding": {
        "type": "github",
        "url": "https://github.com/sponsors/nzakas"
      }
    },
    "node_modules/@humanwhocodes/object-schema": {
      "version": "2.0.3",
      "dev": true,
      "license": "BSD-3-Clause"
    },
    "node_modules/@inquirer/figures": {
      "version": "1.0.3",
      "dev": true,
      "license": "MIT",
      "engines": {
        "node": ">=18"
      }
    },
    "node_modules/@isaacs/cliui": {
      "version": "8.0.2",
      "license": "ISC",
      "dependencies": {
        "string-width": "^5.1.2",
        "string-width-cjs": "npm:string-width@^4.2.0",
        "strip-ansi": "^7.0.1",
        "strip-ansi-cjs": "npm:strip-ansi@^6.0.1",
        "wrap-ansi": "^8.1.0",
        "wrap-ansi-cjs": "npm:wrap-ansi@^7.0.0"
      },
      "engines": {
        "node": ">=12"
      }
    },
    "node_modules/@isaacs/cliui/node_modules/ansi-styles": {
      "version": "6.2.1",
      "license": "MIT",
      "engines": {
        "node": ">=12"
      },
      "funding": {
        "url": "https://github.com/chalk/ansi-styles?sponsor=1"
      }
    },
    "node_modules/@isaacs/cliui/node_modules/emoji-regex": {
      "version": "9.2.2",
      "license": "MIT"
    },
    "node_modules/@isaacs/cliui/node_modules/string-width": {
      "version": "5.1.2",
      "license": "MIT",
      "dependencies": {
        "eastasianwidth": "^0.2.0",
        "emoji-regex": "^9.2.2",
        "strip-ansi": "^7.0.1"
      },
      "engines": {
        "node": ">=12"
      },
      "funding": {
        "url": "https://github.com/sponsors/sindresorhus"
      }
    },
    "node_modules/@isaacs/cliui/node_modules/strip-ansi": {
      "version": "7.1.0",
      "license": "MIT",
      "dependencies": {
        "ansi-regex": "^6.0.1"
      },
      "engines": {
        "node": ">=12"
      },
      "funding": {
        "url": "https://github.com/chalk/strip-ansi?sponsor=1"
      }
    },
    "node_modules/@isaacs/cliui/node_modules/wrap-ansi": {
      "version": "8.1.0",
      "license": "MIT",
      "dependencies": {
        "ansi-styles": "^6.1.0",
        "string-width": "^5.0.1",
        "strip-ansi": "^7.0.1"
      },
      "engines": {
        "node": ">=12"
      },
      "funding": {
        "url": "https://github.com/chalk/wrap-ansi?sponsor=1"
      }
    },
    "node_modules/@isaacs/string-locale-compare": {
      "version": "1.1.0",
      "dev": true,
      "license": "ISC"
    },
    "node_modules/@istanbuljs/load-nyc-config": {
      "version": "1.1.0",
      "dev": true,
      "license": "ISC",
      "dependencies": {
        "camelcase": "^5.3.1",
        "find-up": "^4.1.0",
        "get-package-type": "^0.1.0",
        "js-yaml": "^3.13.1",
        "resolve-from": "^5.0.0"
      },
      "engines": {
        "node": ">=8"
      }
    },
    "node_modules/@istanbuljs/load-nyc-config/node_modules/argparse": {
      "version": "1.0.10",
      "dev": true,
      "license": "MIT",
      "dependencies": {
        "sprintf-js": "~1.0.2"
      }
    },
    "node_modules/@istanbuljs/load-nyc-config/node_modules/find-up": {
      "version": "4.1.0",
      "dev": true,
      "license": "MIT",
      "dependencies": {
        "locate-path": "^5.0.0",
        "path-exists": "^4.0.0"
      },
      "engines": {
        "node": ">=8"
      }
    },
    "node_modules/@istanbuljs/load-nyc-config/node_modules/js-yaml": {
      "version": "3.14.1",
      "dev": true,
      "license": "MIT",
      "dependencies": {
        "argparse": "^1.0.7",
        "esprima": "^4.0.0"
      },
      "bin": {
        "js-yaml": "bin/js-yaml.js"
      }
    },
    "node_modules/@istanbuljs/load-nyc-config/node_modules/locate-path": {
      "version": "5.0.0",
      "dev": true,
      "license": "MIT",
      "dependencies": {
        "p-locate": "^4.1.0"
      },
      "engines": {
        "node": ">=8"
      }
    },
    "node_modules/@istanbuljs/load-nyc-config/node_modules/p-limit": {
      "version": "2.3.0",
      "dev": true,
      "license": "MIT",
      "dependencies": {
        "p-try": "^2.0.0"
      },
      "engines": {
        "node": ">=6"
      },
      "funding": {
        "url": "https://github.com/sponsors/sindresorhus"
      }
    },
    "node_modules/@istanbuljs/load-nyc-config/node_modules/p-locate": {
      "version": "4.1.0",
      "dev": true,
      "license": "MIT",
      "dependencies": {
        "p-limit": "^2.2.0"
      },
      "engines": {
        "node": ">=8"
      }
    },
    "node_modules/@istanbuljs/schema": {
      "version": "0.1.3",
      "dev": true,
      "license": "MIT",
      "engines": {
        "node": ">=8"
      }
    },
    "node_modules/@jest/console": {
      "version": "29.7.0",
      "dev": true,
      "license": "MIT",
      "dependencies": {
        "@jest/types": "^29.6.3",
        "@types/node": "*",
        "chalk": "^4.0.0",
        "jest-message-util": "^29.7.0",
        "jest-util": "^29.7.0",
        "slash": "^3.0.0"
      },
      "engines": {
        "node": "^14.15.0 || ^16.10.0 || >=18.0.0"
      }
    },
    "node_modules/@jest/console/node_modules/jest-util": {
      "version": "29.7.0",
      "dev": true,
      "license": "MIT",
      "dependencies": {
        "@jest/types": "^29.6.3",
        "@types/node": "*",
        "chalk": "^4.0.0",
        "ci-info": "^3.2.0",
        "graceful-fs": "^4.2.9",
        "picomatch": "^2.2.3"
      },
      "engines": {
        "node": "^14.15.0 || ^16.10.0 || >=18.0.0"
      }
    },
    "node_modules/@jest/core": {
      "version": "29.7.0",
      "dev": true,
      "license": "MIT",
      "dependencies": {
        "@jest/console": "^29.7.0",
        "@jest/reporters": "^29.7.0",
        "@jest/test-result": "^29.7.0",
        "@jest/transform": "^29.7.0",
        "@jest/types": "^29.6.3",
        "@types/node": "*",
        "ansi-escapes": "^4.2.1",
        "chalk": "^4.0.0",
        "ci-info": "^3.2.0",
        "exit": "^0.1.2",
        "graceful-fs": "^4.2.9",
        "jest-changed-files": "^29.7.0",
        "jest-config": "^29.7.0",
        "jest-haste-map": "^29.7.0",
        "jest-message-util": "^29.7.0",
        "jest-regex-util": "^29.6.3",
        "jest-resolve": "^29.7.0",
        "jest-resolve-dependencies": "^29.7.0",
        "jest-runner": "^29.7.0",
        "jest-runtime": "^29.7.0",
        "jest-snapshot": "^29.7.0",
        "jest-util": "^29.7.0",
        "jest-validate": "^29.7.0",
        "jest-watcher": "^29.7.0",
        "micromatch": "^4.0.4",
        "pretty-format": "^29.7.0",
        "slash": "^3.0.0",
        "strip-ansi": "^6.0.0"
      },
      "engines": {
        "node": "^14.15.0 || ^16.10.0 || >=18.0.0"
      },
      "peerDependencies": {
        "node-notifier": "^8.0.1 || ^9.0.0 || ^10.0.0"
      },
      "peerDependenciesMeta": {
        "node-notifier": {
          "optional": true
        }
      }
    },
    "node_modules/@jest/core/node_modules/@jest/transform": {
      "version": "29.7.0",
      "dev": true,
      "license": "MIT",
      "dependencies": {
        "@babel/core": "^7.11.6",
        "@jest/types": "^29.6.3",
        "@jridgewell/trace-mapping": "^0.3.18",
        "babel-plugin-istanbul": "^6.1.1",
        "chalk": "^4.0.0",
        "convert-source-map": "^2.0.0",
        "fast-json-stable-stringify": "^2.1.0",
        "graceful-fs": "^4.2.9",
        "jest-haste-map": "^29.7.0",
        "jest-regex-util": "^29.6.3",
        "jest-util": "^29.7.0",
        "micromatch": "^4.0.4",
        "pirates": "^4.0.4",
        "slash": "^3.0.0",
        "write-file-atomic": "^4.0.2"
      },
      "engines": {
        "node": "^14.15.0 || ^16.10.0 || >=18.0.0"
      }
    },
    "node_modules/@jest/core/node_modules/camelcase": {
      "version": "6.3.0",
      "dev": true,
      "license": "MIT",
      "engines": {
        "node": ">=10"
      },
      "funding": {
        "url": "https://github.com/sponsors/sindresorhus"
      }
    },
    "node_modules/@jest/core/node_modules/convert-source-map": {
      "version": "2.0.0",
      "dev": true,
      "license": "MIT"
    },
    "node_modules/@jest/core/node_modules/diff": {
      "version": "4.0.2",
      "dev": true,
      "license": "BSD-3-Clause",
      "optional": true,
      "peer": true,
      "engines": {
        "node": ">=0.3.1"
      }
    },
    "node_modules/@jest/core/node_modules/jest-config": {
      "version": "29.7.0",
      "dev": true,
      "license": "MIT",
      "dependencies": {
        "@babel/core": "^7.11.6",
        "@jest/test-sequencer": "^29.7.0",
        "@jest/types": "^29.6.3",
        "babel-jest": "^29.7.0",
        "chalk": "^4.0.0",
        "ci-info": "^3.2.0",
        "deepmerge": "^4.2.2",
        "glob": "^7.1.3",
        "graceful-fs": "^4.2.9",
        "jest-circus": "^29.7.0",
        "jest-environment-node": "^29.7.0",
        "jest-get-type": "^29.6.3",
        "jest-regex-util": "^29.6.3",
        "jest-resolve": "^29.7.0",
        "jest-runner": "^29.7.0",
        "jest-util": "^29.7.0",
        "jest-validate": "^29.7.0",
        "micromatch": "^4.0.4",
        "parse-json": "^5.2.0",
        "pretty-format": "^29.7.0",
        "slash": "^3.0.0",
        "strip-json-comments": "^3.1.1"
      },
      "engines": {
        "node": "^14.15.0 || ^16.10.0 || >=18.0.0"
      },
      "peerDependencies": {
        "@types/node": "*",
        "ts-node": ">=9.0.0"
      },
      "peerDependenciesMeta": {
        "@types/node": {
          "optional": true
        },
        "ts-node": {
          "optional": true
        }
      }
    },
    "node_modules/@jest/core/node_modules/jest-haste-map": {
      "version": "29.7.0",
      "dev": true,
      "license": "MIT",
      "dependencies": {
        "@jest/types": "^29.6.3",
        "@types/graceful-fs": "^4.1.3",
        "@types/node": "*",
        "anymatch": "^3.0.3",
        "fb-watchman": "^2.0.0",
        "graceful-fs": "^4.2.9",
        "jest-regex-util": "^29.6.3",
        "jest-util": "^29.7.0",
        "jest-worker": "^29.7.0",
        "micromatch": "^4.0.4",
        "walker": "^1.0.8"
      },
      "engines": {
        "node": "^14.15.0 || ^16.10.0 || >=18.0.0"
      },
      "optionalDependencies": {
        "fsevents": "^2.3.2"
      }
    },
    "node_modules/@jest/core/node_modules/jest-regex-util": {
      "version": "29.6.3",
      "dev": true,
      "license": "MIT",
      "engines": {
        "node": "^14.15.0 || ^16.10.0 || >=18.0.0"
      }
    },
    "node_modules/@jest/core/node_modules/jest-util": {
      "version": "29.7.0",
      "dev": true,
      "license": "MIT",
      "dependencies": {
        "@jest/types": "^29.6.3",
        "@types/node": "*",
        "chalk": "^4.0.0",
        "ci-info": "^3.2.0",
        "graceful-fs": "^4.2.9",
        "picomatch": "^2.2.3"
      },
      "engines": {
        "node": "^14.15.0 || ^16.10.0 || >=18.0.0"
      }
    },
    "node_modules/@jest/core/node_modules/jest-validate": {
      "version": "29.7.0",
      "dev": true,
      "license": "MIT",
      "dependencies": {
        "@jest/types": "^29.6.3",
        "camelcase": "^6.2.0",
        "chalk": "^4.0.0",
        "jest-get-type": "^29.6.3",
        "leven": "^3.1.0",
        "pretty-format": "^29.7.0"
      },
      "engines": {
        "node": "^14.15.0 || ^16.10.0 || >=18.0.0"
      }
    },
    "node_modules/@jest/core/node_modules/jest-worker": {
      "version": "29.7.0",
      "dev": true,
      "license": "MIT",
      "dependencies": {
        "@types/node": "*",
        "jest-util": "^29.7.0",
        "merge-stream": "^2.0.0",
        "supports-color": "^8.0.0"
      },
      "engines": {
        "node": "^14.15.0 || ^16.10.0 || >=18.0.0"
      }
    },
    "node_modules/@jest/core/node_modules/supports-color": {
      "version": "8.1.1",
      "dev": true,
      "license": "MIT",
      "dependencies": {
        "has-flag": "^4.0.0"
      },
      "engines": {
        "node": ">=10"
      },
      "funding": {
        "url": "https://github.com/chalk/supports-color?sponsor=1"
      }
    },
    "node_modules/@jest/core/node_modules/ts-node": {
      "version": "10.9.1",
      "dev": true,
      "license": "MIT",
      "optional": true,
      "peer": true,
      "dependencies": {
        "@cspotcode/source-map-support": "^0.8.0",
        "@tsconfig/node10": "^1.0.7",
        "@tsconfig/node12": "^1.0.7",
        "@tsconfig/node14": "^1.0.0",
        "@tsconfig/node16": "^1.0.2",
        "acorn": "^8.4.1",
        "acorn-walk": "^8.1.1",
        "arg": "^4.1.0",
        "create-require": "^1.1.0",
        "diff": "^4.0.1",
        "make-error": "^1.1.1",
        "v8-compile-cache-lib": "^3.0.1",
        "yn": "3.1.1"
      },
      "bin": {
        "ts-node": "dist/bin.js",
        "ts-node-cwd": "dist/bin-cwd.js",
        "ts-node-esm": "dist/bin-esm.js",
        "ts-node-script": "dist/bin-script.js",
        "ts-node-transpile-only": "dist/bin-transpile.js",
        "ts-script": "dist/bin-script-deprecated.js"
      },
      "peerDependencies": {
        "@swc/core": ">=1.2.50",
        "@swc/wasm": ">=1.2.50",
        "@types/node": "*",
        "typescript": ">=2.7"
      },
      "peerDependenciesMeta": {
        "@swc/core": {
          "optional": true
        },
        "@swc/wasm": {
          "optional": true
        }
      }
    },
    "node_modules/@jest/core/node_modules/yn": {
      "version": "3.1.1",
      "dev": true,
      "license": "MIT",
      "optional": true,
      "peer": true,
      "engines": {
        "node": ">=6"
      }
    },
    "node_modules/@jest/environment": {
      "version": "29.7.0",
      "dev": true,
      "license": "MIT",
      "dependencies": {
        "@jest/fake-timers": "^29.7.0",
        "@jest/types": "^29.6.3",
        "@types/node": "*",
        "jest-mock": "^29.7.0"
      },
      "engines": {
        "node": "^14.15.0 || ^16.10.0 || >=18.0.0"
      }
    },
    "node_modules/@jest/expect": {
      "version": "29.7.0",
      "dev": true,
      "license": "MIT",
      "dependencies": {
        "expect": "^29.7.0",
        "jest-snapshot": "^29.7.0"
      },
      "engines": {
        "node": "^14.15.0 || ^16.10.0 || >=18.0.0"
      }
    },
    "node_modules/@jest/expect-utils": {
      "version": "29.7.0",
      "dev": true,
      "license": "MIT",
      "dependencies": {
        "jest-get-type": "^29.6.3"
      },
      "engines": {
        "node": "^14.15.0 || ^16.10.0 || >=18.0.0"
      }
    },
    "node_modules/@jest/fake-timers": {
      "version": "29.7.0",
      "dev": true,
      "license": "MIT",
      "dependencies": {
        "@jest/types": "^29.6.3",
        "@sinonjs/fake-timers": "^10.0.2",
        "@types/node": "*",
        "jest-message-util": "^29.7.0",
        "jest-mock": "^29.7.0",
        "jest-util": "^29.7.0"
      },
      "engines": {
        "node": "^14.15.0 || ^16.10.0 || >=18.0.0"
      }
    },
    "node_modules/@jest/fake-timers/node_modules/jest-util": {
      "version": "29.7.0",
      "dev": true,
      "license": "MIT",
      "dependencies": {
        "@jest/types": "^29.6.3",
        "@types/node": "*",
        "chalk": "^4.0.0",
        "ci-info": "^3.2.0",
        "graceful-fs": "^4.2.9",
        "picomatch": "^2.2.3"
      },
      "engines": {
        "node": "^14.15.0 || ^16.10.0 || >=18.0.0"
      }
    },
    "node_modules/@jest/globals": {
      "version": "29.7.0",
      "dev": true,
      "license": "MIT",
      "dependencies": {
        "@jest/environment": "^29.7.0",
        "@jest/expect": "^29.7.0",
        "@jest/types": "^29.6.3",
        "jest-mock": "^29.7.0"
      },
      "engines": {
        "node": "^14.15.0 || ^16.10.0 || >=18.0.0"
      }
    },
    "node_modules/@jest/reporters": {
      "version": "29.7.0",
      "dev": true,
      "license": "MIT",
      "dependencies": {
        "@bcoe/v8-coverage": "^0.2.3",
        "@jest/console": "^29.7.0",
        "@jest/test-result": "^29.7.0",
        "@jest/transform": "^29.7.0",
        "@jest/types": "^29.6.3",
        "@jridgewell/trace-mapping": "^0.3.18",
        "@types/node": "*",
        "chalk": "^4.0.0",
        "collect-v8-coverage": "^1.0.0",
        "exit": "^0.1.2",
        "glob": "^7.1.3",
        "graceful-fs": "^4.2.9",
        "istanbul-lib-coverage": "^3.0.0",
        "istanbul-lib-instrument": "^6.0.0",
        "istanbul-lib-report": "^3.0.0",
        "istanbul-lib-source-maps": "^4.0.0",
        "istanbul-reports": "^3.1.3",
        "jest-message-util": "^29.7.0",
        "jest-util": "^29.7.0",
        "jest-worker": "^29.7.0",
        "slash": "^3.0.0",
        "string-length": "^4.0.1",
        "strip-ansi": "^6.0.0",
        "v8-to-istanbul": "^9.0.1"
      },
      "engines": {
        "node": "^14.15.0 || ^16.10.0 || >=18.0.0"
      },
      "peerDependencies": {
        "node-notifier": "^8.0.1 || ^9.0.0 || ^10.0.0"
      },
      "peerDependenciesMeta": {
        "node-notifier": {
          "optional": true
        }
      }
    },
    "node_modules/@jest/reporters/node_modules/@jest/transform": {
      "version": "29.7.0",
      "dev": true,
      "license": "MIT",
      "dependencies": {
        "@babel/core": "^7.11.6",
        "@jest/types": "^29.6.3",
        "@jridgewell/trace-mapping": "^0.3.18",
        "babel-plugin-istanbul": "^6.1.1",
        "chalk": "^4.0.0",
        "convert-source-map": "^2.0.0",
        "fast-json-stable-stringify": "^2.1.0",
        "graceful-fs": "^4.2.9",
        "jest-haste-map": "^29.7.0",
        "jest-regex-util": "^29.6.3",
        "jest-util": "^29.7.0",
        "micromatch": "^4.0.4",
        "pirates": "^4.0.4",
        "slash": "^3.0.0",
        "write-file-atomic": "^4.0.2"
      },
      "engines": {
        "node": "^14.15.0 || ^16.10.0 || >=18.0.0"
      }
    },
    "node_modules/@jest/reporters/node_modules/convert-source-map": {
      "version": "2.0.0",
      "dev": true,
      "license": "MIT"
    },
    "node_modules/@jest/reporters/node_modules/istanbul-lib-instrument": {
      "version": "6.0.1",
      "dev": true,
      "license": "BSD-3-Clause",
      "dependencies": {
        "@babel/core": "^7.12.3",
        "@babel/parser": "^7.14.7",
        "@istanbuljs/schema": "^0.1.2",
        "istanbul-lib-coverage": "^3.2.0",
        "semver": "^7.5.4"
      },
      "engines": {
        "node": ">=10"
      }
    },
    "node_modules/@jest/reporters/node_modules/jest-haste-map": {
      "version": "29.7.0",
      "dev": true,
      "license": "MIT",
      "dependencies": {
        "@jest/types": "^29.6.3",
        "@types/graceful-fs": "^4.1.3",
        "@types/node": "*",
        "anymatch": "^3.0.3",
        "fb-watchman": "^2.0.0",
        "graceful-fs": "^4.2.9",
        "jest-regex-util": "^29.6.3",
        "jest-util": "^29.7.0",
        "jest-worker": "^29.7.0",
        "micromatch": "^4.0.4",
        "walker": "^1.0.8"
      },
      "engines": {
        "node": "^14.15.0 || ^16.10.0 || >=18.0.0"
      },
      "optionalDependencies": {
        "fsevents": "^2.3.2"
      }
    },
    "node_modules/@jest/reporters/node_modules/jest-regex-util": {
      "version": "29.6.3",
      "dev": true,
      "license": "MIT",
      "engines": {
        "node": "^14.15.0 || ^16.10.0 || >=18.0.0"
      }
    },
    "node_modules/@jest/reporters/node_modules/jest-util": {
      "version": "29.7.0",
      "dev": true,
      "license": "MIT",
      "dependencies": {
        "@jest/types": "^29.6.3",
        "@types/node": "*",
        "chalk": "^4.0.0",
        "ci-info": "^3.2.0",
        "graceful-fs": "^4.2.9",
        "picomatch": "^2.2.3"
      },
      "engines": {
        "node": "^14.15.0 || ^16.10.0 || >=18.0.0"
      }
    },
    "node_modules/@jest/reporters/node_modules/jest-worker": {
      "version": "29.7.0",
      "dev": true,
      "license": "MIT",
      "dependencies": {
        "@types/node": "*",
        "jest-util": "^29.7.0",
        "merge-stream": "^2.0.0",
        "supports-color": "^8.0.0"
      },
      "engines": {
        "node": "^14.15.0 || ^16.10.0 || >=18.0.0"
      }
    },
    "node_modules/@jest/reporters/node_modules/supports-color": {
      "version": "8.1.1",
      "dev": true,
      "license": "MIT",
      "dependencies": {
        "has-flag": "^4.0.0"
      },
      "engines": {
        "node": ">=10"
      },
      "funding": {
        "url": "https://github.com/chalk/supports-color?sponsor=1"
      }
    },
    "node_modules/@jest/reporters/node_modules/v8-to-istanbul": {
      "version": "9.1.3",
      "dev": true,
      "license": "ISC",
      "dependencies": {
        "@jridgewell/trace-mapping": "^0.3.12",
        "@types/istanbul-lib-coverage": "^2.0.1",
        "convert-source-map": "^2.0.0"
      },
      "engines": {
        "node": ">=10.12.0"
      }
    },
    "node_modules/@jest/schemas": {
      "version": "29.6.3",
      "license": "MIT",
      "dependencies": {
        "@sinclair/typebox": "^0.27.8"
      },
      "engines": {
        "node": "^14.15.0 || ^16.10.0 || >=18.0.0"
      }
    },
    "node_modules/@jest/source-map": {
      "version": "29.6.3",
      "dev": true,
      "license": "MIT",
      "dependencies": {
        "@jridgewell/trace-mapping": "^0.3.18",
        "callsites": "^3.0.0",
        "graceful-fs": "^4.2.9"
      },
      "engines": {
        "node": "^14.15.0 || ^16.10.0 || >=18.0.0"
      }
    },
    "node_modules/@jest/source-map/node_modules/callsites": {
      "version": "3.1.0",
      "dev": true,
      "license": "MIT",
      "engines": {
        "node": ">=6"
      }
    },
    "node_modules/@jest/test-result": {
      "version": "29.7.0",
      "dev": true,
      "license": "MIT",
      "dependencies": {
        "@jest/console": "^29.7.0",
        "@jest/types": "^29.6.3",
        "@types/istanbul-lib-coverage": "^2.0.0",
        "collect-v8-coverage": "^1.0.0"
      },
      "engines": {
        "node": "^14.15.0 || ^16.10.0 || >=18.0.0"
      }
    },
    "node_modules/@jest/test-sequencer": {
      "version": "29.7.0",
      "dev": true,
      "license": "MIT",
      "dependencies": {
        "@jest/test-result": "^29.7.0",
        "graceful-fs": "^4.2.9",
        "jest-haste-map": "^29.7.0",
        "slash": "^3.0.0"
      },
      "engines": {
        "node": "^14.15.0 || ^16.10.0 || >=18.0.0"
      }
    },
    "node_modules/@jest/test-sequencer/node_modules/jest-haste-map": {
      "version": "29.7.0",
      "dev": true,
      "license": "MIT",
      "dependencies": {
        "@jest/types": "^29.6.3",
        "@types/graceful-fs": "^4.1.3",
        "@types/node": "*",
        "anymatch": "^3.0.3",
        "fb-watchman": "^2.0.0",
        "graceful-fs": "^4.2.9",
        "jest-regex-util": "^29.6.3",
        "jest-util": "^29.7.0",
        "jest-worker": "^29.7.0",
        "micromatch": "^4.0.4",
        "walker": "^1.0.8"
      },
      "engines": {
        "node": "^14.15.0 || ^16.10.0 || >=18.0.0"
      },
      "optionalDependencies": {
        "fsevents": "^2.3.2"
      }
    },
    "node_modules/@jest/test-sequencer/node_modules/jest-regex-util": {
      "version": "29.6.3",
      "dev": true,
      "license": "MIT",
      "engines": {
        "node": "^14.15.0 || ^16.10.0 || >=18.0.0"
      }
    },
    "node_modules/@jest/test-sequencer/node_modules/jest-util": {
      "version": "29.7.0",
      "dev": true,
      "license": "MIT",
      "dependencies": {
        "@jest/types": "^29.6.3",
        "@types/node": "*",
        "chalk": "^4.0.0",
        "ci-info": "^3.2.0",
        "graceful-fs": "^4.2.9",
        "picomatch": "^2.2.3"
      },
      "engines": {
        "node": "^14.15.0 || ^16.10.0 || >=18.0.0"
      }
    },
    "node_modules/@jest/test-sequencer/node_modules/jest-worker": {
      "version": "29.7.0",
      "dev": true,
      "license": "MIT",
      "dependencies": {
        "@types/node": "*",
        "jest-util": "^29.7.0",
        "merge-stream": "^2.0.0",
        "supports-color": "^8.0.0"
      },
      "engines": {
        "node": "^14.15.0 || ^16.10.0 || >=18.0.0"
      }
    },
    "node_modules/@jest/test-sequencer/node_modules/supports-color": {
      "version": "8.1.1",
      "dev": true,
      "license": "MIT",
      "dependencies": {
        "has-flag": "^4.0.0"
      },
      "engines": {
        "node": ">=10"
      },
      "funding": {
        "url": "https://github.com/chalk/supports-color?sponsor=1"
      }
    },
    "node_modules/@jest/types": {
      "version": "29.6.3",
      "dev": true,
      "license": "MIT",
      "dependencies": {
        "@jest/schemas": "^29.6.3",
        "@types/istanbul-lib-coverage": "^2.0.0",
        "@types/istanbul-reports": "^3.0.0",
        "@types/node": "*",
        "@types/yargs": "^17.0.8",
        "chalk": "^4.0.0"
      },
      "engines": {
        "node": "^14.15.0 || ^16.10.0 || >=18.0.0"
      }
    },
    "node_modules/@jridgewell/gen-mapping": {
      "version": "0.3.5",
      "dev": true,
      "license": "MIT",
      "dependencies": {
        "@jridgewell/set-array": "^1.2.1",
        "@jridgewell/sourcemap-codec": "^1.4.10",
        "@jridgewell/trace-mapping": "^0.3.24"
      },
      "engines": {
        "node": ">=6.0.0"
      }
    },
    "node_modules/@jridgewell/resolve-uri": {
      "version": "3.1.0",
      "dev": true,
      "license": "MIT",
      "engines": {
        "node": ">=6.0.0"
      }
    },
    "node_modules/@jridgewell/set-array": {
      "version": "1.2.1",
      "dev": true,
      "license": "MIT",
      "engines": {
        "node": ">=6.0.0"
      }
    },
    "node_modules/@jridgewell/sourcemap-codec": {
      "version": "1.4.14",
      "dev": true,
      "license": "MIT"
    },
    "node_modules/@jridgewell/trace-mapping": {
      "version": "0.3.25",
      "dev": true,
      "license": "MIT",
      "dependencies": {
        "@jridgewell/resolve-uri": "^3.1.0",
        "@jridgewell/sourcemap-codec": "^1.4.14"
      }
    },
    "node_modules/@kurkle/color": {
      "version": "0.3.2",
      "dev": true,
      "license": "MIT"
    },
    "node_modules/@lerna-lite/changed": {
      "version": "3.6.0",
      "dev": true,
      "license": "MIT",
      "dependencies": {
        "@lerna-lite/cli": "3.6.0",
        "@lerna-lite/core": "3.6.0",
        "@lerna-lite/list": "3.6.0",
        "@lerna-lite/listable": "3.6.0"
      },
      "engines": {
        "node": "^18.0.0 || >=20.0.0"
      }
    },
    "node_modules/@lerna-lite/cli": {
      "version": "3.6.0",
      "dev": true,
      "license": "MIT",
      "dependencies": {
        "@lerna-lite/core": "3.6.0",
        "@lerna-lite/init": "3.6.0",
        "@lerna-lite/npmlog": "3.6.0",
        "dedent": "^1.5.3",
        "dotenv": "^16.4.5",
        "import-local": "^3.1.0",
        "load-json-file": "^7.0.1",
        "yargs": "^17.7.2"
      },
      "bin": {
        "lerna": "dist/cli.js"
      },
      "engines": {
        "node": "^18.0.0 || >=20.0.0"
      },
      "peerDependenciesMeta": {
        "@lerna-lite/exec": {
          "optional": true
        },
        "@lerna-lite/list": {
          "optional": true
        },
        "@lerna-lite/publish": {
          "optional": true
        },
        "@lerna-lite/run": {
          "optional": true
        },
        "@lerna-lite/version": {
          "optional": true
        },
        "@lerna-lite/watch": {
          "optional": true
        }
      }
    },
    "node_modules/@lerna-lite/cli/node_modules/dotenv": {
      "version": "16.4.5",
      "dev": true,
      "license": "BSD-2-Clause",
      "engines": {
        "node": ">=12"
      },
      "funding": {
        "url": "https://dotenvx.com"
      }
    },
    "node_modules/@lerna-lite/core": {
      "version": "3.6.0",
      "dev": true,
      "license": "MIT",
      "dependencies": {
        "@lerna-lite/npmlog": "^3.6.0",
        "@npmcli/run-script": "^8.1.0",
        "chalk": "^5.3.0",
        "clone-deep": "^4.0.1",
        "config-chain": "^1.1.13",
        "cosmiconfig": "^9.0.0",
        "dedent": "^1.5.3",
        "execa": "^8.0.1",
        "fs-extra": "^11.2.0",
        "glob-parent": "^6.0.2",
        "globby": "^14.0.1",
        "inquirer": "^9.3.0",
        "is-ci": "^3.0.1",
        "json5": "^2.2.3",
        "load-json-file": "^7.0.1",
        "minimatch": "^9.0.5",
        "npm-package-arg": "^11.0.2",
        "p-map": "^7.0.2",
        "p-queue": "^8.0.1",
        "resolve-from": "^5.0.0",
        "semver": "^7.6.2",
        "slash": "^5.1.0",
        "strong-log-transformer": "^2.1.0",
        "write-file-atomic": "^5.0.1",
        "write-json-file": "^5.0.0",
        "write-package": "^7.0.1"
      },
      "engines": {
        "node": "^18.0.0 || >=20.0.0"
      },
      "funding": {
        "type": "ko_fi",
        "url": "https://ko-fi.com/ghiscoding"
      }
    },
    "node_modules/@lerna-lite/core/node_modules/@npmcli/fs": {
      "version": "3.1.1",
      "dev": true,
      "license": "ISC",
      "dependencies": {
        "semver": "^7.3.5"
      },
      "engines": {
        "node": "^14.17.0 || ^16.13.0 || >=18.0.0"
      }
    },
    "node_modules/@lerna-lite/core/node_modules/@npmcli/node-gyp": {
      "version": "3.0.0",
      "dev": true,
      "license": "ISC",
      "engines": {
        "node": "^14.17.0 || ^16.13.0 || >=18.0.0"
      }
    },
    "node_modules/@lerna-lite/core/node_modules/@npmcli/package-json": {
      "version": "5.2.0",
      "dev": true,
      "license": "ISC",
      "dependencies": {
        "@npmcli/git": "^5.0.0",
        "glob": "^10.2.2",
        "hosted-git-info": "^7.0.0",
        "json-parse-even-better-errors": "^3.0.0",
        "normalize-package-data": "^6.0.0",
        "proc-log": "^4.0.0",
        "semver": "^7.5.3"
      },
      "engines": {
        "node": "^16.14.0 || >=18.0.0"
      }
    },
    "node_modules/@lerna-lite/core/node_modules/@npmcli/run-script": {
      "version": "8.1.0",
      "dev": true,
      "license": "ISC",
      "dependencies": {
        "@npmcli/node-gyp": "^3.0.0",
        "@npmcli/package-json": "^5.0.0",
        "@npmcli/promise-spawn": "^7.0.0",
        "node-gyp": "^10.0.0",
        "proc-log": "^4.0.0",
        "which": "^4.0.0"
      },
      "engines": {
        "node": "^16.14.0 || >=18.0.0"
      }
    },
    "node_modules/@lerna-lite/core/node_modules/abbrev": {
      "version": "2.0.0",
      "dev": true,
      "license": "ISC",
      "engines": {
        "node": "^14.17.0 || ^16.13.0 || >=18.0.0"
      }
    },
    "node_modules/@lerna-lite/core/node_modules/brace-expansion": {
      "version": "2.0.1",
      "dev": true,
      "license": "MIT",
      "dependencies": {
        "balanced-match": "^1.0.0"
      }
    },
    "node_modules/@lerna-lite/core/node_modules/cacache": {
      "version": "18.0.3",
      "dev": true,
      "license": "ISC",
      "dependencies": {
        "@npmcli/fs": "^3.1.0",
        "fs-minipass": "^3.0.0",
        "glob": "^10.2.2",
        "lru-cache": "^10.0.1",
        "minipass": "^7.0.3",
        "minipass-collect": "^2.0.1",
        "minipass-flush": "^1.0.5",
        "minipass-pipeline": "^1.2.4",
        "p-map": "^4.0.0",
        "ssri": "^10.0.0",
        "tar": "^6.1.11",
        "unique-filename": "^3.0.0"
      },
      "engines": {
        "node": "^16.14.0 || >=18.0.0"
      }
    },
    "node_modules/@lerna-lite/core/node_modules/cacache/node_modules/p-map": {
      "version": "4.0.0",
      "dev": true,
      "license": "MIT",
      "dependencies": {
        "aggregate-error": "^3.0.0"
      },
      "engines": {
        "node": ">=10"
      },
      "funding": {
        "url": "https://github.com/sponsors/sindresorhus"
      }
    },
    "node_modules/@lerna-lite/core/node_modules/chalk": {
      "version": "5.3.0",
      "dev": true,
      "license": "MIT",
      "engines": {
        "node": "^12.17.0 || ^14.13 || >=16.0.0"
      },
      "funding": {
        "url": "https://github.com/chalk/chalk?sponsor=1"
      }
    },
    "node_modules/@lerna-lite/core/node_modules/execa": {
      "version": "8.0.1",
      "dev": true,
      "license": "MIT",
      "dependencies": {
        "cross-spawn": "^7.0.3",
        "get-stream": "^8.0.1",
        "human-signals": "^5.0.0",
        "is-stream": "^3.0.0",
        "merge-stream": "^2.0.0",
        "npm-run-path": "^5.1.0",
        "onetime": "^6.0.0",
        "signal-exit": "^4.1.0",
        "strip-final-newline": "^3.0.0"
      },
      "engines": {
        "node": ">=16.17"
      },
      "funding": {
        "url": "https://github.com/sindresorhus/execa?sponsor=1"
      }
    },
    "node_modules/@lerna-lite/core/node_modules/fs-minipass": {
      "version": "3.0.3",
      "dev": true,
      "license": "ISC",
      "dependencies": {
        "minipass": "^7.0.3"
      },
      "engines": {
        "node": "^14.17.0 || ^16.13.0 || >=18.0.0"
      }
    },
    "node_modules/@lerna-lite/core/node_modules/get-stream": {
      "version": "8.0.1",
      "dev": true,
      "license": "MIT",
      "engines": {
        "node": ">=16"
      },
      "funding": {
        "url": "https://github.com/sponsors/sindresorhus"
      }
    },
    "node_modules/@lerna-lite/core/node_modules/glob": {
      "version": "10.4.2",
      "dev": true,
      "license": "ISC",
      "dependencies": {
        "foreground-child": "^3.1.0",
        "jackspeak": "^3.1.2",
        "minimatch": "^9.0.4",
        "minipass": "^7.1.2",
        "package-json-from-dist": "^1.0.0",
        "path-scurry": "^1.11.1"
      },
      "bin": {
        "glob": "dist/esm/bin.mjs"
      },
      "engines": {
        "node": ">=16 || 14 >=14.18"
      },
      "funding": {
        "url": "https://github.com/sponsors/isaacs"
      }
    },
    "node_modules/@lerna-lite/core/node_modules/glob-parent": {
      "version": "6.0.2",
      "dev": true,
      "license": "ISC",
      "dependencies": {
        "is-glob": "^4.0.3"
      },
      "engines": {
        "node": ">=10.13.0"
      }
    },
    "node_modules/@lerna-lite/core/node_modules/globby": {
      "version": "14.0.2",
      "dev": true,
      "license": "MIT",
      "dependencies": {
        "@sindresorhus/merge-streams": "^2.1.0",
        "fast-glob": "^3.3.2",
        "ignore": "^5.2.4",
        "path-type": "^5.0.0",
        "slash": "^5.1.0",
        "unicorn-magic": "^0.1.0"
      },
      "engines": {
        "node": ">=18"
      },
      "funding": {
        "url": "https://github.com/sponsors/sindresorhus"
      }
    },
    "node_modules/@lerna-lite/core/node_modules/human-signals": {
      "version": "5.0.0",
      "dev": true,
      "license": "Apache-2.0",
      "engines": {
        "node": ">=16.17.0"
      }
    },
    "node_modules/@lerna-lite/core/node_modules/is-stream": {
      "version": "3.0.0",
      "dev": true,
      "license": "MIT",
      "engines": {
        "node": "^12.20.0 || ^14.13.1 || >=16.0.0"
      },
      "funding": {
        "url": "https://github.com/sponsors/sindresorhus"
      }
    },
    "node_modules/@lerna-lite/core/node_modules/isexe": {
      "version": "3.1.1",
      "dev": true,
      "license": "ISC",
      "engines": {
        "node": ">=16"
      }
    },
    "node_modules/@lerna-lite/core/node_modules/jackspeak": {
      "version": "3.4.0",
      "dev": true,
      "license": "BlueOak-1.0.0",
      "dependencies": {
        "@isaacs/cliui": "^8.0.2"
      },
      "engines": {
        "node": ">=14"
      },
      "funding": {
        "url": "https://github.com/sponsors/isaacs"
      },
      "optionalDependencies": {
        "@pkgjs/parseargs": "^0.11.0"
      }
    },
    "node_modules/@lerna-lite/core/node_modules/json-parse-even-better-errors": {
      "version": "3.0.2",
      "dev": true,
      "license": "MIT",
      "engines": {
        "node": "^14.17.0 || ^16.13.0 || >=18.0.0"
      }
    },
    "node_modules/@lerna-lite/core/node_modules/make-fetch-happen": {
      "version": "13.0.1",
      "dev": true,
      "license": "ISC",
      "dependencies": {
        "@npmcli/agent": "^2.0.0",
        "cacache": "^18.0.0",
        "http-cache-semantics": "^4.1.1",
        "is-lambda": "^1.0.1",
        "minipass": "^7.0.2",
        "minipass-fetch": "^3.0.0",
        "minipass-flush": "^1.0.5",
        "minipass-pipeline": "^1.2.4",
        "negotiator": "^0.6.3",
        "proc-log": "^4.2.0",
        "promise-retry": "^2.0.1",
        "ssri": "^10.0.0"
      },
      "engines": {
        "node": "^16.14.0 || >=18.0.0"
      }
    },
    "node_modules/@lerna-lite/core/node_modules/mimic-fn": {
      "version": "4.0.0",
      "dev": true,
      "license": "MIT",
      "engines": {
        "node": ">=12"
      },
      "funding": {
        "url": "https://github.com/sponsors/sindresorhus"
      }
    },
    "node_modules/@lerna-lite/core/node_modules/minimatch": {
      "version": "9.0.5",
      "dev": true,
      "license": "ISC",
      "dependencies": {
        "brace-expansion": "^2.0.1"
      },
      "engines": {
        "node": ">=16 || 14 >=14.17"
      },
      "funding": {
        "url": "https://github.com/sponsors/isaacs"
      }
    },
    "node_modules/@lerna-lite/core/node_modules/minipass": {
      "version": "7.1.2",
      "dev": true,
      "license": "ISC",
      "engines": {
        "node": ">=16 || 14 >=14.17"
      }
    },
    "node_modules/@lerna-lite/core/node_modules/minipass-collect": {
      "version": "2.0.1",
      "dev": true,
      "license": "ISC",
      "dependencies": {
        "minipass": "^7.0.3"
      },
      "engines": {
        "node": ">=16 || 14 >=14.17"
      }
    },
    "node_modules/@lerna-lite/core/node_modules/minipass-fetch": {
      "version": "3.0.5",
      "dev": true,
      "license": "MIT",
      "dependencies": {
        "minipass": "^7.0.3",
        "minipass-sized": "^1.0.3",
        "minizlib": "^2.1.2"
      },
      "engines": {
        "node": "^14.17.0 || ^16.13.0 || >=18.0.0"
      },
      "optionalDependencies": {
        "encoding": "^0.1.13"
      }
    },
    "node_modules/@lerna-lite/core/node_modules/node-gyp": {
      "version": "10.1.0",
      "dev": true,
      "license": "MIT",
      "dependencies": {
        "env-paths": "^2.2.0",
        "exponential-backoff": "^3.1.1",
        "glob": "^10.3.10",
        "graceful-fs": "^4.2.6",
        "make-fetch-happen": "^13.0.0",
        "nopt": "^7.0.0",
        "proc-log": "^3.0.0",
        "semver": "^7.3.5",
        "tar": "^6.1.2",
        "which": "^4.0.0"
      },
      "bin": {
        "node-gyp": "bin/node-gyp.js"
      },
      "engines": {
        "node": "^16.14.0 || >=18.0.0"
      }
    },
    "node_modules/@lerna-lite/core/node_modules/node-gyp/node_modules/proc-log": {
      "version": "3.0.0",
      "dev": true,
      "license": "ISC",
      "engines": {
        "node": "^14.17.0 || ^16.13.0 || >=18.0.0"
      }
    },
    "node_modules/@lerna-lite/core/node_modules/nopt": {
      "version": "7.2.1",
      "dev": true,
      "license": "ISC",
      "dependencies": {
        "abbrev": "^2.0.0"
      },
      "bin": {
        "nopt": "bin/nopt.js"
      },
      "engines": {
        "node": "^14.17.0 || ^16.13.0 || >=18.0.0"
      }
    },
    "node_modules/@lerna-lite/core/node_modules/npm-run-path": {
      "version": "5.3.0",
      "dev": true,
      "license": "MIT",
      "dependencies": {
        "path-key": "^4.0.0"
      },
      "engines": {
        "node": "^12.20.0 || ^14.13.1 || >=16.0.0"
      },
      "funding": {
        "url": "https://github.com/sponsors/sindresorhus"
      }
    },
    "node_modules/@lerna-lite/core/node_modules/onetime": {
      "version": "6.0.0",
      "dev": true,
      "license": "MIT",
      "dependencies": {
        "mimic-fn": "^4.0.0"
      },
      "engines": {
        "node": ">=12"
      },
      "funding": {
        "url": "https://github.com/sponsors/sindresorhus"
      }
    },
    "node_modules/@lerna-lite/core/node_modules/p-map": {
      "version": "7.0.2",
      "dev": true,
      "license": "MIT",
      "engines": {
        "node": ">=18"
      },
      "funding": {
        "url": "https://github.com/sponsors/sindresorhus"
      }
    },
    "node_modules/@lerna-lite/core/node_modules/path-key": {
      "version": "4.0.0",
      "dev": true,
      "license": "MIT",
      "engines": {
        "node": ">=12"
      },
      "funding": {
        "url": "https://github.com/sponsors/sindresorhus"
      }
    },
    "node_modules/@lerna-lite/core/node_modules/path-type": {
      "version": "5.0.0",
      "dev": true,
      "license": "MIT",
      "engines": {
        "node": ">=12"
      },
      "funding": {
        "url": "https://github.com/sponsors/sindresorhus"
      }
    },
    "node_modules/@lerna-lite/core/node_modules/proc-log": {
      "version": "4.2.0",
      "dev": true,
      "license": "ISC",
      "engines": {
        "node": "^14.17.0 || ^16.13.0 || >=18.0.0"
      }
    },
    "node_modules/@lerna-lite/core/node_modules/signal-exit": {
      "version": "4.1.0",
      "dev": true,
      "license": "ISC",
      "engines": {
        "node": ">=14"
      },
      "funding": {
        "url": "https://github.com/sponsors/isaacs"
      }
    },
    "node_modules/@lerna-lite/core/node_modules/slash": {
      "version": "5.1.0",
      "dev": true,
      "license": "MIT",
      "engines": {
        "node": ">=14.16"
      },
      "funding": {
        "url": "https://github.com/sponsors/sindresorhus"
      }
    },
    "node_modules/@lerna-lite/core/node_modules/ssri": {
      "version": "10.0.6",
      "dev": true,
      "license": "ISC",
      "dependencies": {
        "minipass": "^7.0.3"
      },
      "engines": {
        "node": "^14.17.0 || ^16.13.0 || >=18.0.0"
      }
    },
    "node_modules/@lerna-lite/core/node_modules/strip-final-newline": {
      "version": "3.0.0",
      "dev": true,
      "license": "MIT",
      "engines": {
        "node": ">=12"
      },
      "funding": {
        "url": "https://github.com/sponsors/sindresorhus"
      }
    },
    "node_modules/@lerna-lite/core/node_modules/unique-filename": {
      "version": "3.0.0",
      "dev": true,
      "license": "ISC",
      "dependencies": {
        "unique-slug": "^4.0.0"
      },
      "engines": {
        "node": "^14.17.0 || ^16.13.0 || >=18.0.0"
      }
    },
    "node_modules/@lerna-lite/core/node_modules/unique-slug": {
      "version": "4.0.0",
      "dev": true,
      "license": "ISC",
      "dependencies": {
        "imurmurhash": "^0.1.4"
      },
      "engines": {
        "node": "^14.17.0 || ^16.13.0 || >=18.0.0"
      }
    },
    "node_modules/@lerna-lite/core/node_modules/which": {
      "version": "4.0.0",
      "dev": true,
      "license": "ISC",
      "dependencies": {
        "isexe": "^3.1.1"
      },
      "bin": {
        "node-which": "bin/which.js"
      },
      "engines": {
        "node": "^16.13.0 || >=18.0.0"
      }
    },
    "node_modules/@lerna-lite/core/node_modules/write-file-atomic": {
      "version": "5.0.1",
      "dev": true,
      "license": "ISC",
      "dependencies": {
        "imurmurhash": "^0.1.4",
        "signal-exit": "^4.0.1"
      },
      "engines": {
        "node": "^14.17.0 || ^16.13.0 || >=18.0.0"
      }
    },
    "node_modules/@lerna-lite/filter-packages": {
      "version": "3.6.0",
      "dev": true,
      "license": "MIT",
      "dependencies": {
        "@lerna-lite/core": "3.6.0",
        "@lerna-lite/npmlog": "^3.6.0",
        "multimatch": "^7.0.0"
      },
      "engines": {
        "node": "^18.0.0 || >=20.0.0"
      }
    },
    "node_modules/@lerna-lite/init": {
      "version": "3.6.0",
      "dev": true,
      "license": "MIT",
      "dependencies": {
        "@lerna-lite/core": "3.6.0",
        "fs-extra": "^11.2.0",
        "p-map": "^7.0.2",
        "write-json-file": "^5.0.0"
      },
      "engines": {
        "node": "^18.0.0 || >=20.0.0"
      }
    },
    "node_modules/@lerna-lite/init/node_modules/p-map": {
      "version": "7.0.2",
      "dev": true,
      "license": "MIT",
      "engines": {
        "node": ">=18"
      },
      "funding": {
        "url": "https://github.com/sponsors/sindresorhus"
      }
    },
    "node_modules/@lerna-lite/list": {
      "version": "3.6.0",
      "dev": true,
      "license": "MIT",
      "dependencies": {
        "@lerna-lite/cli": "3.6.0",
        "@lerna-lite/core": "3.6.0",
        "@lerna-lite/filter-packages": "3.6.0",
        "@lerna-lite/listable": "3.6.0"
      },
      "engines": {
        "node": "^18.0.0 || >=20.0.0"
      }
    },
    "node_modules/@lerna-lite/listable": {
      "version": "3.6.0",
      "dev": true,
      "license": "MIT",
      "dependencies": {
        "@lerna-lite/core": "3.6.0",
        "chalk": "^5.3.0",
        "columnify": "^1.6.0"
      },
      "engines": {
        "node": "^18.0.0 || >=20.0.0"
      }
    },
    "node_modules/@lerna-lite/listable/node_modules/chalk": {
      "version": "5.3.0",
      "dev": true,
      "license": "MIT",
      "engines": {
        "node": "^12.17.0 || ^14.13 || >=16.0.0"
      },
      "funding": {
        "url": "https://github.com/chalk/chalk?sponsor=1"
      }
    },
    "node_modules/@lerna-lite/npmlog": {
      "version": "3.6.0",
      "dev": true,
      "license": "MIT",
      "dependencies": {
        "aproba": "^2.0.0",
        "color-support": "^1.1.3",
        "console-control-strings": "^1.1.0",
        "has-unicode": "^2.0.1",
        "set-blocking": "^2.0.0",
        "signal-exit": "^4.1.0",
        "string-width": "^7.1.0",
        "strip-ansi": "^7.1.0",
        "wide-align": "^1.1.5"
      },
      "engines": {
        "node": "^18.0.0 || >=20.0.0"
      }
    },
    "node_modules/@lerna-lite/npmlog/node_modules/emoji-regex": {
      "version": "10.3.0",
      "dev": true,
      "license": "MIT"
    },
    "node_modules/@lerna-lite/npmlog/node_modules/signal-exit": {
      "version": "4.1.0",
      "dev": true,
      "license": "ISC",
      "engines": {
        "node": ">=14"
      },
      "funding": {
        "url": "https://github.com/sponsors/isaacs"
      }
    },
    "node_modules/@lerna-lite/npmlog/node_modules/string-width": {
      "version": "7.2.0",
      "dev": true,
      "license": "MIT",
      "dependencies": {
        "emoji-regex": "^10.3.0",
        "get-east-asian-width": "^1.0.0",
        "strip-ansi": "^7.1.0"
      },
      "engines": {
        "node": ">=18"
      },
      "funding": {
        "url": "https://github.com/sponsors/sindresorhus"
      }
    },
    "node_modules/@lerna-lite/npmlog/node_modules/strip-ansi": {
      "version": "7.1.0",
      "dev": true,
      "license": "MIT",
      "dependencies": {
        "ansi-regex": "^6.0.1"
      },
      "engines": {
        "node": ">=12"
      },
      "funding": {
        "url": "https://github.com/chalk/strip-ansi?sponsor=1"
      }
    },
    "node_modules/@lerna-lite/profiler": {
      "version": "3.6.0",
      "dev": true,
      "license": "MIT",
      "dependencies": {
        "@lerna-lite/core": "3.6.0",
        "@lerna-lite/npmlog": "3.6.0",
        "fs-extra": "^11.2.0",
        "upath": "^2.0.1"
      },
      "engines": {
        "node": "^18.0.0 || >=20.0.0"
      }
    },
    "node_modules/@lerna-lite/run": {
      "version": "3.6.0",
      "dev": true,
      "license": "MIT",
      "dependencies": {
        "@lerna-lite/cli": "3.6.0",
        "@lerna-lite/core": "3.6.0",
        "@lerna-lite/filter-packages": "3.6.0",
        "@lerna-lite/npmlog": "3.6.0",
        "@lerna-lite/profiler": "3.6.0",
        "chalk": "^5.3.0",
        "fs-extra": "^11.2.0",
        "p-map": "^7.0.2"
      },
      "engines": {
        "node": "^18.0.0 || >=20.0.0"
      }
    },
    "node_modules/@lerna-lite/run/node_modules/chalk": {
      "version": "5.3.0",
      "dev": true,
      "license": "MIT",
      "engines": {
        "node": "^12.17.0 || ^14.13 || >=16.0.0"
      },
      "funding": {
        "url": "https://github.com/chalk/chalk?sponsor=1"
      }
    },
    "node_modules/@lerna-lite/run/node_modules/p-map": {
      "version": "7.0.2",
      "dev": true,
      "license": "MIT",
      "engines": {
        "node": ">=18"
      },
      "funding": {
        "url": "https://github.com/sponsors/sindresorhus"
      }
    },
    "node_modules/@lerna-lite/version": {
      "version": "3.6.0",
      "dev": true,
      "license": "MIT",
      "dependencies": {
        "@lerna-lite/cli": "3.6.0",
        "@lerna-lite/core": "3.6.0",
        "@lerna-lite/npmlog": "^3.6.0",
        "@octokit/plugin-enterprise-rest": "^6.0.1",
        "@octokit/rest": "^21.0.0",
        "chalk": "^5.3.0",
        "conventional-changelog-angular": "^7.0.0",
        "conventional-changelog-core": "^7.0.0",
        "conventional-changelog-writer": "^7.0.1",
        "conventional-commits-parser": "^5.0.0",
        "conventional-recommended-bump": "^9.0.0",
        "dedent": "^1.5.3",
        "fs-extra": "^11.2.0",
        "get-stream": "^9.0.1",
        "git-url-parse": "^14.0.0",
        "graceful-fs": "^4.2.11",
        "is-stream": "^4.0.1",
        "load-json-file": "^7.0.1",
        "make-dir": "^5.0.0",
        "minimatch": "^9.0.5",
        "new-github-release-url": "^2.0.0",
        "node-fetch": "^3.3.2",
        "npm-package-arg": "^11.0.2",
        "p-limit": "^5.0.0",
        "p-map": "^7.0.2",
        "p-pipe": "^4.0.0",
        "p-reduce": "^3.0.0",
        "pify": "^6.1.0",
        "semver": "^7.6.2",
        "slash": "^5.1.0",
        "temp-dir": "^3.0.0",
        "uuid": "^10.0.0",
        "write-json-file": "^5.0.0"
      },
      "engines": {
        "node": "^18.0.0 || >=20.0.0"
      }
    },
    "node_modules/@lerna-lite/version/node_modules/@hutson/parse-repository-url": {
      "version": "5.0.0",
      "dev": true,
      "license": "Apache-2.0",
      "engines": {
        "node": ">=10.13.0"
      }
    },
    "node_modules/@lerna-lite/version/node_modules/brace-expansion": {
      "version": "2.0.1",
      "dev": true,
      "license": "MIT",
      "dependencies": {
        "balanced-match": "^1.0.0"
      }
    },
    "node_modules/@lerna-lite/version/node_modules/chalk": {
      "version": "5.3.0",
      "dev": true,
      "license": "MIT",
      "engines": {
        "node": "^12.17.0 || ^14.13 || >=16.0.0"
      },
      "funding": {
        "url": "https://github.com/chalk/chalk?sponsor=1"
      }
    },
    "node_modules/@lerna-lite/version/node_modules/conventional-changelog-angular": {
      "version": "7.0.0",
      "dev": true,
      "license": "ISC",
      "dependencies": {
        "compare-func": "^2.0.0"
      },
      "engines": {
        "node": ">=16"
      }
    },
    "node_modules/@lerna-lite/version/node_modules/conventional-changelog-core": {
      "version": "7.0.0",
      "dev": true,
      "license": "MIT",
      "dependencies": {
        "@hutson/parse-repository-url": "^5.0.0",
        "add-stream": "^1.0.0",
        "conventional-changelog-writer": "^7.0.0",
        "conventional-commits-parser": "^5.0.0",
        "git-raw-commits": "^4.0.0",
        "git-semver-tags": "^7.0.0",
        "hosted-git-info": "^7.0.0",
        "normalize-package-data": "^6.0.0",
        "read-pkg": "^8.0.0",
        "read-pkg-up": "^10.0.0"
      },
      "engines": {
        "node": ">=16"
      }
    },
    "node_modules/@lerna-lite/version/node_modules/conventional-changelog-preset-loader": {
      "version": "4.1.0",
      "dev": true,
      "license": "MIT",
      "engines": {
        "node": ">=16"
      }
    },
    "node_modules/@lerna-lite/version/node_modules/conventional-changelog-writer": {
      "version": "7.0.1",
      "dev": true,
      "license": "MIT",
      "dependencies": {
        "conventional-commits-filter": "^4.0.0",
        "handlebars": "^4.7.7",
        "json-stringify-safe": "^5.0.1",
        "meow": "^12.0.1",
        "semver": "^7.5.2",
        "split2": "^4.0.0"
      },
      "bin": {
        "conventional-changelog-writer": "cli.mjs"
      },
      "engines": {
        "node": ">=16"
      }
    },
    "node_modules/@lerna-lite/version/node_modules/conventional-commits-filter": {
      "version": "4.0.0",
      "dev": true,
      "license": "MIT",
      "engines": {
        "node": ">=16"
      }
    },
    "node_modules/@lerna-lite/version/node_modules/conventional-commits-parser": {
      "version": "5.0.0",
      "dev": true,
      "license": "MIT",
      "dependencies": {
        "is-text-path": "^2.0.0",
        "JSONStream": "^1.3.5",
        "meow": "^12.0.1",
        "split2": "^4.0.0"
      },
      "bin": {
        "conventional-commits-parser": "cli.mjs"
      },
      "engines": {
        "node": ">=16"
      }
    },
    "node_modules/@lerna-lite/version/node_modules/conventional-recommended-bump": {
      "version": "9.0.0",
      "dev": true,
      "license": "MIT",
      "dependencies": {
        "conventional-changelog-preset-loader": "^4.1.0",
        "conventional-commits-filter": "^4.0.0",
        "conventional-commits-parser": "^5.0.0",
        "git-raw-commits": "^4.0.0",
        "git-semver-tags": "^7.0.0",
        "meow": "^12.0.1"
      },
      "bin": {
        "conventional-recommended-bump": "cli.mjs"
      },
      "engines": {
        "node": ">=16"
      }
    },
    "node_modules/@lerna-lite/version/node_modules/dargs": {
      "version": "8.1.0",
      "dev": true,
      "license": "MIT",
      "engines": {
        "node": ">=12"
      },
      "funding": {
        "url": "https://github.com/sponsors/sindresorhus"
      }
    },
    "node_modules/@lerna-lite/version/node_modules/find-up": {
      "version": "6.3.0",
      "dev": true,
      "license": "MIT",
      "dependencies": {
        "locate-path": "^7.1.0",
        "path-exists": "^5.0.0"
      },
      "engines": {
        "node": "^12.20.0 || ^14.13.1 || >=16.0.0"
      },
      "funding": {
        "url": "https://github.com/sponsors/sindresorhus"
      }
    },
    "node_modules/@lerna-lite/version/node_modules/get-stream": {
      "version": "9.0.1",
      "dev": true,
      "license": "MIT",
      "dependencies": {
        "@sec-ant/readable-stream": "^0.4.1",
        "is-stream": "^4.0.1"
      },
      "engines": {
        "node": ">=18"
      },
      "funding": {
        "url": "https://github.com/sponsors/sindresorhus"
      }
    },
    "node_modules/@lerna-lite/version/node_modules/git-raw-commits": {
      "version": "4.0.0",
      "dev": true,
      "license": "MIT",
      "dependencies": {
        "dargs": "^8.0.0",
        "meow": "^12.0.1",
        "split2": "^4.0.0"
      },
      "bin": {
        "git-raw-commits": "cli.mjs"
      },
      "engines": {
        "node": ">=16"
      }
    },
    "node_modules/@lerna-lite/version/node_modules/git-semver-tags": {
      "version": "7.0.1",
      "dev": true,
      "license": "MIT",
      "dependencies": {
        "meow": "^12.0.1",
        "semver": "^7.5.2"
      },
      "bin": {
        "git-semver-tags": "cli.mjs"
      },
      "engines": {
        "node": ">=16"
      }
    },
    "node_modules/@lerna-lite/version/node_modules/git-url-parse": {
      "version": "14.0.0",
      "dev": true,
      "license": "MIT",
      "dependencies": {
        "git-up": "^7.0.0"
      }
    },
    "node_modules/@lerna-lite/version/node_modules/is-stream": {
      "version": "4.0.1",
      "dev": true,
      "license": "MIT",
      "engines": {
        "node": ">=18"
      },
      "funding": {
        "url": "https://github.com/sponsors/sindresorhus"
      }
    },
    "node_modules/@lerna-lite/version/node_modules/is-text-path": {
      "version": "2.0.0",
      "dev": true,
      "license": "MIT",
      "dependencies": {
        "text-extensions": "^2.0.0"
      },
      "engines": {
        "node": ">=8"
      }
    },
    "node_modules/@lerna-lite/version/node_modules/json-parse-even-better-errors": {
      "version": "3.0.1",
      "dev": true,
      "license": "MIT",
      "engines": {
        "node": "^14.17.0 || ^16.13.0 || >=18.0.0"
      }
    },
    "node_modules/@lerna-lite/version/node_modules/lines-and-columns": {
      "version": "2.0.4",
      "dev": true,
      "license": "MIT",
      "engines": {
        "node": "^12.20.0 || ^14.13.1 || >=16.0.0"
      }
    },
    "node_modules/@lerna-lite/version/node_modules/locate-path": {
      "version": "7.2.0",
      "dev": true,
      "license": "MIT",
      "dependencies": {
        "p-locate": "^6.0.0"
      },
      "engines": {
        "node": "^12.20.0 || ^14.13.1 || >=16.0.0"
      },
      "funding": {
        "url": "https://github.com/sponsors/sindresorhus"
      }
    },
    "node_modules/@lerna-lite/version/node_modules/make-dir": {
      "version": "5.0.0",
      "dev": true,
      "license": "MIT",
      "engines": {
        "node": ">=18"
      },
      "funding": {
        "url": "https://github.com/sponsors/sindresorhus"
      }
    },
    "node_modules/@lerna-lite/version/node_modules/meow": {
      "version": "12.1.1",
      "dev": true,
      "license": "MIT",
      "engines": {
        "node": ">=16.10"
      },
      "funding": {
        "url": "https://github.com/sponsors/sindresorhus"
      }
    },
    "node_modules/@lerna-lite/version/node_modules/minimatch": {
      "version": "9.0.5",
      "dev": true,
      "license": "ISC",
      "dependencies": {
        "brace-expansion": "^2.0.1"
      },
      "engines": {
        "node": ">=16 || 14 >=14.17"
      },
      "funding": {
        "url": "https://github.com/sponsors/isaacs"
      }
    },
    "node_modules/@lerna-lite/version/node_modules/node-fetch": {
      "version": "3.3.2",
      "dev": true,
      "license": "MIT",
      "dependencies": {
        "data-uri-to-buffer": "^4.0.0",
        "fetch-blob": "^3.1.4",
        "formdata-polyfill": "^4.0.10"
      },
      "engines": {
        "node": "^12.20.0 || ^14.13.1 || >=16.0.0"
      },
      "funding": {
        "type": "opencollective",
        "url": "https://opencollective.com/node-fetch"
      }
    },
    "node_modules/@lerna-lite/version/node_modules/p-limit": {
      "version": "5.0.0",
      "dev": true,
      "license": "MIT",
      "dependencies": {
        "yocto-queue": "^1.0.0"
      },
      "engines": {
        "node": ">=18"
      },
      "funding": {
        "url": "https://github.com/sponsors/sindresorhus"
      }
    },
    "node_modules/@lerna-lite/version/node_modules/p-locate": {
      "version": "6.0.0",
      "dev": true,
      "license": "MIT",
      "dependencies": {
        "p-limit": "^4.0.0"
      },
      "engines": {
        "node": "^12.20.0 || ^14.13.1 || >=16.0.0"
      },
      "funding": {
        "url": "https://github.com/sponsors/sindresorhus"
      }
    },
    "node_modules/@lerna-lite/version/node_modules/p-locate/node_modules/p-limit": {
      "version": "4.0.0",
      "dev": true,
      "license": "MIT",
      "dependencies": {
        "yocto-queue": "^1.0.0"
      },
      "engines": {
        "node": "^12.20.0 || ^14.13.1 || >=16.0.0"
      },
      "funding": {
        "url": "https://github.com/sponsors/sindresorhus"
      }
    },
    "node_modules/@lerna-lite/version/node_modules/p-map": {
      "version": "7.0.2",
      "dev": true,
      "license": "MIT",
      "engines": {
        "node": ">=18"
      },
      "funding": {
        "url": "https://github.com/sponsors/sindresorhus"
      }
    },
    "node_modules/@lerna-lite/version/node_modules/p-pipe": {
      "version": "4.0.0",
      "dev": true,
      "license": "MIT",
      "engines": {
        "node": ">=12"
      },
      "funding": {
        "url": "https://github.com/sponsors/sindresorhus"
      }
    },
    "node_modules/@lerna-lite/version/node_modules/p-reduce": {
      "version": "3.0.0",
      "dev": true,
      "license": "MIT",
      "engines": {
        "node": ">=12"
      },
      "funding": {
        "url": "https://github.com/sponsors/sindresorhus"
      }
    },
    "node_modules/@lerna-lite/version/node_modules/parse-json": {
      "version": "7.1.1",
      "dev": true,
      "license": "MIT",
      "dependencies": {
        "@babel/code-frame": "^7.21.4",
        "error-ex": "^1.3.2",
        "json-parse-even-better-errors": "^3.0.0",
        "lines-and-columns": "^2.0.3",
        "type-fest": "^3.8.0"
      },
      "engines": {
        "node": ">=16"
      },
      "funding": {
        "url": "https://github.com/sponsors/sindresorhus"
      }
    },
    "node_modules/@lerna-lite/version/node_modules/parse-json/node_modules/type-fest": {
      "version": "3.13.1",
      "dev": true,
      "license": "(MIT OR CC0-1.0)",
      "engines": {
        "node": ">=14.16"
      },
      "funding": {
        "url": "https://github.com/sponsors/sindresorhus"
      }
    },
    "node_modules/@lerna-lite/version/node_modules/path-exists": {
      "version": "5.0.0",
      "dev": true,
      "license": "MIT",
      "engines": {
        "node": "^12.20.0 || ^14.13.1 || >=16.0.0"
      }
    },
    "node_modules/@lerna-lite/version/node_modules/pify": {
      "version": "6.1.0",
      "dev": true,
      "license": "MIT",
      "engines": {
        "node": ">=14.16"
      },
      "funding": {
        "url": "https://github.com/sponsors/sindresorhus"
      }
    },
    "node_modules/@lerna-lite/version/node_modules/read-pkg": {
      "version": "8.1.0",
      "dev": true,
      "license": "MIT",
      "dependencies": {
        "@types/normalize-package-data": "^2.4.1",
        "normalize-package-data": "^6.0.0",
        "parse-json": "^7.0.0",
        "type-fest": "^4.2.0"
      },
      "engines": {
        "node": ">=16"
      },
      "funding": {
        "url": "https://github.com/sponsors/sindresorhus"
      }
    },
    "node_modules/@lerna-lite/version/node_modules/read-pkg-up": {
      "version": "10.1.0",
      "dev": true,
      "license": "MIT",
      "dependencies": {
        "find-up": "^6.3.0",
        "read-pkg": "^8.1.0",
        "type-fest": "^4.2.0"
      },
      "engines": {
        "node": ">=16"
      },
      "funding": {
        "url": "https://github.com/sponsors/sindresorhus"
      }
    },
    "node_modules/@lerna-lite/version/node_modules/slash": {
      "version": "5.1.0",
      "dev": true,
      "license": "MIT",
      "engines": {
        "node": ">=14.16"
      },
      "funding": {
        "url": "https://github.com/sponsors/sindresorhus"
      }
    },
    "node_modules/@lerna-lite/version/node_modules/split2": {
      "version": "4.2.0",
      "dev": true,
      "license": "ISC",
      "engines": {
        "node": ">= 10.x"
      }
    },
    "node_modules/@lerna-lite/version/node_modules/text-extensions": {
      "version": "2.4.0",
      "dev": true,
      "license": "MIT",
      "engines": {
        "node": ">=8"
      },
      "funding": {
        "url": "https://github.com/sponsors/sindresorhus"
      }
    },
    "node_modules/@lerna-lite/version/node_modules/type-fest": {
      "version": "4.11.1",
      "dev": true,
      "license": "(MIT OR CC0-1.0)",
      "engines": {
        "node": ">=16"
      },
      "funding": {
        "url": "https://github.com/sponsors/sindresorhus"
      }
    },
    "node_modules/@lerna-lite/version/node_modules/uuid": {
      "version": "10.0.0",
      "dev": true,
      "funding": [
        "https://github.com/sponsors/broofa",
        "https://github.com/sponsors/ctavan"
      ],
      "license": "MIT",
      "bin": {
        "uuid": "dist/bin/uuid"
      }
    },
    "node_modules/@lerna-lite/version/node_modules/yocto-queue": {
      "version": "1.0.0",
      "dev": true,
      "license": "MIT",
      "engines": {
        "node": ">=12.20"
      },
      "funding": {
        "url": "https://github.com/sponsors/sindresorhus"
      }
    },
    "node_modules/@mapbox/node-pre-gyp": {
      "version": "1.0.11",
      "dev": true,
      "license": "BSD-3-Clause",
      "dependencies": {
        "detect-libc": "^2.0.0",
        "https-proxy-agent": "^5.0.0",
        "make-dir": "^3.1.0",
        "node-fetch": "^2.6.7",
        "nopt": "^5.0.0",
        "npmlog": "^5.0.1",
        "rimraf": "^3.0.2",
        "semver": "^7.3.5",
        "tar": "^6.1.11"
      },
      "bin": {
        "node-pre-gyp": "bin/node-pre-gyp"
      }
    },
    "node_modules/@mapbox/node-pre-gyp/node_modules/are-we-there-yet": {
      "version": "2.0.0",
      "dev": true,
      "license": "ISC",
      "dependencies": {
        "delegates": "^1.0.0",
        "readable-stream": "^3.6.0"
      },
      "engines": {
        "node": ">=10"
      }
    },
    "node_modules/@mapbox/node-pre-gyp/node_modules/gauge": {
      "version": "3.0.2",
      "dev": true,
      "license": "ISC",
      "dependencies": {
        "aproba": "^1.0.3 || ^2.0.0",
        "color-support": "^1.1.2",
        "console-control-strings": "^1.0.0",
        "has-unicode": "^2.0.1",
        "object-assign": "^4.1.1",
        "signal-exit": "^3.0.0",
        "string-width": "^4.2.3",
        "strip-ansi": "^6.0.1",
        "wide-align": "^1.1.2"
      },
      "engines": {
        "node": ">=10"
      }
    },
    "node_modules/@mapbox/node-pre-gyp/node_modules/nopt": {
      "version": "5.0.0",
      "dev": true,
      "license": "ISC",
      "dependencies": {
        "abbrev": "1"
      },
      "bin": {
        "nopt": "bin/nopt.js"
      },
      "engines": {
        "node": ">=6"
      }
    },
    "node_modules/@mapbox/node-pre-gyp/node_modules/npmlog": {
      "version": "5.0.1",
      "dev": true,
      "license": "ISC",
      "dependencies": {
        "are-we-there-yet": "^2.0.0",
        "console-control-strings": "^1.1.0",
        "gauge": "^3.0.0",
        "set-blocking": "^2.0.0"
      }
    },
    "node_modules/@mapbox/node-pre-gyp/node_modules/rimraf": {
      "version": "3.0.2",
      "dev": true,
      "license": "ISC",
      "dependencies": {
        "glob": "^7.1.3"
      },
      "bin": {
        "rimraf": "bin.js"
      },
      "funding": {
        "url": "https://github.com/sponsors/isaacs"
      }
    },
    "node_modules/@napi-rs/cli": {
      "version": "2.18.4",
      "dev": true,
      "license": "MIT",
      "bin": {
        "napi": "scripts/index.js"
      },
      "engines": {
        "node": ">= 10"
      },
      "funding": {
        "type": "github",
        "url": "https://github.com/sponsors/Brooooooklyn"
      }
    },
    "node_modules/@nodelib/fs.scandir": {
      "version": "2.1.5",
      "license": "MIT",
      "dependencies": {
        "@nodelib/fs.stat": "2.0.5",
        "run-parallel": "^1.1.9"
      },
      "engines": {
        "node": ">= 8"
      }
    },
    "node_modules/@nodelib/fs.stat": {
      "version": "2.0.5",
      "license": "MIT",
      "engines": {
        "node": ">= 8"
      }
    },
    "node_modules/@nodelib/fs.walk": {
      "version": "1.2.8",
      "license": "MIT",
      "dependencies": {
        "@nodelib/fs.scandir": "2.1.5",
        "fastq": "^1.6.0"
      },
      "engines": {
        "node": ">= 8"
      }
    },
    "node_modules/@npmcli/agent": {
      "version": "2.2.1",
      "license": "ISC",
      "dependencies": {
        "agent-base": "^7.1.0",
        "http-proxy-agent": "^7.0.0",
        "https-proxy-agent": "^7.0.1",
        "lru-cache": "^10.0.1",
        "socks-proxy-agent": "^8.0.1"
      },
      "engines": {
        "node": "^16.14.0 || >=18.0.0"
      }
    },
    "node_modules/@npmcli/agent/node_modules/agent-base": {
      "version": "7.1.0",
      "license": "MIT",
      "dependencies": {
        "debug": "^4.3.4"
      },
      "engines": {
        "node": ">= 14"
      }
    },
    "node_modules/@npmcli/agent/node_modules/http-proxy-agent": {
      "version": "7.0.2",
      "license": "MIT",
      "dependencies": {
        "agent-base": "^7.1.0",
        "debug": "^4.3.4"
      },
      "engines": {
        "node": ">= 14"
      }
    },
    "node_modules/@npmcli/agent/node_modules/https-proxy-agent": {
      "version": "7.0.4",
      "license": "MIT",
      "dependencies": {
        "agent-base": "^7.0.2",
        "debug": "4"
      },
      "engines": {
        "node": ">= 14"
      }
    },
    "node_modules/@npmcli/agent/node_modules/socks-proxy-agent": {
      "version": "8.0.2",
      "license": "MIT",
      "dependencies": {
        "agent-base": "^7.0.2",
        "debug": "^4.3.4",
        "socks": "^2.7.1"
      },
      "engines": {
        "node": ">= 14"
      }
    },
    "node_modules/@npmcli/fs": {
      "version": "1.1.0",
      "dev": true,
      "license": "ISC",
      "dependencies": {
        "@gar/promisify": "^1.0.1",
        "semver": "^7.3.5"
      },
      "engines": {
        "node": "^12.13.0 || ^14.15.0 || >=16"
      }
    },
    "node_modules/@npmcli/git": {
      "version": "5.0.4",
      "license": "ISC",
      "dependencies": {
        "@npmcli/promise-spawn": "^7.0.0",
        "lru-cache": "^10.0.1",
        "npm-pick-manifest": "^9.0.0",
        "proc-log": "^3.0.0",
        "promise-inflight": "^1.0.1",
        "promise-retry": "^2.0.1",
        "semver": "^7.3.5",
        "which": "^4.0.0"
      },
      "engines": {
        "node": "^16.14.0 || >=18.0.0"
      }
    },
    "node_modules/@npmcli/git/node_modules/isexe": {
      "version": "3.1.1",
      "license": "ISC",
      "engines": {
        "node": ">=16"
      }
    },
    "node_modules/@npmcli/git/node_modules/npm-normalize-package-bin": {
      "version": "3.0.1",
      "license": "ISC",
      "engines": {
        "node": "^14.17.0 || ^16.13.0 || >=18.0.0"
      }
    },
    "node_modules/@npmcli/git/node_modules/npm-pick-manifest": {
      "version": "9.0.0",
      "license": "ISC",
      "dependencies": {
        "npm-install-checks": "^6.0.0",
        "npm-normalize-package-bin": "^3.0.0",
        "npm-package-arg": "^11.0.0",
        "semver": "^7.3.5"
      },
      "engines": {
        "node": "^16.14.0 || >=18.0.0"
      }
    },
    "node_modules/@npmcli/git/node_modules/proc-log": {
      "version": "3.0.0",
      "license": "ISC",
      "engines": {
        "node": "^14.17.0 || ^16.13.0 || >=18.0.0"
      }
    },
    "node_modules/@npmcli/git/node_modules/which": {
      "version": "4.0.0",
      "license": "ISC",
      "dependencies": {
        "isexe": "^3.1.1"
      },
      "bin": {
        "node-which": "bin/which.js"
      },
      "engines": {
        "node": "^16.13.0 || >=18.0.0"
      }
    },
    "node_modules/@npmcli/installed-package-contents": {
      "version": "1.0.7",
      "dev": true,
      "license": "ISC",
      "dependencies": {
        "npm-bundled": "^1.1.1",
        "npm-normalize-package-bin": "^1.0.1"
      },
      "bin": {
        "installed-package-contents": "index.js"
      },
      "engines": {
        "node": ">= 10"
      }
    },
    "node_modules/@npmcli/map-workspaces": {
      "version": "2.0.4",
      "dev": true,
      "license": "ISC",
      "dependencies": {
        "@npmcli/name-from-folder": "^1.0.1",
        "glob": "^8.0.1",
        "minimatch": "^5.0.1",
        "read-package-json-fast": "^2.0.3"
      },
      "engines": {
        "node": "^12.13.0 || ^14.15.0 || >=16.0.0"
      }
    },
    "node_modules/@npmcli/map-workspaces/node_modules/brace-expansion": {
      "version": "2.0.1",
      "dev": true,
      "license": "MIT",
      "dependencies": {
        "balanced-match": "^1.0.0"
      }
    },
    "node_modules/@npmcli/map-workspaces/node_modules/glob": {
      "version": "8.0.3",
      "dev": true,
      "license": "ISC",
      "dependencies": {
        "fs.realpath": "^1.0.0",
        "inflight": "^1.0.4",
        "inherits": "2",
        "minimatch": "^5.0.1",
        "once": "^1.3.0"
      },
      "engines": {
        "node": ">=12"
      },
      "funding": {
        "url": "https://github.com/sponsors/isaacs"
      }
    },
    "node_modules/@npmcli/map-workspaces/node_modules/minimatch": {
      "version": "5.1.0",
      "dev": true,
      "license": "ISC",
      "dependencies": {
        "brace-expansion": "^2.0.1"
      },
      "engines": {
        "node": ">=10"
      }
    },
    "node_modules/@npmcli/map-workspaces/node_modules/read-package-json-fast": {
      "version": "2.0.3",
      "dev": true,
      "license": "ISC",
      "dependencies": {
        "json-parse-even-better-errors": "^2.3.0",
        "npm-normalize-package-bin": "^1.0.1"
      },
      "engines": {
        "node": ">=10"
      }
    },
    "node_modules/@npmcli/metavuln-calculator": {
      "version": "3.1.1",
      "dev": true,
      "license": "ISC",
      "dependencies": {
        "cacache": "^16.0.0",
        "json-parse-even-better-errors": "^2.3.1",
        "pacote": "^13.0.3",
        "semver": "^7.3.5"
      },
      "engines": {
        "node": "^12.13.0 || ^14.15.0 || >=16.0.0"
      }
    },
    "node_modules/@npmcli/metavuln-calculator/node_modules/@npmcli/git": {
      "version": "3.0.2",
      "dev": true,
      "license": "ISC",
      "dependencies": {
        "@npmcli/promise-spawn": "^3.0.0",
        "lru-cache": "^7.4.4",
        "mkdirp": "^1.0.4",
        "npm-pick-manifest": "^7.0.0",
        "proc-log": "^2.0.0",
        "promise-inflight": "^1.0.1",
        "promise-retry": "^2.0.1",
        "semver": "^7.3.5",
        "which": "^2.0.2"
      },
      "engines": {
        "node": "^12.13.0 || ^14.15.0 || >=16.0.0"
      }
    },
    "node_modules/@npmcli/metavuln-calculator/node_modules/@npmcli/promise-spawn": {
      "version": "3.0.0",
      "dev": true,
      "license": "ISC",
      "dependencies": {
        "infer-owner": "^1.0.4"
      },
      "engines": {
        "node": "^12.13.0 || ^14.15.0 || >=16.0.0"
      }
    },
    "node_modules/@npmcli/metavuln-calculator/node_modules/builtins": {
      "version": "5.0.1",
      "dev": true,
      "license": "MIT",
      "dependencies": {
        "semver": "^7.0.0"
      }
    },
    "node_modules/@npmcli/metavuln-calculator/node_modules/chownr": {
      "version": "2.0.0",
      "dev": true,
      "license": "ISC",
      "engines": {
        "node": ">=10"
      }
    },
    "node_modules/@npmcli/metavuln-calculator/node_modules/hosted-git-info": {
      "version": "5.1.0",
      "dev": true,
      "license": "ISC",
      "dependencies": {
        "lru-cache": "^7.5.1"
      },
      "engines": {
        "node": "^12.13.0 || ^14.15.0 || >=16.0.0"
      }
    },
    "node_modules/@npmcli/metavuln-calculator/node_modules/lru-cache": {
      "version": "7.14.0",
      "dev": true,
      "license": "ISC",
      "engines": {
        "node": ">=12"
      }
    },
    "node_modules/@npmcli/metavuln-calculator/node_modules/minipass-fetch": {
      "version": "2.1.2",
      "dev": true,
      "license": "MIT",
      "dependencies": {
        "minipass": "^3.1.6",
        "minipass-sized": "^1.0.3",
        "minizlib": "^2.1.2"
      },
      "engines": {
        "node": "^12.13.0 || ^14.15.0 || >=16.0.0"
      },
      "optionalDependencies": {
        "encoding": "^0.1.13"
      }
    },
    "node_modules/@npmcli/metavuln-calculator/node_modules/npm-package-arg": {
      "version": "9.1.2",
      "dev": true,
      "license": "ISC",
      "dependencies": {
        "hosted-git-info": "^5.0.0",
        "proc-log": "^2.0.1",
        "semver": "^7.3.5",
        "validate-npm-package-name": "^4.0.0"
      },
      "engines": {
        "node": "^12.13.0 || ^14.15.0 || >=16.0.0"
      }
    },
    "node_modules/@npmcli/metavuln-calculator/node_modules/npm-registry-fetch": {
      "version": "13.3.1",
      "dev": true,
      "license": "ISC",
      "dependencies": {
        "make-fetch-happen": "^10.0.6",
        "minipass": "^3.1.6",
        "minipass-fetch": "^2.0.3",
        "minipass-json-stream": "^1.0.1",
        "minizlib": "^2.1.2",
        "npm-package-arg": "^9.0.1",
        "proc-log": "^2.0.0"
      },
      "engines": {
        "node": "^12.13.0 || ^14.15.0 || >=16.0.0"
      }
    },
    "node_modules/@npmcli/metavuln-calculator/node_modules/pacote": {
      "version": "13.6.2",
      "dev": true,
      "license": "ISC",
      "dependencies": {
        "@npmcli/git": "^3.0.0",
        "@npmcli/installed-package-contents": "^1.0.7",
        "@npmcli/promise-spawn": "^3.0.0",
        "@npmcli/run-script": "^4.1.0",
        "cacache": "^16.0.0",
        "chownr": "^2.0.0",
        "fs-minipass": "^2.1.0",
        "infer-owner": "^1.0.4",
        "minipass": "^3.1.6",
        "mkdirp": "^1.0.4",
        "npm-package-arg": "^9.0.0",
        "npm-packlist": "^5.1.0",
        "npm-pick-manifest": "^7.0.0",
        "npm-registry-fetch": "^13.0.1",
        "proc-log": "^2.0.0",
        "promise-retry": "^2.0.1",
        "read-package-json": "^5.0.0",
        "read-package-json-fast": "^2.0.3",
        "rimraf": "^3.0.2",
        "ssri": "^9.0.0",
        "tar": "^6.1.11"
      },
      "bin": {
        "pacote": "lib/bin.js"
      },
      "engines": {
        "node": "^12.13.0 || ^14.15.0 || >=16.0.0"
      }
    },
    "node_modules/@npmcli/metavuln-calculator/node_modules/read-package-json-fast": {
      "version": "2.0.3",
      "dev": true,
      "license": "ISC",
      "dependencies": {
        "json-parse-even-better-errors": "^2.3.0",
        "npm-normalize-package-bin": "^1.0.1"
      },
      "engines": {
        "node": ">=10"
      }
    },
    "node_modules/@npmcli/metavuln-calculator/node_modules/rimraf": {
      "version": "3.0.2",
      "dev": true,
      "license": "ISC",
      "dependencies": {
        "glob": "^7.1.3"
      },
      "bin": {
        "rimraf": "bin.js"
      },
      "funding": {
        "url": "https://github.com/sponsors/isaacs"
      }
    },
    "node_modules/@npmcli/metavuln-calculator/node_modules/validate-npm-package-name": {
      "version": "4.0.0",
      "dev": true,
      "license": "ISC",
      "dependencies": {
        "builtins": "^5.0.0"
      },
      "engines": {
        "node": "^12.13.0 || ^14.15.0 || >=16.0.0"
      }
    },
    "node_modules/@npmcli/name-from-folder": {
      "version": "1.0.1",
      "dev": true,
      "license": "ISC"
    },
    "node_modules/@npmcli/node-gyp": {
      "version": "2.0.0",
      "dev": true,
      "license": "ISC",
      "engines": {
        "node": "^12.13.0 || ^14.15.0 || >=16.0.0"
      }
    },
    "node_modules/@npmcli/package-json": {
      "version": "2.0.0",
      "dev": true,
      "license": "ISC",
      "dependencies": {
        "json-parse-even-better-errors": "^2.3.1"
      },
      "engines": {
        "node": "^12.13.0 || ^14.15.0 || >=16.0.0"
      }
    },
    "node_modules/@npmcli/promise-spawn": {
      "version": "7.0.1",
      "license": "ISC",
      "dependencies": {
        "which": "^4.0.0"
      },
      "engines": {
        "node": "^16.14.0 || >=18.0.0"
      }
    },
    "node_modules/@npmcli/promise-spawn/node_modules/isexe": {
      "version": "3.1.1",
      "license": "ISC",
      "engines": {
        "node": ">=16"
      }
    },
    "node_modules/@npmcli/promise-spawn/node_modules/which": {
      "version": "4.0.0",
      "license": "ISC",
      "dependencies": {
        "isexe": "^3.1.1"
      },
      "bin": {
        "node-which": "bin/which.js"
      },
      "engines": {
        "node": "^16.13.0 || >=18.0.0"
      }
    },
    "node_modules/@npmcli/redact": {
      "version": "2.0.1",
      "license": "ISC",
      "engines": {
        "node": "^16.14.0 || >=18.0.0"
      }
    },
    "node_modules/@npmcli/run-script": {
      "version": "4.2.1",
      "dev": true,
      "license": "ISC",
      "dependencies": {
        "@npmcli/node-gyp": "^2.0.0",
        "@npmcli/promise-spawn": "^3.0.0",
        "node-gyp": "^9.0.0",
        "read-package-json-fast": "^2.0.3",
        "which": "^2.0.2"
      },
      "engines": {
        "node": "^12.13.0 || ^14.15.0 || >=16.0.0"
      }
    },
    "node_modules/@npmcli/run-script/node_modules/@npmcli/promise-spawn": {
      "version": "3.0.0",
      "dev": true,
      "license": "ISC",
      "dependencies": {
        "infer-owner": "^1.0.4"
      },
      "engines": {
        "node": "^12.13.0 || ^14.15.0 || >=16.0.0"
      }
    },
    "node_modules/@npmcli/run-script/node_modules/read-package-json-fast": {
      "version": "2.0.3",
      "dev": true,
      "license": "ISC",
      "dependencies": {
        "json-parse-even-better-errors": "^2.3.0",
        "npm-normalize-package-bin": "^1.0.1"
      },
      "engines": {
        "node": ">=10"
      }
    },
    "node_modules/@octokit/auth-token": {
      "version": "5.1.1",
      "dev": true,
      "license": "MIT",
      "engines": {
        "node": ">= 18"
      }
    },
    "node_modules/@octokit/core": {
      "version": "6.1.2",
      "dev": true,
      "license": "MIT",
      "dependencies": {
        "@octokit/auth-token": "^5.0.0",
        "@octokit/graphql": "^8.0.0",
        "@octokit/request": "^9.0.0",
        "@octokit/request-error": "^6.0.1",
        "@octokit/types": "^13.0.0",
        "before-after-hook": "^3.0.2",
        "universal-user-agent": "^7.0.0"
      },
      "engines": {
        "node": ">= 18"
      }
    },
    "node_modules/@octokit/endpoint": {
      "version": "10.1.1",
      "dev": true,
      "license": "MIT",
      "dependencies": {
        "@octokit/types": "^13.0.0",
        "universal-user-agent": "^7.0.2"
      },
      "engines": {
        "node": ">= 18"
      }
    },
    "node_modules/@octokit/graphql": {
      "version": "8.1.1",
      "dev": true,
      "license": "MIT",
      "dependencies": {
        "@octokit/request": "^9.0.0",
        "@octokit/types": "^13.0.0",
        "universal-user-agent": "^7.0.0"
      },
      "engines": {
        "node": ">= 18"
      }
    },
    "node_modules/@octokit/openapi-types": {
      "version": "22.2.0",
      "dev": true,
      "license": "MIT"
    },
    "node_modules/@octokit/plugin-enterprise-rest": {
      "version": "6.0.1",
      "dev": true,
      "license": "MIT"
    },
    "node_modules/@octokit/plugin-paginate-rest": {
      "version": "11.3.0",
      "dev": true,
      "license": "MIT",
      "dependencies": {
        "@octokit/types": "^13.5.0"
      },
      "engines": {
        "node": ">= 18"
      },
      "peerDependencies": {
        "@octokit/core": ">=6"
      }
    },
    "node_modules/@octokit/plugin-request-log": {
      "version": "5.3.0",
      "dev": true,
      "license": "MIT",
      "engines": {
        "node": ">= 18"
      },
      "peerDependencies": {
        "@octokit/core": ">=6"
      }
    },
    "node_modules/@octokit/plugin-rest-endpoint-methods": {
      "version": "13.2.1",
      "dev": true,
      "license": "MIT",
      "dependencies": {
        "@octokit/types": "^13.5.0"
      },
      "engines": {
        "node": ">= 18"
      },
      "peerDependencies": {
        "@octokit/core": ">=6"
      }
    },
    "node_modules/@octokit/request": {
      "version": "9.1.1",
      "dev": true,
      "license": "MIT",
      "dependencies": {
        "@octokit/endpoint": "^10.0.0",
        "@octokit/request-error": "^6.0.1",
        "@octokit/types": "^13.1.0",
        "universal-user-agent": "^7.0.2"
      },
      "engines": {
        "node": ">= 18"
      }
    },
    "node_modules/@octokit/request-error": {
      "version": "6.1.1",
      "dev": true,
      "license": "MIT",
      "dependencies": {
        "@octokit/types": "^13.0.0"
      },
      "engines": {
        "node": ">= 18"
      }
    },
    "node_modules/@octokit/rest": {
      "version": "21.0.0",
      "dev": true,
      "license": "MIT",
      "dependencies": {
        "@octokit/core": "^6.1.2",
        "@octokit/plugin-paginate-rest": "^11.0.0",
        "@octokit/plugin-request-log": "^5.1.0",
        "@octokit/plugin-rest-endpoint-methods": "^13.0.0"
      },
      "engines": {
        "node": ">= 18"
      }
    },
    "node_modules/@octokit/types": {
      "version": "13.5.0",
      "dev": true,
      "license": "MIT",
      "dependencies": {
        "@octokit/openapi-types": "^22.2.0"
      }
    },
    "node_modules/@pkgjs/parseargs": {
      "version": "0.11.0",
      "license": "MIT",
      "optional": true,
      "engines": {
        "node": ">=14"
      }
    },
    "node_modules/@popperjs/core": {
      "version": "2.11.8",
      "dev": true,
      "license": "MIT",
      "peer": true,
      "funding": {
        "type": "opencollective",
        "url": "https://opencollective.com/popperjs"
      }
    },
    "node_modules/@rollup/pluginutils": {
      "version": "4.2.1",
      "dev": true,
      "license": "MIT",
      "dependencies": {
        "estree-walker": "^2.0.1",
        "picomatch": "^2.2.2"
      },
      "engines": {
        "node": ">= 8.0.0"
      }
    },
    "node_modules/@sec-ant/readable-stream": {
      "version": "0.4.1",
      "dev": true,
      "license": "MIT"
    },
    "node_modules/@shikijs/core": {
      "version": "1.10.0",
      "dev": true,
      "license": "MIT"
    },
    "node_modules/@sigstore/bundle": {
      "version": "2.2.0",
      "license": "Apache-2.0",
      "dependencies": {
        "@sigstore/protobuf-specs": "^0.3.0"
      },
      "engines": {
        "node": "^16.14.0 || >=18.0.0"
      }
    },
    "node_modules/@sigstore/core": {
      "version": "1.0.0",
      "license": "Apache-2.0",
      "engines": {
        "node": "^16.14.0 || >=18.0.0"
      }
    },
    "node_modules/@sigstore/protobuf-specs": {
      "version": "0.3.0",
      "license": "Apache-2.0",
      "engines": {
        "node": "^14.17.0 || ^16.13.0 || >=18.0.0"
      }
    },
    "node_modules/@sigstore/sign": {
      "version": "2.2.3",
      "license": "Apache-2.0",
      "dependencies": {
        "@sigstore/bundle": "^2.2.0",
        "@sigstore/core": "^1.0.0",
        "@sigstore/protobuf-specs": "^0.3.0",
        "make-fetch-happen": "^13.0.0"
      },
      "engines": {
        "node": "^16.14.0 || >=18.0.0"
      }
    },
    "node_modules/@sigstore/sign/node_modules/@npmcli/fs": {
      "version": "3.1.0",
      "license": "ISC",
      "dependencies": {
        "semver": "^7.3.5"
      },
      "engines": {
        "node": "^14.17.0 || ^16.13.0 || >=18.0.0"
      }
    },
    "node_modules/@sigstore/sign/node_modules/brace-expansion": {
      "version": "2.0.1",
      "license": "MIT",
      "dependencies": {
        "balanced-match": "^1.0.0"
      }
    },
    "node_modules/@sigstore/sign/node_modules/cacache": {
      "version": "18.0.2",
      "license": "ISC",
      "dependencies": {
        "@npmcli/fs": "^3.1.0",
        "fs-minipass": "^3.0.0",
        "glob": "^10.2.2",
        "lru-cache": "^10.0.1",
        "minipass": "^7.0.3",
        "minipass-collect": "^2.0.1",
        "minipass-flush": "^1.0.5",
        "minipass-pipeline": "^1.2.4",
        "p-map": "^4.0.0",
        "ssri": "^10.0.0",
        "tar": "^6.1.11",
        "unique-filename": "^3.0.0"
      },
      "engines": {
        "node": "^16.14.0 || >=18.0.0"
      }
    },
    "node_modules/@sigstore/sign/node_modules/fs-minipass": {
      "version": "3.0.3",
      "license": "ISC",
      "dependencies": {
        "minipass": "^7.0.3"
      },
      "engines": {
        "node": "^14.17.0 || ^16.13.0 || >=18.0.0"
      }
    },
    "node_modules/@sigstore/sign/node_modules/glob": {
      "version": "10.3.10",
      "license": "ISC",
      "dependencies": {
        "foreground-child": "^3.1.0",
        "jackspeak": "^2.3.5",
        "minimatch": "^9.0.1",
        "minipass": "^5.0.0 || ^6.0.2 || ^7.0.0",
        "path-scurry": "^1.10.1"
      },
      "bin": {
        "glob": "dist/esm/bin.mjs"
      },
      "engines": {
        "node": ">=16 || 14 >=14.17"
      },
      "funding": {
        "url": "https://github.com/sponsors/isaacs"
      }
    },
    "node_modules/@sigstore/sign/node_modules/make-fetch-happen": {
      "version": "13.0.0",
      "license": "ISC",
      "dependencies": {
        "@npmcli/agent": "^2.0.0",
        "cacache": "^18.0.0",
        "http-cache-semantics": "^4.1.1",
        "is-lambda": "^1.0.1",
        "minipass": "^7.0.2",
        "minipass-fetch": "^3.0.0",
        "minipass-flush": "^1.0.5",
        "minipass-pipeline": "^1.2.4",
        "negotiator": "^0.6.3",
        "promise-retry": "^2.0.1",
        "ssri": "^10.0.0"
      },
      "engines": {
        "node": "^16.14.0 || >=18.0.0"
      }
    },
    "node_modules/@sigstore/sign/node_modules/minimatch": {
      "version": "9.0.3",
      "license": "ISC",
      "dependencies": {
        "brace-expansion": "^2.0.1"
      },
      "engines": {
        "node": ">=16 || 14 >=14.17"
      },
      "funding": {
        "url": "https://github.com/sponsors/isaacs"
      }
    },
    "node_modules/@sigstore/sign/node_modules/minipass": {
      "version": "7.0.4",
      "license": "ISC",
      "engines": {
        "node": ">=16 || 14 >=14.17"
      }
    },
    "node_modules/@sigstore/sign/node_modules/minipass-collect": {
      "version": "2.0.1",
      "license": "ISC",
      "dependencies": {
        "minipass": "^7.0.3"
      },
      "engines": {
        "node": ">=16 || 14 >=14.17"
      }
    },
    "node_modules/@sigstore/sign/node_modules/minipass-fetch": {
      "version": "3.0.4",
      "license": "MIT",
      "dependencies": {
        "minipass": "^7.0.3",
        "minipass-sized": "^1.0.3",
        "minizlib": "^2.1.2"
      },
      "engines": {
        "node": "^14.17.0 || ^16.13.0 || >=18.0.0"
      },
      "optionalDependencies": {
        "encoding": "^0.1.13"
      }
    },
    "node_modules/@sigstore/sign/node_modules/ssri": {
      "version": "10.0.5",
      "license": "ISC",
      "dependencies": {
        "minipass": "^7.0.3"
      },
      "engines": {
        "node": "^14.17.0 || ^16.13.0 || >=18.0.0"
      }
    },
    "node_modules/@sigstore/sign/node_modules/unique-filename": {
      "version": "3.0.0",
      "license": "ISC",
      "dependencies": {
        "unique-slug": "^4.0.0"
      },
      "engines": {
        "node": "^14.17.0 || ^16.13.0 || >=18.0.0"
      }
    },
    "node_modules/@sigstore/sign/node_modules/unique-slug": {
      "version": "4.0.0",
      "license": "ISC",
      "dependencies": {
        "imurmurhash": "^0.1.4"
      },
      "engines": {
        "node": "^14.17.0 || ^16.13.0 || >=18.0.0"
      }
    },
    "node_modules/@sigstore/tuf": {
      "version": "2.3.1",
      "license": "Apache-2.0",
      "dependencies": {
        "@sigstore/protobuf-specs": "^0.3.0",
        "tuf-js": "^2.2.0"
      },
      "engines": {
        "node": "^16.14.0 || >=18.0.0"
      }
    },
    "node_modules/@sigstore/verify": {
      "version": "1.1.0",
      "license": "Apache-2.0",
      "dependencies": {
        "@sigstore/bundle": "^2.2.0",
        "@sigstore/core": "^1.0.0",
        "@sigstore/protobuf-specs": "^0.3.0"
      },
      "engines": {
        "node": "^16.14.0 || >=18.0.0"
      }
    },
    "node_modules/@sinclair/typebox": {
      "version": "0.27.8",
      "license": "MIT"
    },
    "node_modules/@sindresorhus/merge-streams": {
      "version": "2.3.0",
      "dev": true,
      "license": "MIT",
      "engines": {
        "node": ">=18"
      },
      "funding": {
        "url": "https://github.com/sponsors/sindresorhus"
      }
    },
    "node_modules/@sinonjs/commons": {
      "version": "3.0.0",
      "dev": true,
      "license": "BSD-3-Clause",
      "dependencies": {
        "type-detect": "4.0.8"
      }
    },
    "node_modules/@sinonjs/fake-timers": {
      "version": "10.3.0",
      "dev": true,
      "license": "BSD-3-Clause",
      "dependencies": {
        "@sinonjs/commons": "^3.0.0"
      }
    },
    "node_modules/@tootallnate/once": {
      "version": "1.1.2",
      "dev": true,
      "license": "MIT",
      "engines": {
        "node": ">= 6"
      }
    },
    "node_modules/@tsconfig/node10": {
      "version": "1.0.9",
      "dev": true,
      "license": "MIT",
      "optional": true,
      "peer": true
    },
    "node_modules/@tsconfig/node12": {
      "version": "1.0.11",
      "dev": true,
      "license": "MIT",
      "optional": true,
      "peer": true
    },
    "node_modules/@tsconfig/node14": {
      "version": "1.0.3",
      "dev": true,
      "license": "MIT",
      "optional": true,
      "peer": true
    },
    "node_modules/@tsconfig/node16": {
      "version": "1.0.4",
      "dev": true,
      "license": "MIT",
      "optional": true,
      "peer": true
    },
    "node_modules/@tufjs/canonical-json": {
      "version": "2.0.0",
      "license": "MIT",
      "engines": {
        "node": "^16.14.0 || >=18.0.0"
      }
    },
    "node_modules/@tufjs/models": {
      "version": "2.0.0",
      "license": "MIT",
      "dependencies": {
        "@tufjs/canonical-json": "2.0.0",
        "minimatch": "^9.0.3"
      },
      "engines": {
        "node": "^16.14.0 || >=18.0.0"
      }
    },
    "node_modules/@tufjs/models/node_modules/brace-expansion": {
      "version": "2.0.1",
      "license": "MIT",
      "dependencies": {
        "balanced-match": "^1.0.0"
      }
    },
    "node_modules/@tufjs/models/node_modules/minimatch": {
      "version": "9.0.3",
      "license": "ISC",
      "dependencies": {
        "brace-expansion": "^2.0.1"
      },
      "engines": {
        "node": ">=16 || 14 >=14.17"
      },
      "funding": {
        "url": "https://github.com/sponsors/isaacs"
      }
    },
    "node_modules/@types/babel__core": {
      "version": "7.1.19",
      "dev": true,
      "license": "MIT",
      "dependencies": {
        "@babel/parser": "^7.1.0",
        "@babel/types": "^7.0.0",
        "@types/babel__generator": "*",
        "@types/babel__template": "*",
        "@types/babel__traverse": "*"
      }
    },
    "node_modules/@types/babel__generator": {
      "version": "7.6.4",
      "dev": true,
      "license": "MIT",
      "dependencies": {
        "@babel/types": "^7.0.0"
      }
    },
    "node_modules/@types/babel__template": {
      "version": "7.4.1",
      "dev": true,
      "license": "MIT",
      "dependencies": {
        "@babel/parser": "^7.1.0",
        "@babel/types": "^7.0.0"
      }
    },
    "node_modules/@types/babel__traverse": {
      "version": "7.18.2",
      "dev": true,
      "license": "MIT",
      "dependencies": {
        "@babel/types": "^7.3.0"
      }
    },
    "node_modules/@types/cross-spawn": {
      "version": "6.0.6",
      "dev": true,
      "license": "MIT",
      "dependencies": {
        "@types/node": "*"
      }
    },
    "node_modules/@types/diff": {
      "version": "5.2.1",
      "dev": true,
      "license": "MIT"
    },
    "node_modules/@types/fs-extra": {
      "version": "11.0.4",
      "dev": true,
      "license": "MIT",
      "dependencies": {
        "@types/jsonfile": "*",
        "@types/node": "*"
      }
    },
    "node_modules/@types/glob": {
      "version": "8.1.0",
      "dev": true,
      "license": "MIT",
      "dependencies": {
        "@types/minimatch": "^5.1.2",
        "@types/node": "*"
      }
    },
    "node_modules/@types/graceful-fs": {
      "version": "4.1.5",
      "dev": true,
      "license": "MIT",
      "dependencies": {
        "@types/node": "*"
      }
    },
    "node_modules/@types/istanbul-lib-coverage": {
      "version": "2.0.4",
      "dev": true,
      "license": "MIT"
    },
    "node_modules/@types/istanbul-lib-report": {
      "version": "3.0.0",
      "dev": true,
      "license": "MIT",
      "dependencies": {
        "@types/istanbul-lib-coverage": "*"
      }
    },
    "node_modules/@types/istanbul-reports": {
      "version": "3.0.1",
      "dev": true,
      "license": "MIT",
      "dependencies": {
        "@types/istanbul-lib-report": "*"
      }
    },
    "node_modules/@types/jest": {
      "version": "29.5.12",
      "dev": true,
      "license": "MIT",
      "dependencies": {
        "expect": "^29.0.0",
        "pretty-format": "^29.0.0"
      }
    },
    "node_modules/@types/jquery": {
      "version": "3.5.19",
      "dev": true,
      "license": "MIT",
      "dependencies": {
        "@types/sizzle": "*"
      }
    },
    "node_modules/@types/js-yaml": {
      "version": "4.0.9",
      "dev": true,
      "license": "MIT"
    },
    "node_modules/@types/json-schema": {
      "version": "7.0.15",
      "dev": true,
      "license": "MIT"
    },
    "node_modules/@types/jsonfile": {
      "version": "6.1.4",
      "dev": true,
      "license": "MIT",
      "dependencies": {
        "@types/node": "*"
      }
    },
    "node_modules/@types/jstree": {
      "version": "3.3.44",
      "dev": true,
      "license": "MIT",
      "dependencies": {
        "@types/jquery": "*"
      }
    },
    "node_modules/@types/lodash": {
      "version": "4.17.6",
      "dev": true,
      "license": "MIT"
    },
    "node_modules/@types/lodash-deep": {
      "version": "2.0.4",
      "dev": true,
      "license": "MIT",
      "dependencies": {
        "@types/lodash": "*"
      }
    },
    "node_modules/@types/minimatch": {
      "version": "5.1.2",
      "dev": true,
      "license": "MIT"
    },
    "node_modules/@types/mustache": {
      "version": "4.2.5",
      "dev": true,
      "license": "MIT"
    },
    "node_modules/@types/node": {
      "version": "18.19.33",
      "dev": true,
      "license": "MIT",
      "dependencies": {
        "undici-types": "~5.26.4"
      }
    },
    "node_modules/@types/node-fetch": {
      "version": "2.6.11",
      "dev": true,
      "license": "MIT",
      "dependencies": {
        "@types/node": "*",
        "form-data": "^4.0.0"
      }
    },
    "node_modules/@types/normalize-package-data": {
      "version": "2.4.4",
      "dev": true,
      "license": "MIT"
    },
    "node_modules/@types/npm-package-arg": {
      "version": "6.1.4",
      "dev": true,
      "license": "MIT"
    },
    "node_modules/@types/npm-registry-fetch": {
      "version": "8.0.7",
      "dev": true,
      "license": "MIT",
      "dependencies": {
        "@types/node": "*",
        "@types/node-fetch": "*",
        "@types/npm-package-arg": "*",
        "@types/npmlog": "*",
        "@types/ssri": "*"
      }
    },
    "node_modules/@types/npmlog": {
      "version": "7.0.0",
      "dev": true,
      "license": "MIT",
      "dependencies": {
        "@types/node": "*"
      }
    },
    "node_modules/@types/pacote": {
      "version": "11.1.8",
      "dev": true,
      "license": "MIT",
      "dependencies": {
        "@types/node": "*",
        "@types/npm-registry-fetch": "*",
        "@types/npmlog": "*",
        "@types/ssri": "*"
      }
    },
    "node_modules/@types/progress": {
      "version": "2.0.7",
      "dev": true,
      "license": "MIT",
      "dependencies": {
        "@types/node": "*"
      }
    },
    "node_modules/@types/semver": {
      "version": "7.5.8",
      "dev": true,
      "license": "MIT"
    },
    "node_modules/@types/sizzle": {
      "version": "2.3.4",
      "dev": true,
      "license": "MIT"
    },
    "node_modules/@types/ssh2": {
      "version": "1.15.0",
      "dev": true,
      "license": "MIT",
      "dependencies": {
        "@types/node": "^18.11.18"
      }
    },
    "node_modules/@types/ssri": {
      "version": "7.1.5",
      "dev": true,
      "license": "MIT",
      "dependencies": {
        "@types/node": "*"
      }
    },
    "node_modules/@types/stack-trace": {
      "version": "0.0.33",
      "dev": true,
      "license": "MIT"
    },
    "node_modules/@types/stack-utils": {
      "version": "2.0.1",
      "dev": true,
      "license": "MIT"
    },
    "node_modules/@types/tar": {
      "version": "6.1.13",
      "dev": true,
      "license": "MIT",
      "dependencies": {
        "@types/node": "*",
        "minipass": "^4.0.0"
      }
    },
    "node_modules/@types/tar/node_modules/minipass": {
      "version": "4.2.8",
      "dev": true,
      "license": "ISC",
      "engines": {
        "node": ">=8"
      }
    },
    "node_modules/@types/uuid": {
      "version": "10.0.0",
      "dev": true,
      "license": "MIT"
    },
    "node_modules/@types/which": {
      "version": "3.0.4",
      "dev": true,
      "license": "MIT"
    },
    "node_modules/@types/yargs": {
      "version": "17.0.32",
      "license": "MIT",
      "dependencies": {
        "@types/yargs-parser": "*"
      }
    },
    "node_modules/@types/yargs-parser": {
      "version": "20.2.1",
      "license": "MIT"
    },
    "node_modules/@typescript-eslint/eslint-plugin": {
      "version": "7.15.0",
      "dev": true,
      "license": "MIT",
      "dependencies": {
        "@eslint-community/regexpp": "^4.10.0",
        "@typescript-eslint/scope-manager": "7.15.0",
        "@typescript-eslint/type-utils": "7.15.0",
        "@typescript-eslint/utils": "7.15.0",
        "@typescript-eslint/visitor-keys": "7.15.0",
        "graphemer": "^1.4.0",
        "ignore": "^5.3.1",
        "natural-compare": "^1.4.0",
        "ts-api-utils": "^1.3.0"
      },
      "engines": {
        "node": "^18.18.0 || >=20.0.0"
      },
      "funding": {
        "type": "opencollective",
        "url": "https://opencollective.com/typescript-eslint"
      },
      "peerDependencies": {
        "@typescript-eslint/parser": "^7.0.0",
        "eslint": "^8.56.0"
      },
      "peerDependenciesMeta": {
        "typescript": {
          "optional": true
        }
      }
    },
    "node_modules/@typescript-eslint/parser": {
      "version": "7.15.0",
      "dev": true,
      "license": "BSD-2-Clause",
      "dependencies": {
        "@typescript-eslint/scope-manager": "7.15.0",
        "@typescript-eslint/types": "7.15.0",
        "@typescript-eslint/typescript-estree": "7.15.0",
        "@typescript-eslint/visitor-keys": "7.15.0",
        "debug": "^4.3.4"
      },
      "engines": {
        "node": "^18.18.0 || >=20.0.0"
      },
      "funding": {
        "type": "opencollective",
        "url": "https://opencollective.com/typescript-eslint"
      },
      "peerDependencies": {
        "eslint": "^8.56.0"
      },
      "peerDependenciesMeta": {
        "typescript": {
          "optional": true
        }
      }
    },
    "node_modules/@typescript-eslint/scope-manager": {
      "version": "7.15.0",
      "dev": true,
      "license": "MIT",
      "dependencies": {
        "@typescript-eslint/types": "7.15.0",
        "@typescript-eslint/visitor-keys": "7.15.0"
      },
      "engines": {
        "node": "^18.18.0 || >=20.0.0"
      },
      "funding": {
        "type": "opencollective",
        "url": "https://opencollective.com/typescript-eslint"
      }
    },
    "node_modules/@typescript-eslint/type-utils": {
      "version": "7.15.0",
      "dev": true,
      "license": "MIT",
      "dependencies": {
        "@typescript-eslint/typescript-estree": "7.15.0",
        "@typescript-eslint/utils": "7.15.0",
        "debug": "^4.3.4",
        "ts-api-utils": "^1.3.0"
      },
      "engines": {
        "node": "^18.18.0 || >=20.0.0"
      },
      "funding": {
        "type": "opencollective",
        "url": "https://opencollective.com/typescript-eslint"
      },
      "peerDependencies": {
        "eslint": "^8.56.0"
      },
      "peerDependenciesMeta": {
        "typescript": {
          "optional": true
        }
      }
    },
    "node_modules/@typescript-eslint/types": {
      "version": "7.15.0",
      "dev": true,
      "license": "MIT",
      "engines": {
        "node": "^18.18.0 || >=20.0.0"
      },
      "funding": {
        "type": "opencollective",
        "url": "https://opencollective.com/typescript-eslint"
      }
    },
    "node_modules/@typescript-eslint/typescript-estree": {
      "version": "7.15.0",
      "dev": true,
      "license": "BSD-2-Clause",
      "dependencies": {
        "@typescript-eslint/types": "7.15.0",
        "@typescript-eslint/visitor-keys": "7.15.0",
        "debug": "^4.3.4",
        "globby": "^11.1.0",
        "is-glob": "^4.0.3",
        "minimatch": "^9.0.4",
        "semver": "^7.6.0",
        "ts-api-utils": "^1.3.0"
      },
      "engines": {
        "node": "^18.18.0 || >=20.0.0"
      },
      "funding": {
        "type": "opencollective",
        "url": "https://opencollective.com/typescript-eslint"
      },
      "peerDependenciesMeta": {
        "typescript": {
          "optional": true
        }
      }
    },
    "node_modules/@typescript-eslint/typescript-estree/node_modules/brace-expansion": {
      "version": "2.0.1",
      "dev": true,
      "license": "MIT",
      "dependencies": {
        "balanced-match": "^1.0.0"
      }
    },
    "node_modules/@typescript-eslint/typescript-estree/node_modules/minimatch": {
      "version": "9.0.5",
      "dev": true,
      "license": "ISC",
      "dependencies": {
        "brace-expansion": "^2.0.1"
      },
      "engines": {
        "node": ">=16 || 14 >=14.17"
      },
      "funding": {
        "url": "https://github.com/sponsors/isaacs"
      }
    },
    "node_modules/@typescript-eslint/utils": {
      "version": "7.15.0",
      "dev": true,
      "license": "MIT",
      "dependencies": {
        "@eslint-community/eslint-utils": "^4.4.0",
        "@typescript-eslint/scope-manager": "7.15.0",
        "@typescript-eslint/types": "7.15.0",
        "@typescript-eslint/typescript-estree": "7.15.0"
      },
      "engines": {
        "node": "^18.18.0 || >=20.0.0"
      },
      "funding": {
        "type": "opencollective",
        "url": "https://opencollective.com/typescript-eslint"
      },
      "peerDependencies": {
        "eslint": "^8.56.0"
      }
    },
    "node_modules/@typescript-eslint/visitor-keys": {
      "version": "7.15.0",
      "dev": true,
      "license": "MIT",
      "dependencies": {
        "@typescript-eslint/types": "7.15.0",
        "eslint-visitor-keys": "^3.4.3"
      },
      "engines": {
        "node": "^18.18.0 || >=20.0.0"
      },
      "funding": {
        "type": "opencollective",
        "url": "https://opencollective.com/typescript-eslint"
      }
    },
    "node_modules/@ungap/structured-clone": {
      "version": "1.2.0",
      "dev": true,
      "license": "ISC"
    },
    "node_modules/@vercel/nft": {
      "version": "0.26.5",
      "dev": true,
      "license": "MIT",
      "dependencies": {
        "@mapbox/node-pre-gyp": "^1.0.5",
        "@rollup/pluginutils": "^4.0.0",
        "acorn": "^8.6.0",
        "acorn-import-attributes": "^1.9.2",
        "async-sema": "^3.1.1",
        "bindings": "^1.4.0",
        "estree-walker": "2.0.2",
        "glob": "^7.1.3",
        "graceful-fs": "^4.2.9",
        "micromatch": "^4.0.2",
        "node-gyp-build": "^4.2.2",
        "resolve-from": "^5.0.0"
      },
      "bin": {
        "nft": "out/cli.js"
      },
      "engines": {
        "node": ">=16"
      }
    },
    "node_modules/@zeit/schemas": {
      "version": "2.36.0",
      "dev": true,
      "license": "MIT"
    },
    "node_modules/@zkochan/rimraf": {
      "version": "2.1.3",
      "dev": true,
      "license": "MIT",
      "dependencies": {
        "rimraf": "^3.0.2"
      },
      "engines": {
        "node": ">=12.10"
      }
    },
    "node_modules/@zkochan/rimraf/node_modules/rimraf": {
      "version": "3.0.2",
      "dev": true,
      "license": "ISC",
      "dependencies": {
        "glob": "^7.1.3"
      },
      "bin": {
        "rimraf": "bin.js"
      },
      "funding": {
        "url": "https://github.com/sponsors/isaacs"
      }
    },
    "node_modules/@zowe/cli": {
      "resolved": "packages/cli",
      "link": true
    },
    "node_modules/@zowe/cli-test-utils": {
      "resolved": "__tests__/__packages__/cli-test-utils",
      "link": true
    },
    "node_modules/@zowe/core-for-zowe-sdk": {
      "resolved": "packages/core",
      "link": true
    },
    "node_modules/@zowe/imperative": {
      "resolved": "packages/imperative",
      "link": true
    },
    "node_modules/@zowe/provisioning-for-zowe-sdk": {
      "resolved": "packages/provisioning",
      "link": true
    },
    "node_modules/@zowe/secrets-for-zowe-sdk": {
      "resolved": "packages/secrets",
      "link": true
    },
    "node_modules/@zowe/zos-console-for-zowe-sdk": {
      "resolved": "packages/zosconsole",
      "link": true
    },
    "node_modules/@zowe/zos-files-for-zowe-sdk": {
      "resolved": "packages/zosfiles",
      "link": true
    },
    "node_modules/@zowe/zos-jobs-for-zowe-sdk": {
      "resolved": "packages/zosjobs",
      "link": true
    },
    "node_modules/@zowe/zos-logs-for-zowe-sdk": {
      "resolved": "packages/zoslogs",
      "link": true
    },
    "node_modules/@zowe/zos-tso-for-zowe-sdk": {
      "resolved": "packages/zostso",
      "link": true
    },
    "node_modules/@zowe/zos-uss-for-zowe-sdk": {
      "resolved": "packages/zosuss",
      "link": true
    },
    "node_modules/@zowe/zos-workflows-for-zowe-sdk": {
      "resolved": "packages/workflows",
      "link": true
    },
    "node_modules/@zowe/zosmf-for-zowe-sdk": {
      "resolved": "packages/zosmf",
      "link": true
    },
    "node_modules/abbrev": {
      "version": "1.1.1",
      "dev": true,
      "license": "ISC"
    },
    "node_modules/accepts": {
      "version": "1.3.8",
      "dev": true,
      "license": "MIT",
      "dependencies": {
        "mime-types": "~2.1.34",
        "negotiator": "0.6.3"
      },
      "engines": {
        "node": ">= 0.6"
      }
    },
    "node_modules/acorn": {
      "version": "8.11.3",
      "dev": true,
      "license": "MIT",
      "bin": {
        "acorn": "bin/acorn"
      },
      "engines": {
        "node": ">=0.4.0"
      }
    },
    "node_modules/acorn-import-attributes": {
      "version": "1.9.5",
      "dev": true,
      "license": "MIT",
      "peerDependencies": {
        "acorn": "^8"
      }
    },
    "node_modules/acorn-jsx": {
      "version": "5.3.2",
      "dev": true,
      "license": "MIT",
      "peerDependencies": {
        "acorn": "^6.0.0 || ^7.0.0 || ^8.0.0"
      }
    },
    "node_modules/acorn-walk": {
      "version": "8.3.2",
      "dev": true,
      "license": "MIT",
      "engines": {
        "node": ">=0.4.0"
      }
    },
    "node_modules/add-stream": {
      "version": "1.0.0",
      "dev": true,
      "license": "MIT"
    },
    "node_modules/agent-base": {
      "version": "6.0.2",
      "dev": true,
      "license": "MIT",
      "dependencies": {
        "debug": "4"
      },
      "engines": {
        "node": ">= 6.0.0"
      }
    },
    "node_modules/agentkeepalive": {
      "version": "4.2.1",
      "dev": true,
      "license": "MIT",
      "dependencies": {
        "debug": "^4.1.0",
        "depd": "^1.1.2",
        "humanize-ms": "^1.2.1"
      },
      "engines": {
        "node": ">= 8.0.0"
      }
    },
    "node_modules/aggregate-error": {
      "version": "3.1.0",
      "license": "MIT",
      "dependencies": {
        "clean-stack": "^2.0.0",
        "indent-string": "^4.0.0"
      },
      "engines": {
        "node": ">=8"
      }
    },
    "node_modules/ajv": {
      "version": "6.12.6",
      "dev": true,
      "license": "MIT",
      "dependencies": {
        "fast-deep-equal": "^3.1.1",
        "fast-json-stable-stringify": "^2.0.0",
        "json-schema-traverse": "^0.4.1",
        "uri-js": "^4.2.2"
      },
      "funding": {
        "type": "github",
        "url": "https://github.com/sponsors/epoberezkin"
      }
    },
    "node_modules/ansi-align": {
      "version": "3.0.1",
      "dev": true,
      "license": "ISC",
      "dependencies": {
        "string-width": "^4.1.0"
      }
    },
    "node_modules/ansi-colors": {
      "version": "4.1.3",
      "dev": true,
      "license": "MIT",
      "engines": {
        "node": ">=6"
      }
    },
    "node_modules/ansi-escapes": {
      "version": "4.3.2",
      "dev": true,
      "license": "MIT",
      "dependencies": {
        "type-fest": "^0.21.3"
      },
      "engines": {
        "node": ">=8"
      },
      "funding": {
        "url": "https://github.com/sponsors/sindresorhus"
      }
    },
    "node_modules/ansi-escapes/node_modules/type-fest": {
      "version": "0.21.3",
      "dev": true,
      "license": "(MIT OR CC0-1.0)",
      "engines": {
        "node": ">=10"
      },
      "funding": {
        "url": "https://github.com/sponsors/sindresorhus"
      }
    },
    "node_modules/ansi-parser": {
      "version": "3.2.10",
      "dev": true,
      "license": "MIT"
    },
    "node_modules/ansi-regex": {
      "version": "6.0.1",
      "license": "MIT",
      "engines": {
        "node": ">=12"
      },
      "funding": {
        "url": "https://github.com/chalk/ansi-regex?sponsor=1"
      }
    },
    "node_modules/ansi-styles": {
      "version": "4.3.0",
      "license": "MIT",
      "dependencies": {
        "color-convert": "^2.0.1"
      },
      "engines": {
        "node": ">=8"
      },
      "funding": {
        "url": "https://github.com/chalk/ansi-styles?sponsor=1"
      }
    },
    "node_modules/any-promise": {
      "version": "1.3.0",
      "dev": true,
      "license": "MIT"
    },
    "node_modules/anymatch": {
      "version": "3.1.3",
      "dev": true,
      "license": "ISC",
      "dependencies": {
        "normalize-path": "^3.0.0",
        "picomatch": "^2.0.4"
      },
      "engines": {
        "node": ">= 8"
      }
    },
    "node_modules/app-module-path": {
      "version": "2.2.0",
      "dev": true,
      "license": "BSD-2-Clause"
    },
    "node_modules/aproba": {
      "version": "2.0.0",
      "dev": true,
      "license": "ISC"
    },
    "node_modules/arch": {
      "version": "2.2.0",
      "dev": true,
      "funding": [
        {
          "type": "github",
          "url": "https://github.com/sponsors/feross"
        },
        {
          "type": "patreon",
          "url": "https://www.patreon.com/feross"
        },
        {
          "type": "consulting",
          "url": "https://feross.org/support"
        }
      ],
      "license": "MIT"
    },
    "node_modules/arg": {
      "version": "4.1.3",
      "dev": true,
      "license": "MIT",
      "optional": true,
      "peer": true
    },
    "node_modules/argparse": {
      "version": "2.0.1",
      "license": "Python-2.0"
    },
    "node_modules/array-differ": {
      "version": "4.0.0",
      "dev": true,
      "license": "MIT",
      "engines": {
        "node": "^12.20.0 || ^14.13.1 || >=16.0.0"
      },
      "funding": {
        "url": "https://github.com/sponsors/sindresorhus"
      }
    },
    "node_modules/array-find-index": {
      "version": "1.0.2",
      "dev": true,
      "license": "MIT",
      "engines": {
        "node": ">=0.10.0"
      }
    },
    "node_modules/array-ify": {
      "version": "1.0.0",
      "dev": true,
      "license": "MIT"
    },
    "node_modules/array-timsort": {
      "version": "1.0.3",
      "license": "MIT"
    },
    "node_modules/array-union": {
      "version": "2.1.0",
      "dev": true,
      "license": "MIT",
      "engines": {
        "node": ">=8"
      }
    },
    "node_modules/arrgv": {
      "version": "1.0.2",
      "dev": true,
      "license": "MIT",
      "engines": {
        "node": ">=8.0.0"
      }
    },
    "node_modules/arrify": {
      "version": "1.0.1",
      "dev": true,
      "license": "MIT",
      "engines": {
        "node": ">=0.10.0"
      }
    },
    "node_modules/asap": {
      "version": "2.0.6",
      "dev": true,
      "license": "MIT"
    },
    "node_modules/asn1": {
      "version": "0.2.6",
      "license": "MIT",
      "dependencies": {
        "safer-buffer": "~2.1.0"
      }
    },
    "node_modules/ast-module-types": {
      "version": "5.0.0",
      "dev": true,
      "license": "MIT",
      "engines": {
        "node": ">=14"
      }
    },
    "node_modules/async-sema": {
      "version": "3.1.1",
      "dev": true,
      "license": "MIT"
    },
    "node_modules/asynckit": {
      "version": "0.4.0",
      "dev": true,
      "license": "MIT"
    },
    "node_modules/ava": {
      "version": "6.1.3",
      "dev": true,
      "license": "MIT",
      "dependencies": {
        "@vercel/nft": "^0.26.2",
        "acorn": "^8.11.3",
        "acorn-walk": "^8.3.2",
        "ansi-styles": "^6.2.1",
        "arrgv": "^1.0.2",
        "arrify": "^3.0.0",
        "callsites": "^4.1.0",
        "cbor": "^9.0.1",
        "chalk": "^5.3.0",
        "chunkd": "^2.0.1",
        "ci-info": "^4.0.0",
        "ci-parallel-vars": "^1.0.1",
        "cli-truncate": "^4.0.0",
        "code-excerpt": "^4.0.0",
        "common-path-prefix": "^3.0.0",
        "concordance": "^5.0.4",
        "currently-unhandled": "^0.4.1",
        "debug": "^4.3.4",
        "emittery": "^1.0.1",
        "figures": "^6.0.1",
        "globby": "^14.0.0",
        "ignore-by-default": "^2.1.0",
        "indent-string": "^5.0.0",
        "is-plain-object": "^5.0.0",
        "is-promise": "^4.0.0",
        "matcher": "^5.0.0",
        "memoize": "^10.0.0",
        "ms": "^2.1.3",
        "p-map": "^7.0.1",
        "package-config": "^5.0.0",
        "picomatch": "^3.0.1",
        "plur": "^5.1.0",
        "pretty-ms": "^9.0.0",
        "resolve-cwd": "^3.0.0",
        "stack-utils": "^2.0.6",
        "strip-ansi": "^7.1.0",
        "supertap": "^3.0.1",
        "temp-dir": "^3.0.0",
        "write-file-atomic": "^5.0.1",
        "yargs": "^17.7.2"
      },
      "bin": {
        "ava": "entrypoints/cli.mjs"
      },
      "engines": {
        "node": "^18.18 || ^20.8 || ^21 || ^22"
      },
      "peerDependencies": {
        "@ava/typescript": "*"
      },
      "peerDependenciesMeta": {
        "@ava/typescript": {
          "optional": true
        }
      }
    },
    "node_modules/ava/node_modules/ansi-styles": {
      "version": "6.2.1",
      "dev": true,
      "license": "MIT",
      "engines": {
        "node": ">=12"
      },
      "funding": {
        "url": "https://github.com/chalk/ansi-styles?sponsor=1"
      }
    },
    "node_modules/ava/node_modules/arrify": {
      "version": "3.0.0",
      "dev": true,
      "license": "MIT",
      "engines": {
        "node": ">=12"
      },
      "funding": {
        "url": "https://github.com/sponsors/sindresorhus"
      }
    },
    "node_modules/ava/node_modules/chalk": {
      "version": "5.3.0",
      "dev": true,
      "license": "MIT",
      "engines": {
        "node": "^12.17.0 || ^14.13 || >=16.0.0"
      },
      "funding": {
        "url": "https://github.com/chalk/chalk?sponsor=1"
      }
    },
    "node_modules/ava/node_modules/ci-info": {
      "version": "4.0.0",
      "dev": true,
      "funding": [
        {
          "type": "github",
          "url": "https://github.com/sponsors/sibiraj-s"
        }
      ],
      "license": "MIT",
      "engines": {
        "node": ">=8"
      }
    },
    "node_modules/ava/node_modules/emittery": {
      "version": "1.0.3",
      "dev": true,
      "license": "MIT",
      "engines": {
        "node": ">=14.16"
      },
      "funding": {
        "url": "https://github.com/sindresorhus/emittery?sponsor=1"
      }
    },
    "node_modules/ava/node_modules/figures": {
      "version": "6.1.0",
      "dev": true,
      "license": "MIT",
      "dependencies": {
        "is-unicode-supported": "^2.0.0"
      },
      "engines": {
        "node": ">=18"
      },
      "funding": {
        "url": "https://github.com/sponsors/sindresorhus"
      }
    },
    "node_modules/ava/node_modules/globby": {
      "version": "14.0.1",
      "dev": true,
      "license": "MIT",
      "dependencies": {
        "@sindresorhus/merge-streams": "^2.1.0",
        "fast-glob": "^3.3.2",
        "ignore": "^5.2.4",
        "path-type": "^5.0.0",
        "slash": "^5.1.0",
        "unicorn-magic": "^0.1.0"
      },
      "engines": {
        "node": ">=18"
      },
      "funding": {
        "url": "https://github.com/sponsors/sindresorhus"
      }
    },
    "node_modules/ava/node_modules/indent-string": {
      "version": "5.0.0",
      "dev": true,
      "license": "MIT",
      "engines": {
        "node": ">=12"
      },
      "funding": {
        "url": "https://github.com/sponsors/sindresorhus"
      }
    },
    "node_modules/ava/node_modules/is-unicode-supported": {
      "version": "2.0.0",
      "dev": true,
      "license": "MIT",
      "engines": {
        "node": ">=18"
      },
      "funding": {
        "url": "https://github.com/sponsors/sindresorhus"
      }
    },
    "node_modules/ava/node_modules/ms": {
      "version": "2.1.3",
      "dev": true,
      "license": "MIT"
    },
    "node_modules/ava/node_modules/p-map": {
      "version": "7.0.2",
      "dev": true,
      "license": "MIT",
      "engines": {
        "node": ">=18"
      },
      "funding": {
        "url": "https://github.com/sponsors/sindresorhus"
      }
    },
    "node_modules/ava/node_modules/parse-ms": {
      "version": "4.0.0",
      "dev": true,
      "license": "MIT",
      "engines": {
        "node": ">=18"
      },
      "funding": {
        "url": "https://github.com/sponsors/sindresorhus"
      }
    },
    "node_modules/ava/node_modules/path-type": {
      "version": "5.0.0",
      "dev": true,
      "license": "MIT",
      "engines": {
        "node": ">=12"
      },
      "funding": {
        "url": "https://github.com/sponsors/sindresorhus"
      }
    },
    "node_modules/ava/node_modules/picomatch": {
      "version": "3.0.1",
      "dev": true,
      "license": "MIT",
      "engines": {
        "node": ">=10"
      },
      "funding": {
        "url": "https://github.com/sponsors/jonschlinkert"
      }
    },
    "node_modules/ava/node_modules/pretty-ms": {
      "version": "9.0.0",
      "dev": true,
      "license": "MIT",
      "dependencies": {
        "parse-ms": "^4.0.0"
      },
      "engines": {
        "node": ">=18"
      },
      "funding": {
        "url": "https://github.com/sponsors/sindresorhus"
      }
    },
    "node_modules/ava/node_modules/signal-exit": {
      "version": "4.1.0",
      "dev": true,
      "license": "ISC",
      "engines": {
        "node": ">=14"
      },
      "funding": {
        "url": "https://github.com/sponsors/isaacs"
      }
    },
    "node_modules/ava/node_modules/slash": {
      "version": "5.1.0",
      "dev": true,
      "license": "MIT",
      "engines": {
        "node": ">=14.16"
      },
      "funding": {
        "url": "https://github.com/sponsors/sindresorhus"
      }
    },
    "node_modules/ava/node_modules/strip-ansi": {
      "version": "7.1.0",
      "dev": true,
      "license": "MIT",
      "dependencies": {
        "ansi-regex": "^6.0.1"
      },
      "engines": {
        "node": ">=12"
      },
      "funding": {
        "url": "https://github.com/chalk/strip-ansi?sponsor=1"
      }
    },
    "node_modules/ava/node_modules/write-file-atomic": {
      "version": "5.0.1",
      "dev": true,
      "license": "ISC",
      "dependencies": {
        "imurmurhash": "^0.1.4",
        "signal-exit": "^4.0.1"
      },
      "engines": {
        "node": "^14.17.0 || ^16.13.0 || >=18.0.0"
      }
    },
    "node_modules/babel-jest": {
      "version": "29.7.0",
      "dev": true,
      "license": "MIT",
      "dependencies": {
        "@jest/transform": "^29.7.0",
        "@types/babel__core": "^7.1.14",
        "babel-plugin-istanbul": "^6.1.1",
        "babel-preset-jest": "^29.6.3",
        "chalk": "^4.0.0",
        "graceful-fs": "^4.2.9",
        "slash": "^3.0.0"
      },
      "engines": {
        "node": "^14.15.0 || ^16.10.0 || >=18.0.0"
      },
      "peerDependencies": {
        "@babel/core": "^7.8.0"
      }
    },
    "node_modules/babel-jest/node_modules/@jest/transform": {
      "version": "29.7.0",
      "dev": true,
      "license": "MIT",
      "dependencies": {
        "@babel/core": "^7.11.6",
        "@jest/types": "^29.6.3",
        "@jridgewell/trace-mapping": "^0.3.18",
        "babel-plugin-istanbul": "^6.1.1",
        "chalk": "^4.0.0",
        "convert-source-map": "^2.0.0",
        "fast-json-stable-stringify": "^2.1.0",
        "graceful-fs": "^4.2.9",
        "jest-haste-map": "^29.7.0",
        "jest-regex-util": "^29.6.3",
        "jest-util": "^29.7.0",
        "micromatch": "^4.0.4",
        "pirates": "^4.0.4",
        "slash": "^3.0.0",
        "write-file-atomic": "^4.0.2"
      },
      "engines": {
        "node": "^14.15.0 || ^16.10.0 || >=18.0.0"
      }
    },
    "node_modules/babel-jest/node_modules/convert-source-map": {
      "version": "2.0.0",
      "dev": true,
      "license": "MIT"
    },
    "node_modules/babel-jest/node_modules/jest-haste-map": {
      "version": "29.7.0",
      "dev": true,
      "license": "MIT",
      "dependencies": {
        "@jest/types": "^29.6.3",
        "@types/graceful-fs": "^4.1.3",
        "@types/node": "*",
        "anymatch": "^3.0.3",
        "fb-watchman": "^2.0.0",
        "graceful-fs": "^4.2.9",
        "jest-regex-util": "^29.6.3",
        "jest-util": "^29.7.0",
        "jest-worker": "^29.7.0",
        "micromatch": "^4.0.4",
        "walker": "^1.0.8"
      },
      "engines": {
        "node": "^14.15.0 || ^16.10.0 || >=18.0.0"
      },
      "optionalDependencies": {
        "fsevents": "^2.3.2"
      }
    },
    "node_modules/babel-jest/node_modules/jest-regex-util": {
      "version": "29.6.3",
      "dev": true,
      "license": "MIT",
      "engines": {
        "node": "^14.15.0 || ^16.10.0 || >=18.0.0"
      }
    },
    "node_modules/babel-jest/node_modules/jest-util": {
      "version": "29.7.0",
      "dev": true,
      "license": "MIT",
      "dependencies": {
        "@jest/types": "^29.6.3",
        "@types/node": "*",
        "chalk": "^4.0.0",
        "ci-info": "^3.2.0",
        "graceful-fs": "^4.2.9",
        "picomatch": "^2.2.3"
      },
      "engines": {
        "node": "^14.15.0 || ^16.10.0 || >=18.0.0"
      }
    },
    "node_modules/babel-jest/node_modules/jest-worker": {
      "version": "29.7.0",
      "dev": true,
      "license": "MIT",
      "dependencies": {
        "@types/node": "*",
        "jest-util": "^29.7.0",
        "merge-stream": "^2.0.0",
        "supports-color": "^8.0.0"
      },
      "engines": {
        "node": "^14.15.0 || ^16.10.0 || >=18.0.0"
      }
    },
    "node_modules/babel-jest/node_modules/supports-color": {
      "version": "8.1.1",
      "dev": true,
      "license": "MIT",
      "dependencies": {
        "has-flag": "^4.0.0"
      },
      "engines": {
        "node": ">=10"
      },
      "funding": {
        "url": "https://github.com/chalk/supports-color?sponsor=1"
      }
    },
    "node_modules/babel-plugin-istanbul": {
      "version": "6.1.1",
      "dev": true,
      "license": "BSD-3-Clause",
      "dependencies": {
        "@babel/helper-plugin-utils": "^7.0.0",
        "@istanbuljs/load-nyc-config": "^1.0.0",
        "@istanbuljs/schema": "^0.1.2",
        "istanbul-lib-instrument": "^5.0.4",
        "test-exclude": "^6.0.0"
      },
      "engines": {
        "node": ">=8"
      }
    },
    "node_modules/babel-plugin-jest-hoist": {
      "version": "29.6.3",
      "dev": true,
      "license": "MIT",
      "dependencies": {
        "@babel/template": "^7.3.3",
        "@babel/types": "^7.3.3",
        "@types/babel__core": "^7.1.14",
        "@types/babel__traverse": "^7.0.6"
      },
      "engines": {
        "node": "^14.15.0 || ^16.10.0 || >=18.0.0"
      }
    },
    "node_modules/babel-preset-current-node-syntax": {
      "version": "1.0.1",
      "dev": true,
      "license": "MIT",
      "dependencies": {
        "@babel/plugin-syntax-async-generators": "^7.8.4",
        "@babel/plugin-syntax-bigint": "^7.8.3",
        "@babel/plugin-syntax-class-properties": "^7.8.3",
        "@babel/plugin-syntax-import-meta": "^7.8.3",
        "@babel/plugin-syntax-json-strings": "^7.8.3",
        "@babel/plugin-syntax-logical-assignment-operators": "^7.8.3",
        "@babel/plugin-syntax-nullish-coalescing-operator": "^7.8.3",
        "@babel/plugin-syntax-numeric-separator": "^7.8.3",
        "@babel/plugin-syntax-object-rest-spread": "^7.8.3",
        "@babel/plugin-syntax-optional-catch-binding": "^7.8.3",
        "@babel/plugin-syntax-optional-chaining": "^7.8.3",
        "@babel/plugin-syntax-top-level-await": "^7.8.3"
      },
      "peerDependencies": {
        "@babel/core": "^7.0.0"
      }
    },
    "node_modules/babel-preset-jest": {
      "version": "29.6.3",
      "dev": true,
      "license": "MIT",
      "dependencies": {
        "babel-plugin-jest-hoist": "^29.6.3",
        "babel-preset-current-node-syntax": "^1.0.0"
      },
      "engines": {
        "node": "^14.15.0 || ^16.10.0 || >=18.0.0"
      },
      "peerDependencies": {
        "@babel/core": "^7.0.0"
      }
    },
    "node_modules/balanced-match": {
      "version": "1.0.2",
      "license": "MIT"
    },
    "node_modules/balloon-css": {
      "version": "1.2.0",
      "dev": true,
      "license": "MIT"
    },
    "node_modules/base64-js": {
      "version": "1.5.1",
      "dev": true,
      "funding": [
        {
          "type": "github",
          "url": "https://github.com/sponsors/feross"
        },
        {
          "type": "patreon",
          "url": "https://www.patreon.com/feross"
        },
        {
          "type": "consulting",
          "url": "https://feross.org/support"
        }
      ],
      "license": "MIT"
    },
    "node_modules/bcrypt-pbkdf": {
      "version": "1.0.2",
      "license": "BSD-3-Clause",
      "dependencies": {
        "tweetnacl": "^0.14.3"
      }
    },
    "node_modules/before-after-hook": {
      "version": "3.0.2",
      "dev": true,
      "license": "Apache-2.0"
    },
    "node_modules/better-path-resolve": {
      "version": "1.0.0",
      "dev": true,
      "license": "MIT",
      "dependencies": {
        "is-windows": "^1.0.0"
      },
      "engines": {
        "node": ">=4"
      }
    },
    "node_modules/bin-links": {
      "version": "3.0.3",
      "dev": true,
      "license": "ISC",
      "dependencies": {
        "cmd-shim": "^5.0.0",
        "mkdirp-infer-owner": "^2.0.0",
        "npm-normalize-package-bin": "^2.0.0",
        "read-cmd-shim": "^3.0.0",
        "rimraf": "^3.0.0",
        "write-file-atomic": "^4.0.0"
      },
      "engines": {
        "node": "^12.13.0 || ^14.15.0 || >=16.0.0"
      }
    },
    "node_modules/bin-links/node_modules/npm-normalize-package-bin": {
      "version": "2.0.0",
      "dev": true,
      "license": "ISC",
      "engines": {
        "node": "^12.13.0 || ^14.15.0 || >=16.0.0"
      }
    },
    "node_modules/bin-links/node_modules/rimraf": {
      "version": "3.0.2",
      "dev": true,
      "license": "ISC",
      "dependencies": {
        "glob": "^7.1.3"
      },
      "bin": {
        "rimraf": "bin.js"
      },
      "funding": {
        "url": "https://github.com/sponsors/isaacs"
      }
    },
    "node_modules/bindings": {
      "version": "1.5.0",
      "dev": true,
      "license": "MIT",
      "dependencies": {
        "file-uri-to-path": "1.0.0"
      }
    },
    "node_modules/bl": {
      "version": "4.1.0",
      "dev": true,
      "license": "MIT",
      "dependencies": {
        "buffer": "^5.5.0",
        "inherits": "^2.0.4",
        "readable-stream": "^3.4.0"
      }
    },
    "node_modules/blueimp-md5": {
      "version": "2.19.0",
      "dev": true,
      "license": "MIT"
    },
    "node_modules/bootstrap": {
      "version": "4.6.1",
      "dev": true,
      "license": "MIT",
      "funding": {
        "type": "opencollective",
        "url": "https://opencollective.com/bootstrap"
      },
      "peerDependencies": {
        "jquery": "1.9.1 - 3",
        "popper.js": "^1.16.1"
      }
    },
    "node_modules/boxen": {
      "version": "7.0.0",
      "dev": true,
      "license": "MIT",
      "dependencies": {
        "ansi-align": "^3.0.1",
        "camelcase": "^7.0.0",
        "chalk": "^5.0.1",
        "cli-boxes": "^3.0.0",
        "string-width": "^5.1.2",
        "type-fest": "^2.13.0",
        "widest-line": "^4.0.1",
        "wrap-ansi": "^8.0.1"
      },
      "engines": {
        "node": ">=14.16"
      },
      "funding": {
        "url": "https://github.com/sponsors/sindresorhus"
      }
    },
    "node_modules/boxen/node_modules/ansi-styles": {
      "version": "6.2.1",
      "dev": true,
      "license": "MIT",
      "engines": {
        "node": ">=12"
      },
      "funding": {
        "url": "https://github.com/chalk/ansi-styles?sponsor=1"
      }
    },
    "node_modules/boxen/node_modules/camelcase": {
      "version": "7.0.1",
      "dev": true,
      "license": "MIT",
      "engines": {
        "node": ">=14.16"
      },
      "funding": {
        "url": "https://github.com/sponsors/sindresorhus"
      }
    },
    "node_modules/boxen/node_modules/chalk": {
      "version": "5.3.0",
      "dev": true,
      "license": "MIT",
      "engines": {
        "node": "^12.17.0 || ^14.13 || >=16.0.0"
      },
      "funding": {
        "url": "https://github.com/chalk/chalk?sponsor=1"
      }
    },
    "node_modules/boxen/node_modules/emoji-regex": {
      "version": "9.2.2",
      "dev": true,
      "license": "MIT"
    },
    "node_modules/boxen/node_modules/string-width": {
      "version": "5.1.2",
      "dev": true,
      "license": "MIT",
      "dependencies": {
        "eastasianwidth": "^0.2.0",
        "emoji-regex": "^9.2.2",
        "strip-ansi": "^7.0.1"
      },
      "engines": {
        "node": ">=12"
      },
      "funding": {
        "url": "https://github.com/sponsors/sindresorhus"
      }
    },
    "node_modules/boxen/node_modules/strip-ansi": {
      "version": "7.1.0",
      "dev": true,
      "license": "MIT",
      "dependencies": {
        "ansi-regex": "^6.0.1"
      },
      "engines": {
        "node": ">=12"
      },
      "funding": {
        "url": "https://github.com/chalk/strip-ansi?sponsor=1"
      }
    },
    "node_modules/boxen/node_modules/type-fest": {
      "version": "2.19.0",
      "dev": true,
      "license": "(MIT OR CC0-1.0)",
      "engines": {
        "node": ">=12.20"
      },
      "funding": {
        "url": "https://github.com/sponsors/sindresorhus"
      }
    },
    "node_modules/boxen/node_modules/wrap-ansi": {
      "version": "8.1.0",
      "dev": true,
      "license": "MIT",
      "dependencies": {
        "ansi-styles": "^6.1.0",
        "string-width": "^5.0.1",
        "strip-ansi": "^7.0.1"
      },
      "engines": {
        "node": ">=12"
      },
      "funding": {
        "url": "https://github.com/chalk/wrap-ansi?sponsor=1"
      }
    },
    "node_modules/brace-expansion": {
      "version": "1.1.11",
      "dev": true,
      "license": "MIT",
      "dependencies": {
        "balanced-match": "^1.0.0",
        "concat-map": "0.0.1"
      }
    },
    "node_modules/braces": {
      "version": "3.0.3",
      "license": "MIT",
      "dependencies": {
        "fill-range": "^7.1.1"
      },
      "engines": {
        "node": ">=8"
      }
    },
    "node_modules/browserslist": {
      "version": "4.23.0",
      "dev": true,
      "funding": [
        {
          "type": "opencollective",
          "url": "https://opencollective.com/browserslist"
        },
        {
          "type": "tidelift",
          "url": "https://tidelift.com/funding/github/npm/browserslist"
        },
        {
          "type": "github",
          "url": "https://github.com/sponsors/ai"
        }
      ],
      "license": "MIT",
      "dependencies": {
        "caniuse-lite": "^1.0.30001587",
        "electron-to-chromium": "^1.4.668",
        "node-releases": "^2.0.14",
        "update-browserslist-db": "^1.0.13"
      },
      "bin": {
        "browserslist": "cli.js"
      },
      "engines": {
        "node": "^6 || ^7 || ^8 || ^9 || ^10 || ^11 || ^12 || >=13.7"
      }
    },
    "node_modules/bs-logger": {
      "version": "0.2.6",
      "dev": true,
      "license": "MIT",
      "dependencies": {
        "fast-json-stable-stringify": "2.x"
      },
      "engines": {
        "node": ">= 6"
      }
    },
    "node_modules/bser": {
      "version": "2.1.1",
      "dev": true,
      "license": "Apache-2.0",
      "dependencies": {
        "node-int64": "^0.4.0"
      }
    },
    "node_modules/buffer": {
      "version": "5.7.1",
      "dev": true,
      "funding": [
        {
          "type": "github",
          "url": "https://github.com/sponsors/feross"
        },
        {
          "type": "patreon",
          "url": "https://www.patreon.com/feross"
        },
        {
          "type": "consulting",
          "url": "https://feross.org/support"
        }
      ],
      "license": "MIT",
      "dependencies": {
        "base64-js": "^1.3.1",
        "ieee754": "^1.1.13"
      }
    },
    "node_modules/buffer-from": {
      "version": "1.1.2",
      "dev": true,
      "license": "MIT"
    },
    "node_modules/buildcheck": {
      "version": "0.0.6",
      "optional": true,
      "engines": {
        "node": ">=10.0.0"
      }
    },
    "node_modules/bytes": {
      "version": "3.0.0",
      "dev": true,
      "license": "MIT",
      "engines": {
        "node": ">= 0.8"
      }
    },
    "node_modules/cacache": {
      "version": "16.1.3",
      "dev": true,
      "license": "ISC",
      "dependencies": {
        "@npmcli/fs": "^2.1.0",
        "@npmcli/move-file": "^2.0.0",
        "chownr": "^2.0.0",
        "fs-minipass": "^2.1.0",
        "glob": "^8.0.1",
        "infer-owner": "^1.0.4",
        "lru-cache": "^7.7.1",
        "minipass": "^3.1.6",
        "minipass-collect": "^1.0.2",
        "minipass-flush": "^1.0.5",
        "minipass-pipeline": "^1.2.4",
        "mkdirp": "^1.0.4",
        "p-map": "^4.0.0",
        "promise-inflight": "^1.0.1",
        "rimraf": "^3.0.2",
        "ssri": "^9.0.0",
        "tar": "^6.1.11",
        "unique-filename": "^2.0.0"
      },
      "engines": {
        "node": "^12.13.0 || ^14.15.0 || >=16.0.0"
      }
    },
    "node_modules/cacache/node_modules/@npmcli/fs": {
      "version": "2.1.2",
      "dev": true,
      "license": "ISC",
      "dependencies": {
        "@gar/promisify": "^1.1.3",
        "semver": "^7.3.5"
      },
      "engines": {
        "node": "^12.13.0 || ^14.15.0 || >=16.0.0"
      }
    },
    "node_modules/cacache/node_modules/@npmcli/move-file": {
      "version": "2.0.1",
      "dev": true,
      "license": "MIT",
      "dependencies": {
        "mkdirp": "^1.0.4",
        "rimraf": "^3.0.2"
      },
      "engines": {
        "node": "^12.13.0 || ^14.15.0 || >=16.0.0"
      }
    },
    "node_modules/cacache/node_modules/brace-expansion": {
      "version": "2.0.1",
      "dev": true,
      "license": "MIT",
      "dependencies": {
        "balanced-match": "^1.0.0"
      }
    },
    "node_modules/cacache/node_modules/chownr": {
      "version": "2.0.0",
      "dev": true,
      "license": "ISC",
      "engines": {
        "node": ">=10"
      }
    },
    "node_modules/cacache/node_modules/glob": {
      "version": "8.0.3",
      "dev": true,
      "license": "ISC",
      "dependencies": {
        "fs.realpath": "^1.0.0",
        "inflight": "^1.0.4",
        "inherits": "2",
        "minimatch": "^5.0.1",
        "once": "^1.3.0"
      },
      "engines": {
        "node": ">=12"
      },
      "funding": {
        "url": "https://github.com/sponsors/isaacs"
      }
    },
    "node_modules/cacache/node_modules/lru-cache": {
      "version": "7.14.0",
      "dev": true,
      "license": "ISC",
      "engines": {
        "node": ">=12"
      }
    },
    "node_modules/cacache/node_modules/minimatch": {
      "version": "5.1.0",
      "dev": true,
      "license": "ISC",
      "dependencies": {
        "brace-expansion": "^2.0.1"
      },
      "engines": {
        "node": ">=10"
      }
    },
    "node_modules/cacache/node_modules/rimraf": {
      "version": "3.0.2",
      "dev": true,
      "license": "ISC",
      "dependencies": {
        "glob": "^7.1.3"
      },
      "bin": {
        "rimraf": "bin.js"
      },
      "funding": {
        "url": "https://github.com/sponsors/isaacs"
      }
    },
    "node_modules/cacache/node_modules/rimraf/node_modules/brace-expansion": {
      "version": "1.1.11",
      "dev": true,
      "license": "MIT",
      "dependencies": {
        "balanced-match": "^1.0.0",
        "concat-map": "0.0.1"
      }
    },
    "node_modules/cacache/node_modules/rimraf/node_modules/glob": {
      "version": "7.2.3",
      "dev": true,
      "license": "ISC",
      "dependencies": {
        "fs.realpath": "^1.0.0",
        "inflight": "^1.0.4",
        "inherits": "2",
        "minimatch": "^3.1.1",
        "once": "^1.3.0",
        "path-is-absolute": "^1.0.0"
      },
      "engines": {
        "node": "*"
      },
      "funding": {
        "url": "https://github.com/sponsors/isaacs"
      }
    },
    "node_modules/cacache/node_modules/rimraf/node_modules/minimatch": {
      "version": "3.1.2",
      "dev": true,
      "license": "ISC",
      "dependencies": {
        "brace-expansion": "^1.1.7"
      },
      "engines": {
        "node": "*"
      }
    },
    "node_modules/cacache/node_modules/unique-filename": {
      "version": "2.0.1",
      "dev": true,
      "license": "ISC",
      "dependencies": {
        "unique-slug": "^3.0.0"
      },
      "engines": {
        "node": "^12.13.0 || ^14.15.0 || >=16.0.0"
      }
    },
    "node_modules/cacache/node_modules/unique-slug": {
      "version": "3.0.0",
      "dev": true,
      "license": "ISC",
      "dependencies": {
        "imurmurhash": "^0.1.4"
      },
      "engines": {
        "node": "^12.13.0 || ^14.15.0 || >=16.0.0"
      }
    },
    "node_modules/callsites": {
      "version": "4.1.0",
      "dev": true,
      "license": "MIT",
      "engines": {
        "node": ">=12.20"
      },
      "funding": {
        "url": "https://github.com/sponsors/sindresorhus"
      }
    },
    "node_modules/camelcase": {
      "version": "5.3.1",
      "dev": true,
      "license": "MIT",
      "engines": {
        "node": ">=6"
      }
    },
    "node_modules/caniuse-lite": {
      "version": "1.0.30001594",
      "dev": true,
      "funding": [
        {
          "type": "opencollective",
          "url": "https://opencollective.com/browserslist"
        },
        {
          "type": "tidelift",
          "url": "https://tidelift.com/funding/github/npm/caniuse-lite"
        },
        {
          "type": "github",
          "url": "https://github.com/sponsors/ai"
        }
      ],
      "license": "CC-BY-4.0"
    },
    "node_modules/cbor": {
      "version": "9.0.2",
      "dev": true,
      "license": "MIT",
      "dependencies": {
        "nofilter": "^3.1.0"
      },
      "engines": {
        "node": ">=16"
      }
    },
    "node_modules/chalk": {
      "version": "4.1.2",
      "license": "MIT",
      "dependencies": {
        "ansi-styles": "^4.1.0",
        "supports-color": "^7.1.0"
      },
      "engines": {
        "node": ">=10"
      },
      "funding": {
        "url": "https://github.com/chalk/chalk?sponsor=1"
      }
    },
    "node_modules/chalk-template": {
      "version": "0.4.0",
      "dev": true,
      "license": "MIT",
      "dependencies": {
        "chalk": "^4.1.2"
      },
      "engines": {
        "node": ">=12"
      },
      "funding": {
        "url": "https://github.com/chalk/chalk-template?sponsor=1"
      }
    },
    "node_modules/char-regex": {
      "version": "1.0.2",
      "dev": true,
      "license": "MIT",
      "engines": {
        "node": ">=10"
      }
    },
    "node_modules/chardet": {
      "version": "0.7.0",
      "dev": true,
      "license": "MIT"
    },
    "node_modules/chart.js": {
      "version": "4.4.2",
      "dev": true,
      "license": "MIT",
      "dependencies": {
        "@kurkle/color": "^0.3.0"
      },
      "engines": {
        "pnpm": ">=8"
      }
    },
    "node_modules/chunkd": {
      "version": "2.0.1",
      "dev": true,
      "license": "MIT"
    },
    "node_modules/ci-info": {
      "version": "3.5.0",
      "dev": true,
      "license": "MIT"
    },
    "node_modules/ci-parallel-vars": {
      "version": "1.0.1",
      "dev": true,
      "license": "MIT"
    },
    "node_modules/cjs-module-lexer": {
      "version": "1.2.3",
      "dev": true,
      "license": "MIT"
    },
    "node_modules/clean-stack": {
      "version": "2.2.0",
      "license": "MIT",
      "engines": {
        "node": ">=6"
      }
    },
    "node_modules/cli-boxes": {
      "version": "3.0.0",
      "dev": true,
      "license": "MIT",
      "engines": {
        "node": ">=10"
      },
      "funding": {
        "url": "https://github.com/sponsors/sindresorhus"
      }
    },
    "node_modules/cli-cursor": {
      "version": "3.1.0",
      "dev": true,
      "license": "MIT",
      "dependencies": {
        "restore-cursor": "^3.1.0"
      },
      "engines": {
        "node": ">=8"
      }
    },
    "node_modules/cli-spinners": {
      "version": "2.6.1",
      "dev": true,
      "license": "MIT",
      "engines": {
        "node": ">=6"
      },
      "funding": {
        "url": "https://github.com/sponsors/sindresorhus"
      }
    },
    "node_modules/cli-table3": {
      "version": "0.6.5",
      "license": "MIT",
      "dependencies": {
        "string-width": "^4.2.0"
      },
      "engines": {
        "node": "10.* || >= 12.*"
      },
      "optionalDependencies": {
        "@colors/colors": "1.5.0"
      }
    },
    "node_modules/cli-truncate": {
      "version": "4.0.0",
      "dev": true,
      "license": "MIT",
      "dependencies": {
        "slice-ansi": "^5.0.0",
        "string-width": "^7.0.0"
      },
      "engines": {
        "node": ">=18"
      },
      "funding": {
        "url": "https://github.com/sponsors/sindresorhus"
      }
    },
    "node_modules/cli-truncate/node_modules/emoji-regex": {
      "version": "10.3.0",
      "dev": true,
      "license": "MIT"
    },
    "node_modules/cli-truncate/node_modules/string-width": {
      "version": "7.1.0",
      "dev": true,
      "license": "MIT",
      "dependencies": {
        "emoji-regex": "^10.3.0",
        "get-east-asian-width": "^1.0.0",
        "strip-ansi": "^7.1.0"
      },
      "engines": {
        "node": ">=18"
      },
      "funding": {
        "url": "https://github.com/sponsors/sindresorhus"
      }
    },
    "node_modules/cli-truncate/node_modules/strip-ansi": {
      "version": "7.1.0",
      "dev": true,
      "license": "MIT",
      "dependencies": {
        "ansi-regex": "^6.0.1"
      },
      "engines": {
        "node": ">=12"
      },
      "funding": {
        "url": "https://github.com/chalk/strip-ansi?sponsor=1"
      }
    },
    "node_modules/cli-width": {
      "version": "4.1.0",
      "dev": true,
      "license": "ISC",
      "engines": {
        "node": ">= 12"
      }
    },
    "node_modules/clipboard": {
      "version": "2.0.11",
      "dev": true,
      "license": "MIT",
      "dependencies": {
        "good-listener": "^1.2.2",
        "select": "^1.1.2",
        "tiny-emitter": "^2.0.0"
      }
    },
    "node_modules/clipboardy": {
      "version": "3.0.0",
      "dev": true,
      "license": "MIT",
      "dependencies": {
        "arch": "^2.2.0",
        "execa": "^5.1.1",
        "is-wsl": "^2.2.0"
      },
      "engines": {
        "node": "^12.20.0 || ^14.13.1 || >=16.0.0"
      },
      "funding": {
        "url": "https://github.com/sponsors/sindresorhus"
      }
    },
    "node_modules/cliui": {
      "version": "6.0.0",
      "dev": true,
      "license": "ISC",
      "dependencies": {
        "string-width": "^4.2.0",
        "strip-ansi": "^6.0.0",
        "wrap-ansi": "^6.2.0"
      }
    },
    "node_modules/cliui/node_modules/wrap-ansi": {
      "version": "6.2.0",
      "dev": true,
      "license": "MIT",
      "dependencies": {
        "ansi-styles": "^4.0.0",
        "string-width": "^4.1.0",
        "strip-ansi": "^6.0.0"
      },
      "engines": {
        "node": ">=8"
      }
    },
    "node_modules/clone-deep": {
      "version": "4.0.1",
      "dev": true,
      "license": "MIT",
      "dependencies": {
        "is-plain-object": "^2.0.4",
        "kind-of": "^6.0.2",
        "shallow-clone": "^3.0.0"
      },
      "engines": {
        "node": ">=6"
      }
    },
    "node_modules/clone-deep/node_modules/is-plain-object": {
      "version": "2.0.4",
      "dev": true,
      "license": "MIT",
      "dependencies": {
        "isobject": "^3.0.1"
      },
      "engines": {
        "node": ">=0.10.0"
      }
    },
    "node_modules/cmd-shim": {
      "version": "5.0.0",
      "dev": true,
      "license": "ISC",
      "dependencies": {
        "mkdirp-infer-owner": "^2.0.0"
      },
      "engines": {
        "node": "^12.13.0 || ^14.15.0 || >=16.0.0"
      }
    },
    "node_modules/co": {
      "version": "4.6.0",
      "dev": true,
      "license": "MIT",
      "engines": {
        "iojs": ">= 1.0.0",
        "node": ">= 0.12.0"
      }
    },
    "node_modules/code-excerpt": {
      "version": "4.0.0",
      "dev": true,
      "license": "MIT",
      "dependencies": {
        "convert-to-spaces": "^2.0.1"
      },
      "engines": {
        "node": "^12.20.0 || ^14.13.1 || >=16.0.0"
      }
    },
    "node_modules/collect-v8-coverage": {
      "version": "1.0.1",
      "dev": true,
      "license": "MIT"
    },
    "node_modules/color-convert": {
      "version": "2.0.1",
      "license": "MIT",
      "dependencies": {
        "color-name": "~1.1.4"
      },
      "engines": {
        "node": ">=7.0.0"
      }
    },
    "node_modules/color-name": {
      "version": "1.1.4",
      "license": "MIT"
    },
    "node_modules/color-support": {
      "version": "1.1.3",
      "dev": true,
      "license": "ISC",
      "bin": {
        "color-support": "bin.js"
      }
    },
    "node_modules/colors": {
      "version": "1.4.0",
      "license": "MIT",
      "engines": {
        "node": ">=0.1.90"
      }
    },
    "node_modules/columnify": {
      "version": "1.6.0",
      "dev": true,
      "license": "MIT",
      "dependencies": {
        "strip-ansi": "^6.0.1",
        "wcwidth": "^1.0.0"
      },
      "engines": {
        "node": ">=8.0.0"
      }
    },
    "node_modules/combined-stream": {
      "version": "1.0.8",
      "dev": true,
      "license": "MIT",
      "dependencies": {
        "delayed-stream": "~1.0.0"
      },
      "engines": {
        "node": ">= 0.8"
      }
    },
    "node_modules/commander": {
      "version": "5.1.0",
      "license": "MIT",
      "engines": {
        "node": ">= 6"
      }
    },
    "node_modules/comment-json": {
      "version": "4.2.3",
      "license": "MIT",
      "dependencies": {
        "array-timsort": "^1.0.3",
        "core-util-is": "^1.0.3",
        "esprima": "^4.0.1",
        "has-own-prop": "^2.0.0",
        "repeat-string": "^1.6.1"
      },
      "engines": {
        "node": ">= 6"
      }
    },
    "node_modules/common-ancestor-path": {
      "version": "1.0.1",
      "dev": true,
      "license": "ISC"
    },
    "node_modules/common-path-prefix": {
      "version": "3.0.0",
      "dev": true,
      "license": "ISC"
    },
    "node_modules/commondir": {
      "version": "1.0.1",
      "dev": true,
      "license": "MIT"
    },
    "node_modules/compare-func": {
      "version": "2.0.0",
      "dev": true,
      "license": "MIT",
      "dependencies": {
        "array-ify": "^1.0.0",
        "dot-prop": "^5.1.0"
      }
    },
    "node_modules/compare-func/node_modules/dot-prop": {
      "version": "5.3.0",
      "dev": true,
      "license": "MIT",
      "dependencies": {
        "is-obj": "^2.0.0"
      },
      "engines": {
        "node": ">=8"
      }
    },
    "node_modules/compare-func/node_modules/is-obj": {
      "version": "2.0.0",
      "dev": true,
      "license": "MIT",
      "engines": {
        "node": ">=8"
      }
    },
    "node_modules/compressible": {
      "version": "2.0.18",
      "dev": true,
      "license": "MIT",
      "dependencies": {
        "mime-db": ">= 1.43.0 < 2"
      },
      "engines": {
        "node": ">= 0.6"
      }
    },
    "node_modules/compression": {
      "version": "1.7.4",
      "dev": true,
      "license": "MIT",
      "dependencies": {
        "accepts": "~1.3.5",
        "bytes": "3.0.0",
        "compressible": "~2.0.16",
        "debug": "2.6.9",
        "on-headers": "~1.0.2",
        "safe-buffer": "5.1.2",
        "vary": "~1.1.2"
      },
      "engines": {
        "node": ">= 0.8.0"
      }
    },
    "node_modules/compression/node_modules/debug": {
      "version": "2.6.9",
      "dev": true,
      "license": "MIT",
      "dependencies": {
        "ms": "2.0.0"
      }
    },
    "node_modules/compression/node_modules/ms": {
      "version": "2.0.0",
      "dev": true,
      "license": "MIT"
    },
    "node_modules/compute-scroll-into-view": {
      "version": "1.0.20",
      "dev": true,
      "license": "MIT"
    },
    "node_modules/concat-map": {
      "version": "0.0.1",
      "dev": true,
      "license": "MIT"
    },
    "node_modules/concordance": {
      "version": "5.0.4",
      "dev": true,
      "license": "ISC",
      "dependencies": {
        "date-time": "^3.1.0",
        "esutils": "^2.0.3",
        "fast-diff": "^1.2.0",
        "js-string-escape": "^1.0.1",
        "lodash": "^4.17.15",
        "md5-hex": "^3.0.1",
        "semver": "^7.3.2",
        "well-known-symbols": "^2.0.0"
      },
      "engines": {
        "node": ">=10.18.0 <11 || >=12.14.0 <13 || >=14"
      }
    },
    "node_modules/concurrently": {
      "version": "8.2.2",
      "dev": true,
      "license": "MIT",
      "dependencies": {
        "chalk": "^4.1.2",
        "date-fns": "^2.30.0",
        "lodash": "^4.17.21",
        "rxjs": "^7.8.1",
        "shell-quote": "^1.8.1",
        "spawn-command": "0.0.2",
        "supports-color": "^8.1.1",
        "tree-kill": "^1.2.2",
        "yargs": "^17.7.2"
      },
      "bin": {
        "conc": "dist/bin/concurrently.js",
        "concurrently": "dist/bin/concurrently.js"
      },
      "engines": {
        "node": "^14.13.0 || >=16.0.0"
      },
      "funding": {
        "url": "https://github.com/open-cli-tools/concurrently?sponsor=1"
      }
    },
    "node_modules/concurrently/node_modules/supports-color": {
      "version": "8.1.1",
      "dev": true,
      "license": "MIT",
      "dependencies": {
        "has-flag": "^4.0.0"
      },
      "engines": {
        "node": ">=10"
      },
      "funding": {
        "url": "https://github.com/chalk/supports-color?sponsor=1"
      }
    },
    "node_modules/config-chain": {
      "version": "1.1.13",
      "dev": true,
      "license": "MIT",
      "dependencies": {
        "ini": "^1.3.4",
        "proto-list": "~1.2.1"
      }
    },
    "node_modules/console-control-strings": {
      "version": "1.1.0",
      "dev": true,
      "license": "ISC"
    },
    "node_modules/content-disposition": {
      "version": "0.5.2",
      "dev": true,
      "license": "MIT",
      "engines": {
        "node": ">= 0.6"
      }
    },
    "node_modules/convert-to-spaces": {
      "version": "2.0.1",
      "dev": true,
      "license": "MIT",
      "engines": {
        "node": "^12.20.0 || ^14.13.1 || >=16.0.0"
      }
    },
    "node_modules/core-util-is": {
      "version": "1.0.3",
      "license": "MIT"
    },
    "node_modules/cosmiconfig": {
      "version": "9.0.0",
      "dev": true,
      "license": "MIT",
      "dependencies": {
        "env-paths": "^2.2.1",
        "import-fresh": "^3.3.0",
        "js-yaml": "^4.1.0",
        "parse-json": "^5.2.0"
      },
      "engines": {
        "node": ">=14"
      },
      "funding": {
        "url": "https://github.com/sponsors/d-fischer"
      },
      "peerDependencies": {
        "typescript": ">=4.9.5"
      },
      "peerDependenciesMeta": {
        "typescript": {
          "optional": true
        }
      }
    },
    "node_modules/cowsay": {
      "version": "1.6.0",
      "dev": true,
      "license": "MIT",
      "dependencies": {
        "get-stdin": "8.0.0",
        "string-width": "~2.1.1",
        "strip-final-newline": "2.0.0",
        "yargs": "15.4.1"
      },
      "bin": {
        "cowsay": "cli.js",
        "cowthink": "cli.js"
      },
      "engines": {
        "node": ">= 4"
      }
    },
    "node_modules/cowsay/node_modules/ansi-regex": {
      "version": "3.0.1",
      "dev": true,
      "license": "MIT",
      "engines": {
        "node": ">=4"
      }
    },
    "node_modules/cowsay/node_modules/find-up": {
      "version": "4.1.0",
      "dev": true,
      "license": "MIT",
      "dependencies": {
        "locate-path": "^5.0.0",
        "path-exists": "^4.0.0"
      },
      "engines": {
        "node": ">=8"
      }
    },
    "node_modules/cowsay/node_modules/is-fullwidth-code-point": {
      "version": "2.0.0",
      "dev": true,
      "license": "MIT",
      "engines": {
        "node": ">=4"
      }
    },
    "node_modules/cowsay/node_modules/locate-path": {
      "version": "5.0.0",
      "dev": true,
      "license": "MIT",
      "dependencies": {
        "p-locate": "^4.1.0"
      },
      "engines": {
        "node": ">=8"
      }
    },
    "node_modules/cowsay/node_modules/p-limit": {
      "version": "2.3.0",
      "dev": true,
      "license": "MIT",
      "dependencies": {
        "p-try": "^2.0.0"
      },
      "engines": {
        "node": ">=6"
      },
      "funding": {
        "url": "https://github.com/sponsors/sindresorhus"
      }
    },
    "node_modules/cowsay/node_modules/p-locate": {
      "version": "4.1.0",
      "dev": true,
      "license": "MIT",
      "dependencies": {
        "p-limit": "^2.2.0"
      },
      "engines": {
        "node": ">=8"
      }
    },
    "node_modules/cowsay/node_modules/string-width": {
      "version": "2.1.1",
      "dev": true,
      "license": "MIT",
      "dependencies": {
        "is-fullwidth-code-point": "^2.0.0",
        "strip-ansi": "^4.0.0"
      },
      "engines": {
        "node": ">=4"
      }
    },
    "node_modules/cowsay/node_modules/strip-ansi": {
      "version": "4.0.0",
      "dev": true,
      "license": "MIT",
      "dependencies": {
        "ansi-regex": "^3.0.0"
      },
      "engines": {
        "node": ">=4"
      }
    },
    "node_modules/cowsay/node_modules/yargs": {
      "version": "15.4.1",
      "dev": true,
      "license": "MIT",
      "dependencies": {
        "cliui": "^6.0.0",
        "decamelize": "^1.2.0",
        "find-up": "^4.1.0",
        "get-caller-file": "^2.0.1",
        "require-directory": "^2.1.1",
        "require-main-filename": "^2.0.0",
        "set-blocking": "^2.0.0",
        "string-width": "^4.2.0",
        "which-module": "^2.0.0",
        "y18n": "^4.0.0",
        "yargs-parser": "^18.1.2"
      },
      "engines": {
        "node": ">=8"
      }
    },
    "node_modules/cowsay/node_modules/yargs-parser": {
      "version": "18.1.3",
      "dev": true,
      "license": "ISC",
      "dependencies": {
        "camelcase": "^5.0.0",
        "decamelize": "^1.2.0"
      },
      "engines": {
        "node": ">=6"
      }
    },
    "node_modules/cowsay/node_modules/yargs/node_modules/ansi-regex": {
      "version": "5.0.1",
      "dev": true,
      "license": "MIT",
      "engines": {
        "node": ">=8"
      }
    },
    "node_modules/cowsay/node_modules/yargs/node_modules/is-fullwidth-code-point": {
      "version": "3.0.0",
      "dev": true,
      "license": "MIT",
      "engines": {
        "node": ">=8"
      }
    },
    "node_modules/cowsay/node_modules/yargs/node_modules/string-width": {
      "version": "4.2.3",
      "dev": true,
      "license": "MIT",
      "dependencies": {
        "emoji-regex": "^8.0.0",
        "is-fullwidth-code-point": "^3.0.0",
        "strip-ansi": "^6.0.1"
      },
      "engines": {
        "node": ">=8"
      }
    },
    "node_modules/cowsay/node_modules/yargs/node_modules/strip-ansi": {
      "version": "6.0.1",
      "dev": true,
      "license": "MIT",
      "dependencies": {
        "ansi-regex": "^5.0.1"
      },
      "engines": {
        "node": ">=8"
      }
    },
    "node_modules/cpu-features": {
      "version": "0.0.9",
      "hasInstallScript": true,
      "optional": true,
      "dependencies": {
        "buildcheck": "~0.0.6",
        "nan": "^2.17.0"
      },
      "engines": {
        "node": ">=10.0.0"
      }
    },
    "node_modules/create-jest": {
      "version": "29.7.0",
      "dev": true,
      "license": "MIT",
      "dependencies": {
        "@jest/types": "^29.6.3",
        "chalk": "^4.0.0",
        "exit": "^0.1.2",
        "graceful-fs": "^4.2.9",
        "jest-config": "^29.7.0",
        "jest-util": "^29.7.0",
        "prompts": "^2.0.1"
      },
      "bin": {
        "create-jest": "bin/create-jest.js"
      },
      "engines": {
        "node": "^14.15.0 || ^16.10.0 || >=18.0.0"
      }
    },
    "node_modules/create-jest/node_modules/camelcase": {
      "version": "6.3.0",
      "dev": true,
      "license": "MIT",
      "engines": {
        "node": ">=10"
      },
      "funding": {
        "url": "https://github.com/sponsors/sindresorhus"
      }
    },
    "node_modules/create-jest/node_modules/diff": {
      "version": "4.0.2",
      "dev": true,
      "license": "BSD-3-Clause",
      "optional": true,
      "peer": true,
      "engines": {
        "node": ">=0.3.1"
      }
    },
    "node_modules/create-jest/node_modules/jest-config": {
      "version": "29.7.0",
      "dev": true,
      "license": "MIT",
      "dependencies": {
        "@babel/core": "^7.11.6",
        "@jest/test-sequencer": "^29.7.0",
        "@jest/types": "^29.6.3",
        "babel-jest": "^29.7.0",
        "chalk": "^4.0.0",
        "ci-info": "^3.2.0",
        "deepmerge": "^4.2.2",
        "glob": "^7.1.3",
        "graceful-fs": "^4.2.9",
        "jest-circus": "^29.7.0",
        "jest-environment-node": "^29.7.0",
        "jest-get-type": "^29.6.3",
        "jest-regex-util": "^29.6.3",
        "jest-resolve": "^29.7.0",
        "jest-runner": "^29.7.0",
        "jest-util": "^29.7.0",
        "jest-validate": "^29.7.0",
        "micromatch": "^4.0.4",
        "parse-json": "^5.2.0",
        "pretty-format": "^29.7.0",
        "slash": "^3.0.0",
        "strip-json-comments": "^3.1.1"
      },
      "engines": {
        "node": "^14.15.0 || ^16.10.0 || >=18.0.0"
      },
      "peerDependencies": {
        "@types/node": "*",
        "ts-node": ">=9.0.0"
      },
      "peerDependenciesMeta": {
        "@types/node": {
          "optional": true
        },
        "ts-node": {
          "optional": true
        }
      }
    },
    "node_modules/create-jest/node_modules/jest-regex-util": {
      "version": "29.6.3",
      "dev": true,
      "license": "MIT",
      "engines": {
        "node": "^14.15.0 || ^16.10.0 || >=18.0.0"
      }
    },
    "node_modules/create-jest/node_modules/jest-util": {
      "version": "29.7.0",
      "dev": true,
      "license": "MIT",
      "dependencies": {
        "@jest/types": "^29.6.3",
        "@types/node": "*",
        "chalk": "^4.0.0",
        "ci-info": "^3.2.0",
        "graceful-fs": "^4.2.9",
        "picomatch": "^2.2.3"
      },
      "engines": {
        "node": "^14.15.0 || ^16.10.0 || >=18.0.0"
      }
    },
    "node_modules/create-jest/node_modules/jest-validate": {
      "version": "29.7.0",
      "dev": true,
      "license": "MIT",
      "dependencies": {
        "@jest/types": "^29.6.3",
        "camelcase": "^6.2.0",
        "chalk": "^4.0.0",
        "jest-get-type": "^29.6.3",
        "leven": "^3.1.0",
        "pretty-format": "^29.7.0"
      },
      "engines": {
        "node": "^14.15.0 || ^16.10.0 || >=18.0.0"
      }
    },
    "node_modules/create-jest/node_modules/ts-node": {
      "version": "10.9.1",
      "dev": true,
      "license": "MIT",
      "optional": true,
      "peer": true,
      "dependencies": {
        "@cspotcode/source-map-support": "^0.8.0",
        "@tsconfig/node10": "^1.0.7",
        "@tsconfig/node12": "^1.0.7",
        "@tsconfig/node14": "^1.0.0",
        "@tsconfig/node16": "^1.0.2",
        "acorn": "^8.4.1",
        "acorn-walk": "^8.1.1",
        "arg": "^4.1.0",
        "create-require": "^1.1.0",
        "diff": "^4.0.1",
        "make-error": "^1.1.1",
        "v8-compile-cache-lib": "^3.0.1",
        "yn": "3.1.1"
      },
      "bin": {
        "ts-node": "dist/bin.js",
        "ts-node-cwd": "dist/bin-cwd.js",
        "ts-node-esm": "dist/bin-esm.js",
        "ts-node-script": "dist/bin-script.js",
        "ts-node-transpile-only": "dist/bin-transpile.js",
        "ts-script": "dist/bin-script-deprecated.js"
      },
      "peerDependencies": {
        "@swc/core": ">=1.2.50",
        "@swc/wasm": ">=1.2.50",
        "@types/node": "*",
        "typescript": ">=2.7"
      },
      "peerDependenciesMeta": {
        "@swc/core": {
          "optional": true
        },
        "@swc/wasm": {
          "optional": true
        }
      }
    },
    "node_modules/create-jest/node_modules/yn": {
      "version": "3.1.1",
      "dev": true,
      "license": "MIT",
      "optional": true,
      "peer": true,
      "engines": {
        "node": ">=6"
      }
    },
    "node_modules/create-require": {
      "version": "1.1.1",
      "dev": true,
      "license": "MIT",
      "optional": true,
      "peer": true
    },
    "node_modules/cross-spawn": {
      "version": "7.0.3",
      "license": "MIT",
      "dependencies": {
        "path-key": "^3.1.0",
        "shebang-command": "^2.0.0",
        "which": "^2.0.1"
      },
      "engines": {
        "node": ">= 8"
      }
    },
    "node_modules/cuint": {
      "version": "0.2.2",
      "dev": true,
      "license": "MIT"
    },
    "node_modules/currently-unhandled": {
      "version": "0.4.1",
      "dev": true,
      "license": "MIT",
      "dependencies": {
        "array-find-index": "^1.0.1"
      },
      "engines": {
        "node": ">=0.10.0"
      }
    },
    "node_modules/data-uri-to-buffer": {
      "version": "4.0.1",
      "dev": true,
      "license": "MIT",
      "engines": {
        "node": ">= 12"
      }
    },
    "node_modules/dataobject-parser": {
      "version": "1.2.25",
      "license": "MIT",
      "engines": {
        "node": ">= 0.8.0"
      }
    },
    "node_modules/date-fns": {
      "version": "2.30.0",
      "dev": true,
      "license": "MIT",
      "dependencies": {
        "@babel/runtime": "^7.21.0"
      },
      "engines": {
        "node": ">=0.11"
      },
      "funding": {
        "type": "opencollective",
        "url": "https://opencollective.com/date-fns"
      }
    },
    "node_modules/date-format": {
      "version": "4.0.14",
      "license": "MIT",
      "engines": {
        "node": ">=4.0"
      }
    },
    "node_modules/date-time": {
      "version": "3.1.0",
      "dev": true,
      "license": "MIT",
      "dependencies": {
        "time-zone": "^1.0.0"
      },
      "engines": {
        "node": ">=6"
      }
    },
    "node_modules/debug": {
      "version": "4.3.4",
      "license": "MIT",
      "dependencies": {
        "ms": "2.1.2"
      },
      "engines": {
        "node": ">=6.0"
      },
      "peerDependenciesMeta": {
        "supports-color": {
          "optional": true
        }
      }
    },
    "node_modules/debuglog": {
      "version": "1.0.1",
      "dev": true,
      "license": "MIT",
      "engines": {
        "node": "*"
      }
    },
    "node_modules/decamelize": {
      "version": "1.2.0",
      "dev": true,
      "license": "MIT",
      "engines": {
        "node": ">=0.10.0"
      }
    },
    "node_modules/dedent": {
      "version": "1.5.3",
      "dev": true,
      "license": "MIT",
      "peerDependencies": {
        "babel-plugin-macros": "^3.1.0"
      },
      "peerDependenciesMeta": {
        "babel-plugin-macros": {
          "optional": true
        }
      }
    },
    "node_modules/deep-diff": {
      "version": "1.0.2",
      "dev": true,
      "license": "MIT"
    },
    "node_modules/deep-extend": {
      "version": "0.6.0",
      "dev": true,
      "license": "MIT",
      "engines": {
        "node": ">=4.0.0"
      }
    },
    "node_modules/deep-is": {
      "version": "0.1.4",
      "dev": true,
      "license": "MIT"
    },
    "node_modules/deepmerge": {
      "version": "4.3.1",
      "license": "MIT",
      "engines": {
        "node": ">=0.10.0"
      }
    },
    "node_modules/deepmerge-ts": {
      "version": "5.1.0",
      "dev": true,
      "license": "BSD-3-Clause",
      "engines": {
        "node": ">=16.0.0"
      }
    },
    "node_modules/defaults": {
      "version": "1.0.3",
      "dev": true,
      "license": "MIT",
      "dependencies": {
        "clone": "^1.0.2"
      }
    },
    "node_modules/defaults/node_modules/clone": {
      "version": "1.0.4",
      "dev": true,
      "license": "MIT",
      "engines": {
        "node": ">=0.8"
      }
    },
    "node_modules/delayed-stream": {
      "version": "1.0.0",
      "dev": true,
      "license": "MIT",
      "engines": {
        "node": ">=0.4.0"
      }
    },
    "node_modules/delegate": {
      "version": "3.2.0",
      "dev": true,
      "license": "MIT"
    },
    "node_modules/delegates": {
      "version": "1.0.0",
      "dev": true,
      "license": "MIT"
    },
    "node_modules/depd": {
      "version": "1.1.2",
      "dev": true,
      "license": "MIT",
      "engines": {
        "node": ">= 0.6"
      }
    },
    "node_modules/dependency-tree": {
      "version": "10.0.9",
      "dev": true,
      "license": "MIT",
      "dependencies": {
        "commander": "^10.0.1",
        "filing-cabinet": "^4.1.6",
        "precinct": "^11.0.5",
        "typescript": "^5.0.4"
      },
      "bin": {
        "dependency-tree": "bin/cli.js"
      },
      "engines": {
        "node": ">=14"
      }
    },
    "node_modules/dependency-tree/node_modules/commander": {
      "version": "10.0.1",
      "dev": true,
      "license": "MIT",
      "engines": {
        "node": ">=14"
      }
    },
    "node_modules/detect-indent": {
      "version": "7.0.1",
      "dev": true,
      "license": "MIT",
      "engines": {
        "node": ">=12.20"
      }
    },
    "node_modules/detect-libc": {
      "version": "2.0.3",
      "dev": true,
      "license": "Apache-2.0",
      "engines": {
        "node": ">=8"
      }
    },
    "node_modules/detect-newline": {
      "version": "3.1.0",
      "dev": true,
      "license": "MIT",
      "engines": {
        "node": ">=8"
      }
    },
    "node_modules/detective-amd": {
      "version": "5.0.2",
      "dev": true,
      "license": "MIT",
      "dependencies": {
        "ast-module-types": "^5.0.0",
        "escodegen": "^2.0.0",
        "get-amd-module-type": "^5.0.1",
        "node-source-walk": "^6.0.1"
      },
      "bin": {
        "detective-amd": "bin/cli.js"
      },
      "engines": {
        "node": ">=14"
      }
    },
    "node_modules/detective-cjs": {
      "version": "5.0.1",
      "dev": true,
      "license": "MIT",
      "dependencies": {
        "ast-module-types": "^5.0.0",
        "node-source-walk": "^6.0.0"
      },
      "engines": {
        "node": ">=14"
      }
    },
    "node_modules/detective-es6": {
      "version": "4.0.1",
      "dev": true,
      "license": "MIT",
      "dependencies": {
        "node-source-walk": "^6.0.1"
      },
      "engines": {
        "node": ">=14"
      }
    },
    "node_modules/detective-postcss": {
      "version": "6.1.3",
      "dev": true,
      "license": "MIT",
      "dependencies": {
        "is-url": "^1.2.4",
        "postcss": "^8.4.23",
        "postcss-values-parser": "^6.0.2"
      },
      "engines": {
        "node": "^12.0.0 || ^14.0.0 || >=16.0.0"
      }
    },
    "node_modules/detective-sass": {
      "version": "5.0.3",
      "dev": true,
      "license": "MIT",
      "dependencies": {
        "gonzales-pe": "^4.3.0",
        "node-source-walk": "^6.0.1"
      },
      "engines": {
        "node": ">=14"
      }
    },
    "node_modules/detective-scss": {
      "version": "4.0.3",
      "dev": true,
      "license": "MIT",
      "dependencies": {
        "gonzales-pe": "^4.3.0",
        "node-source-walk": "^6.0.1"
      },
      "engines": {
        "node": ">=14"
      }
    },
    "node_modules/detective-stylus": {
      "version": "4.0.0",
      "dev": true,
      "license": "MIT",
      "engines": {
        "node": ">=14"
      }
    },
    "node_modules/detective-typescript": {
      "version": "11.2.0",
      "dev": true,
      "license": "MIT",
      "dependencies": {
        "@typescript-eslint/typescript-estree": "^5.62.0",
        "ast-module-types": "^5.0.0",
        "node-source-walk": "^6.0.2",
        "typescript": "^5.4.4"
      },
      "engines": {
        "node": "^14.14.0 || >=16.0.0"
      }
    },
    "node_modules/detective-typescript/node_modules/@typescript-eslint/types": {
      "version": "5.62.0",
      "dev": true,
      "license": "MIT",
      "engines": {
        "node": "^12.22.0 || ^14.17.0 || >=16.0.0"
      },
      "funding": {
        "type": "opencollective",
        "url": "https://opencollective.com/typescript-eslint"
      }
    },
    "node_modules/detective-typescript/node_modules/@typescript-eslint/typescript-estree": {
      "version": "5.62.0",
      "dev": true,
      "license": "BSD-2-Clause",
      "dependencies": {
        "@typescript-eslint/types": "5.62.0",
        "@typescript-eslint/visitor-keys": "5.62.0",
        "debug": "^4.3.4",
        "globby": "^11.1.0",
        "is-glob": "^4.0.3",
        "semver": "^7.3.7",
        "tsutils": "^3.21.0"
      },
      "engines": {
        "node": "^12.22.0 || ^14.17.0 || >=16.0.0"
      },
      "funding": {
        "type": "opencollective",
        "url": "https://opencollective.com/typescript-eslint"
      },
      "peerDependenciesMeta": {
        "typescript": {
          "optional": true
        }
      }
    },
    "node_modules/detective-typescript/node_modules/@typescript-eslint/visitor-keys": {
      "version": "5.62.0",
      "dev": true,
      "license": "MIT",
      "dependencies": {
        "@typescript-eslint/types": "5.62.0",
        "eslint-visitor-keys": "^3.3.0"
      },
      "engines": {
        "node": "^12.22.0 || ^14.17.0 || >=16.0.0"
      },
      "funding": {
        "type": "opencollective",
        "url": "https://opencollective.com/typescript-eslint"
      }
    },
    "node_modules/dezalgo": {
      "version": "1.0.4",
      "dev": true,
      "license": "ISC",
      "dependencies": {
        "asap": "^2.0.0",
        "wrappy": "1"
      }
    },
    "node_modules/diff": {
      "version": "5.1.0",
      "dev": true,
      "license": "BSD-3-Clause",
      "engines": {
        "node": ">=0.3.1"
      }
    },
    "node_modules/diff-sequences": {
      "version": "29.6.3",
      "license": "MIT",
      "engines": {
        "node": "^14.15.0 || ^16.10.0 || >=18.0.0"
      }
    },
    "node_modules/diff2html": {
      "version": "3.4.48",
      "dev": true,
      "license": "MIT",
      "dependencies": {
        "diff": "5.1.0",
        "hogan.js": "3.0.2"
      },
      "engines": {
        "node": ">=12"
      },
      "optionalDependencies": {
        "highlight.js": "11.9.0"
      }
    },
    "node_modules/dir-glob": {
      "version": "3.0.1",
      "dev": true,
      "license": "MIT",
      "dependencies": {
        "path-type": "^4.0.0"
      },
      "engines": {
        "node": ">=8"
      }
    },
    "node_modules/doctrine": {
      "version": "3.0.0",
      "dev": true,
      "license": "Apache-2.0",
      "dependencies": {
        "esutils": "^2.0.2"
      },
      "engines": {
        "node": ">=6.0.0"
      }
    },
    "node_modules/duplexer": {
      "version": "0.1.2",
      "dev": true,
      "license": "MIT"
    },
    "node_modules/eastasianwidth": {
      "version": "0.2.0",
      "license": "MIT"
    },
    "node_modules/electron-to-chromium": {
      "version": "1.4.692",
      "dev": true,
      "license": "ISC"
    },
    "node_modules/emittery": {
      "version": "0.13.1",
      "dev": true,
      "license": "MIT",
      "engines": {
        "node": ">=12"
      },
      "funding": {
        "url": "https://github.com/sindresorhus/emittery?sponsor=1"
      }
    },
    "node_modules/emoji-regex": {
      "version": "8.0.0",
      "license": "MIT"
    },
    "node_modules/encoding": {
      "version": "0.1.13",
      "license": "MIT",
      "optional": true,
      "dependencies": {
        "iconv-lite": "^0.6.2"
      }
    },
    "node_modules/encoding/node_modules/iconv-lite": {
      "version": "0.6.3",
      "license": "MIT",
      "optional": true,
      "dependencies": {
        "safer-buffer": ">= 2.1.2 < 3.0.0"
      },
      "engines": {
        "node": ">=0.10.0"
      }
    },
    "node_modules/enhanced-resolve": {
      "version": "5.17.0",
      "dev": true,
      "license": "MIT",
      "dependencies": {
        "graceful-fs": "^4.2.4",
        "tapable": "^2.2.0"
      },
      "engines": {
        "node": ">=10.13.0"
      }
    },
    "node_modules/entities": {
      "version": "4.5.0",
      "license": "BSD-2-Clause",
      "engines": {
        "node": ">=0.12"
      },
      "funding": {
        "url": "https://github.com/fb55/entities?sponsor=1"
      }
    },
    "node_modules/env-cmd": {
      "version": "10.1.0",
      "dev": true,
      "license": "MIT",
      "dependencies": {
        "commander": "^4.0.0",
        "cross-spawn": "^7.0.0"
      },
      "bin": {
        "env-cmd": "bin/env-cmd.js"
      },
      "engines": {
        "node": ">=8.0.0"
      }
    },
    "node_modules/env-cmd/node_modules/commander": {
      "version": "4.1.1",
      "dev": true,
      "license": "MIT",
      "engines": {
        "node": ">= 6"
      }
    },
    "node_modules/env-paths": {
      "version": "2.2.1",
      "license": "MIT",
      "engines": {
        "node": ">=6"
      }
    },
    "node_modules/err-code": {
      "version": "2.0.3",
      "license": "MIT"
    },
    "node_modules/error-ex": {
      "version": "1.3.2",
      "dev": true,
      "license": "MIT",
      "dependencies": {
        "is-arrayish": "^0.2.1"
      }
    },
    "node_modules/escalade": {
      "version": "3.1.1",
      "license": "MIT",
      "engines": {
        "node": ">=6"
      }
    },
    "node_modules/escape-string-regexp": {
      "version": "4.0.0",
      "dev": true,
      "license": "MIT",
      "engines": {
        "node": ">=10"
      },
      "funding": {
        "url": "https://github.com/sponsors/sindresorhus"
      }
    },
    "node_modules/escodegen": {
      "version": "2.1.0",
      "dev": true,
      "license": "BSD-2-Clause",
      "dependencies": {
        "esprima": "^4.0.1",
        "estraverse": "^5.2.0",
        "esutils": "^2.0.2"
      },
      "bin": {
        "escodegen": "bin/escodegen.js",
        "esgenerate": "bin/esgenerate.js"
      },
      "engines": {
        "node": ">=6.0"
      },
      "optionalDependencies": {
        "source-map": "~0.6.1"
      }
    },
    "node_modules/escodegen/node_modules/estraverse": {
      "version": "5.3.0",
      "dev": true,
      "license": "BSD-2-Clause",
      "engines": {
        "node": ">=4.0"
      }
    },
    "node_modules/eslint": {
      "version": "8.57.0",
      "dev": true,
      "license": "MIT",
      "dependencies": {
        "@eslint-community/eslint-utils": "^4.2.0",
        "@eslint-community/regexpp": "^4.6.1",
        "@eslint/eslintrc": "^2.1.4",
        "@eslint/js": "8.57.0",
        "@humanwhocodes/config-array": "^0.11.14",
        "@humanwhocodes/module-importer": "^1.0.1",
        "@nodelib/fs.walk": "^1.2.8",
        "@ungap/structured-clone": "^1.2.0",
        "ajv": "^6.12.4",
        "chalk": "^4.0.0",
        "cross-spawn": "^7.0.2",
        "debug": "^4.3.2",
        "doctrine": "^3.0.0",
        "escape-string-regexp": "^4.0.0",
        "eslint-scope": "^7.2.2",
        "eslint-visitor-keys": "^3.4.3",
        "espree": "^9.6.1",
        "esquery": "^1.4.2",
        "esutils": "^2.0.2",
        "fast-deep-equal": "^3.1.3",
        "file-entry-cache": "^6.0.1",
        "find-up": "^5.0.0",
        "glob-parent": "^6.0.2",
        "globals": "^13.19.0",
        "graphemer": "^1.4.0",
        "ignore": "^5.2.0",
        "imurmurhash": "^0.1.4",
        "is-glob": "^4.0.0",
        "is-path-inside": "^3.0.3",
        "js-yaml": "^4.1.0",
        "json-stable-stringify-without-jsonify": "^1.0.1",
        "levn": "^0.4.1",
        "lodash.merge": "^4.6.2",
        "minimatch": "^3.1.2",
        "natural-compare": "^1.4.0",
        "optionator": "^0.9.3",
        "strip-ansi": "^6.0.1",
        "text-table": "^0.2.0"
      },
      "bin": {
        "eslint": "bin/eslint.js"
      },
      "engines": {
        "node": "^12.22.0 || ^14.17.0 || >=16.0.0"
      },
      "funding": {
        "url": "https://opencollective.com/eslint"
      }
    },
    "node_modules/eslint-plugin-deprecation": {
      "version": "3.0.0",
      "dev": true,
      "license": "LGPL-3.0-or-later",
      "dependencies": {
        "@typescript-eslint/utils": "^7.0.0",
        "ts-api-utils": "^1.3.0",
        "tslib": "^2.3.1"
      },
      "peerDependencies": {
        "eslint": "^8.0.0",
        "typescript": "^4.2.4 || ^5.0.0"
      }
    },
    "node_modules/eslint-plugin-deprecation/node_modules/tslib": {
      "version": "2.6.2",
      "dev": true,
      "license": "0BSD"
    },
    "node_modules/eslint-plugin-jest": {
      "version": "27.9.0",
      "dev": true,
      "license": "MIT",
      "dependencies": {
        "@typescript-eslint/utils": "^5.10.0"
      },
      "engines": {
        "node": "^14.15.0 || ^16.10.0 || >=18.0.0"
      },
      "peerDependencies": {
        "@typescript-eslint/eslint-plugin": "^5.0.0 || ^6.0.0 || ^7.0.0",
        "eslint": "^7.0.0 || ^8.0.0",
        "jest": "*"
      },
      "peerDependenciesMeta": {
        "@typescript-eslint/eslint-plugin": {
          "optional": true
        },
        "jest": {
          "optional": true
        }
      }
    },
    "node_modules/eslint-plugin-jest/node_modules/@typescript-eslint/scope-manager": {
      "version": "5.62.0",
      "dev": true,
      "license": "MIT",
      "dependencies": {
        "@typescript-eslint/types": "5.62.0",
        "@typescript-eslint/visitor-keys": "5.62.0"
      },
      "engines": {
        "node": "^12.22.0 || ^14.17.0 || >=16.0.0"
      },
      "funding": {
        "type": "opencollective",
        "url": "https://opencollective.com/typescript-eslint"
      }
    },
    "node_modules/eslint-plugin-jest/node_modules/@typescript-eslint/types": {
      "version": "5.62.0",
      "dev": true,
      "license": "MIT",
      "engines": {
        "node": "^12.22.0 || ^14.17.0 || >=16.0.0"
      },
      "funding": {
        "type": "opencollective",
        "url": "https://opencollective.com/typescript-eslint"
      }
    },
    "node_modules/eslint-plugin-jest/node_modules/@typescript-eslint/typescript-estree": {
      "version": "5.62.0",
      "dev": true,
      "license": "BSD-2-Clause",
      "dependencies": {
        "@typescript-eslint/types": "5.62.0",
        "@typescript-eslint/visitor-keys": "5.62.0",
        "debug": "^4.3.4",
        "globby": "^11.1.0",
        "is-glob": "^4.0.3",
        "semver": "^7.3.7",
        "tsutils": "^3.21.0"
      },
      "engines": {
        "node": "^12.22.0 || ^14.17.0 || >=16.0.0"
      },
      "funding": {
        "type": "opencollective",
        "url": "https://opencollective.com/typescript-eslint"
      },
      "peerDependenciesMeta": {
        "typescript": {
          "optional": true
        }
      }
    },
    "node_modules/eslint-plugin-jest/node_modules/@typescript-eslint/utils": {
      "version": "5.62.0",
      "dev": true,
      "license": "MIT",
      "dependencies": {
        "@eslint-community/eslint-utils": "^4.2.0",
        "@types/json-schema": "^7.0.9",
        "@types/semver": "^7.3.12",
        "@typescript-eslint/scope-manager": "5.62.0",
        "@typescript-eslint/types": "5.62.0",
        "@typescript-eslint/typescript-estree": "5.62.0",
        "eslint-scope": "^5.1.1",
        "semver": "^7.3.7"
      },
      "engines": {
        "node": "^12.22.0 || ^14.17.0 || >=16.0.0"
      },
      "funding": {
        "type": "opencollective",
        "url": "https://opencollective.com/typescript-eslint"
      },
      "peerDependencies": {
        "eslint": "^6.0.0 || ^7.0.0 || ^8.0.0"
      }
    },
    "node_modules/eslint-plugin-jest/node_modules/@typescript-eslint/visitor-keys": {
      "version": "5.62.0",
      "dev": true,
      "license": "MIT",
      "dependencies": {
        "@typescript-eslint/types": "5.62.0",
        "eslint-visitor-keys": "^3.3.0"
      },
      "engines": {
        "node": "^12.22.0 || ^14.17.0 || >=16.0.0"
      },
      "funding": {
        "type": "opencollective",
        "url": "https://opencollective.com/typescript-eslint"
      }
    },
    "node_modules/eslint-plugin-unused-imports": {
      "version": "3.2.0",
      "dev": true,
      "license": "MIT",
      "dependencies": {
        "eslint-rule-composer": "^0.3.0"
      },
      "engines": {
        "node": "^12.22.0 || ^14.17.0 || >=16.0.0"
      },
      "peerDependencies": {
        "@typescript-eslint/eslint-plugin": "6 - 7",
        "eslint": "8"
      },
      "peerDependenciesMeta": {
        "@typescript-eslint/eslint-plugin": {
          "optional": true
        }
      }
    },
    "node_modules/eslint-rule-composer": {
      "version": "0.3.0",
      "dev": true,
      "license": "MIT",
      "engines": {
        "node": ">=4.0.0"
      }
    },
    "node_modules/eslint-scope": {
      "version": "5.1.1",
      "dev": true,
      "license": "BSD-2-Clause",
      "dependencies": {
        "esrecurse": "^4.3.0",
        "estraverse": "^4.1.1"
      },
      "engines": {
        "node": ">=8.0.0"
      }
    },
    "node_modules/eslint-visitor-keys": {
      "version": "3.4.3",
      "dev": true,
      "license": "Apache-2.0",
      "engines": {
        "node": "^12.22.0 || ^14.17.0 || >=16.0.0"
      },
      "funding": {
        "url": "https://opencollective.com/eslint"
      }
    },
    "node_modules/eslint/node_modules/eslint-scope": {
      "version": "7.2.2",
      "dev": true,
      "license": "BSD-2-Clause",
      "dependencies": {
        "esrecurse": "^4.3.0",
        "estraverse": "^5.2.0"
      },
      "engines": {
        "node": "^12.22.0 || ^14.17.0 || >=16.0.0"
      },
      "funding": {
        "url": "https://opencollective.com/eslint"
      }
    },
    "node_modules/eslint/node_modules/estraverse": {
      "version": "5.3.0",
      "dev": true,
      "license": "BSD-2-Clause",
      "engines": {
        "node": ">=4.0"
      }
    },
    "node_modules/eslint/node_modules/glob-parent": {
      "version": "6.0.2",
      "dev": true,
      "license": "ISC",
      "dependencies": {
        "is-glob": "^4.0.3"
      },
      "engines": {
        "node": ">=10.13.0"
      }
    },
    "node_modules/espree": {
      "version": "9.6.1",
      "dev": true,
      "license": "BSD-2-Clause",
      "dependencies": {
        "acorn": "^8.9.0",
        "acorn-jsx": "^5.3.2",
        "eslint-visitor-keys": "^3.4.1"
      },
      "engines": {
        "node": "^12.22.0 || ^14.17.0 || >=16.0.0"
      },
      "funding": {
        "url": "https://opencollective.com/eslint"
      }
    },
    "node_modules/esprima": {
      "version": "4.0.1",
      "license": "BSD-2-Clause",
      "bin": {
        "esparse": "bin/esparse.js",
        "esvalidate": "bin/esvalidate.js"
      },
      "engines": {
        "node": ">=4"
      }
    },
    "node_modules/esquery": {
      "version": "1.5.0",
      "dev": true,
      "license": "BSD-3-Clause",
      "dependencies": {
        "estraverse": "^5.1.0"
      },
      "engines": {
        "node": ">=0.10"
      }
    },
    "node_modules/esquery/node_modules/estraverse": {
      "version": "5.3.0",
      "dev": true,
      "license": "BSD-2-Clause",
      "engines": {
        "node": ">=4.0"
      }
    },
    "node_modules/esrecurse": {
      "version": "4.3.0",
      "dev": true,
      "license": "BSD-2-Clause",
      "dependencies": {
        "estraverse": "^5.2.0"
      },
      "engines": {
        "node": ">=4.0"
      }
    },
    "node_modules/esrecurse/node_modules/estraverse": {
      "version": "5.3.0",
      "dev": true,
      "license": "BSD-2-Clause",
      "engines": {
        "node": ">=4.0"
      }
    },
    "node_modules/estraverse": {
      "version": "4.3.0",
      "dev": true,
      "license": "BSD-2-Clause",
      "engines": {
        "node": ">=4.0"
      }
    },
    "node_modules/estree-walker": {
      "version": "2.0.2",
      "dev": true,
      "license": "MIT"
    },
    "node_modules/esutils": {
      "version": "2.0.3",
      "dev": true,
      "license": "BSD-2-Clause",
      "engines": {
        "node": ">=0.10.0"
      }
    },
    "node_modules/eventemitter3": {
      "version": "5.0.1",
      "dev": true,
      "license": "MIT"
    },
    "node_modules/execa": {
      "version": "5.1.1",
      "dev": true,
      "license": "MIT",
      "dependencies": {
        "cross-spawn": "^7.0.3",
        "get-stream": "^6.0.0",
        "human-signals": "^2.1.0",
        "is-stream": "^2.0.0",
        "merge-stream": "^2.0.0",
        "npm-run-path": "^4.0.1",
        "onetime": "^5.1.2",
        "signal-exit": "^3.0.3",
        "strip-final-newline": "^2.0.0"
      },
      "engines": {
        "node": ">=10"
      },
      "funding": {
        "url": "https://github.com/sindresorhus/execa?sponsor=1"
      }
    },
    "node_modules/exit": {
      "version": "0.1.2",
      "dev": true,
      "engines": {
        "node": ">= 0.8.0"
      }
    },
    "node_modules/expect": {
      "version": "29.7.0",
      "dev": true,
      "license": "MIT",
      "dependencies": {
        "@jest/expect-utils": "^29.7.0",
        "jest-get-type": "^29.6.3",
        "jest-matcher-utils": "^29.7.0",
        "jest-message-util": "^29.7.0",
        "jest-util": "^29.7.0"
      },
      "engines": {
        "node": "^14.15.0 || ^16.10.0 || >=18.0.0"
      }
    },
    "node_modules/expect/node_modules/jest-util": {
      "version": "29.7.0",
      "dev": true,
      "license": "MIT",
      "dependencies": {
        "@jest/types": "^29.6.3",
        "@types/node": "*",
        "chalk": "^4.0.0",
        "ci-info": "^3.2.0",
        "graceful-fs": "^4.2.9",
        "picomatch": "^2.2.3"
      },
      "engines": {
        "node": "^14.15.0 || ^16.10.0 || >=18.0.0"
      }
    },
    "node_modules/exponential-backoff": {
      "version": "3.1.1",
      "license": "Apache-2.0"
    },
    "node_modules/external-editor": {
      "version": "3.1.0",
      "dev": true,
      "license": "MIT",
      "dependencies": {
        "chardet": "^0.7.0",
        "iconv-lite": "^0.4.24",
        "tmp": "^0.0.33"
      },
      "engines": {
        "node": ">=4"
      }
    },
    "node_modules/fancy-log": {
      "version": "2.0.0",
      "dev": true,
      "license": "MIT",
      "dependencies": {
        "color-support": "^1.1.3"
      },
      "engines": {
        "node": ">=10.13.0"
      }
    },
    "node_modules/fast-deep-equal": {
      "version": "3.1.3",
      "dev": true,
      "license": "MIT"
    },
    "node_modules/fast-diff": {
      "version": "1.3.0",
      "dev": true,
      "license": "Apache-2.0"
    },
    "node_modules/fast-glob": {
      "version": "3.3.2",
      "license": "MIT",
      "dependencies": {
        "@nodelib/fs.stat": "^2.0.2",
        "@nodelib/fs.walk": "^1.2.3",
        "glob-parent": "^5.1.2",
        "merge2": "^1.3.0",
        "micromatch": "^4.0.4"
      },
      "engines": {
        "node": ">=8.6.0"
      }
    },
    "node_modules/fast-json-stable-stringify": {
      "version": "2.1.0",
      "dev": true,
      "license": "MIT"
    },
    "node_modules/fast-levenshtein": {
      "version": "2.0.6",
      "dev": true,
      "license": "MIT"
    },
    "node_modules/fast-url-parser": {
      "version": "1.1.3",
      "dev": true,
      "license": "MIT",
      "dependencies": {
        "punycode": "^1.3.2"
      }
    },
    "node_modules/fast-url-parser/node_modules/punycode": {
      "version": "1.4.1",
      "dev": true,
      "license": "MIT"
    },
    "node_modules/fastest-levenshtein": {
      "version": "1.0.16",
      "license": "MIT",
      "engines": {
        "node": ">= 4.9.1"
      }
    },
    "node_modules/fastq": {
      "version": "1.13.0",
      "license": "ISC",
      "dependencies": {
        "reusify": "^1.0.4"
      }
    },
    "node_modules/fb-watchman": {
      "version": "2.0.1",
      "dev": true,
      "license": "Apache-2.0",
      "dependencies": {
        "bser": "2.1.1"
      }
    },
    "node_modules/fetch-blob": {
      "version": "3.2.0",
      "dev": true,
      "funding": [
        {
          "type": "github",
          "url": "https://github.com/sponsors/jimmywarting"
        },
        {
          "type": "paypal",
          "url": "https://paypal.me/jimmywarting"
        }
      ],
      "license": "MIT",
      "dependencies": {
        "node-domexception": "^1.0.0",
        "web-streams-polyfill": "^3.0.3"
      },
      "engines": {
        "node": "^12.20 || >= 14.13"
      }
    },
    "node_modules/file-entry-cache": {
      "version": "6.0.1",
      "dev": true,
      "license": "MIT",
      "dependencies": {
        "flat-cache": "^3.0.4"
      },
      "engines": {
        "node": "^10.12.0 || >=12.0.0"
      }
    },
    "node_modules/file-uri-to-path": {
      "version": "1.0.0",
      "dev": true,
      "license": "MIT"
    },
    "node_modules/filing-cabinet": {
      "version": "4.2.0",
      "dev": true,
      "license": "MIT",
      "dependencies": {
        "app-module-path": "^2.2.0",
        "commander": "^10.0.1",
        "enhanced-resolve": "^5.14.1",
        "is-relative-path": "^1.0.2",
        "module-definition": "^5.0.1",
        "module-lookup-amd": "^8.0.5",
        "resolve": "^1.22.3",
        "resolve-dependency-path": "^3.0.2",
        "sass-lookup": "^5.0.1",
        "stylus-lookup": "^5.0.1",
        "tsconfig-paths": "^4.2.0",
        "typescript": "^5.0.4"
      },
      "bin": {
        "filing-cabinet": "bin/cli.js"
      },
      "engines": {
        "node": ">=14"
      }
    },
    "node_modules/filing-cabinet/node_modules/commander": {
      "version": "10.0.1",
      "dev": true,
      "license": "MIT",
      "engines": {
        "node": ">=14"
      }
    },
    "node_modules/fill-range": {
      "version": "7.1.1",
      "license": "MIT",
      "dependencies": {
        "to-regex-range": "^5.0.1"
      },
      "engines": {
        "node": ">=8"
      }
    },
    "node_modules/find-package-json": {
      "version": "1.2.0",
      "dev": true,
      "license": "MIT"
    },
    "node_modules/find-process": {
      "version": "1.4.7",
      "license": "MIT",
      "dependencies": {
        "chalk": "^4.0.0",
        "commander": "^5.1.0",
        "debug": "^4.1.1"
      },
      "bin": {
        "find-process": "bin/find-process.js"
      }
    },
    "node_modules/find-up": {
      "version": "5.0.0",
      "license": "MIT",
      "dependencies": {
        "locate-path": "^6.0.0",
        "path-exists": "^4.0.0"
      },
      "engines": {
        "node": ">=10"
      },
      "funding": {
        "url": "https://github.com/sponsors/sindresorhus"
      }
    },
    "node_modules/find-up-simple": {
      "version": "1.0.0",
      "dev": true,
      "license": "MIT",
      "engines": {
        "node": ">=18"
      },
      "funding": {
        "url": "https://github.com/sponsors/sindresorhus"
      }
    },
    "node_modules/flat-cache": {
      "version": "3.0.4",
      "dev": true,
      "license": "MIT",
      "dependencies": {
        "flatted": "^3.1.0",
        "rimraf": "^3.0.2"
      },
      "engines": {
        "node": "^10.12.0 || >=12.0.0"
      }
    },
    "node_modules/flat-cache/node_modules/rimraf": {
      "version": "3.0.2",
      "dev": true,
      "license": "ISC",
      "dependencies": {
        "glob": "^7.1.3"
      },
      "bin": {
        "rimraf": "bin.js"
      },
      "funding": {
        "url": "https://github.com/sponsors/isaacs"
      }
    },
    "node_modules/flatted": {
      "version": "3.3.1",
      "license": "ISC"
    },
    "node_modules/foreground-child": {
      "version": "3.1.1",
      "license": "ISC",
      "dependencies": {
        "cross-spawn": "^7.0.0",
        "signal-exit": "^4.0.1"
      },
      "engines": {
        "node": ">=14"
      },
      "funding": {
        "url": "https://github.com/sponsors/isaacs"
      }
    },
    "node_modules/foreground-child/node_modules/signal-exit": {
      "version": "4.1.0",
      "license": "ISC",
      "engines": {
        "node": ">=14"
      },
      "funding": {
        "url": "https://github.com/sponsors/isaacs"
      }
    },
    "node_modules/form-data": {
      "version": "4.0.0",
      "dev": true,
      "license": "MIT",
      "dependencies": {
        "asynckit": "^0.4.0",
        "combined-stream": "^1.0.8",
        "mime-types": "^2.1.12"
      },
      "engines": {
        "node": ">= 6"
      }
    },
    "node_modules/formdata-polyfill": {
      "version": "4.0.10",
      "dev": true,
      "license": "MIT",
      "dependencies": {
        "fetch-blob": "^3.1.2"
      },
      "engines": {
        "node": ">=12.20.0"
      }
    },
    "node_modules/fs-extra": {
      "version": "11.2.0",
      "license": "MIT",
      "dependencies": {
        "graceful-fs": "^4.2.0",
        "jsonfile": "^6.0.1",
        "universalify": "^2.0.0"
      },
      "engines": {
        "node": ">=14.14"
      }
    },
    "node_modules/fs-minipass": {
      "version": "2.1.0",
      "license": "ISC",
      "dependencies": {
        "minipass": "^3.0.0"
      },
      "engines": {
        "node": ">= 8"
      }
    },
    "node_modules/fs.realpath": {
      "version": "1.0.0",
      "dev": true,
      "license": "ISC"
    },
    "node_modules/function-arguments": {
      "version": "1.0.9",
      "dev": true,
      "license": "MIT",
      "funding": {
        "url": "https://ko-fi.com/tunnckoCore/commissions"
      }
    },
    "node_modules/function-bind": {
      "version": "1.1.2",
      "dev": true,
      "license": "MIT",
      "funding": {
        "url": "https://github.com/sponsors/ljharb"
      }
    },
    "node_modules/gensync": {
      "version": "1.0.0-beta.2",
      "dev": true,
      "license": "MIT",
      "engines": {
        "node": ">=6.9.0"
      }
    },
    "node_modules/get-amd-module-type": {
      "version": "5.0.1",
      "dev": true,
      "license": "MIT",
      "dependencies": {
        "ast-module-types": "^5.0.0",
        "node-source-walk": "^6.0.1"
      },
      "engines": {
        "node": ">=14"
      }
    },
    "node_modules/get-caller-file": {
      "version": "2.0.5",
      "license": "ISC",
      "engines": {
        "node": "6.* || 8.* || >= 10.*"
      }
    },
    "node_modules/get-east-asian-width": {
      "version": "1.2.0",
      "dev": true,
      "license": "MIT",
      "engines": {
        "node": ">=18"
      },
      "funding": {
        "url": "https://github.com/sponsors/sindresorhus"
      }
    },
    "node_modules/get-function-arguments": {
      "version": "1.0.0",
      "dev": true,
      "license": "MIT",
      "dependencies": {
        "function-arguments": "^1.0.0"
      }
    },
    "node_modules/get-own-enumerable-property-symbols": {
      "version": "3.0.2",
      "dev": true,
      "license": "ISC"
    },
    "node_modules/get-package-type": {
      "version": "0.1.0",
      "dev": true,
      "license": "MIT",
      "engines": {
        "node": ">=8.0.0"
      }
    },
    "node_modules/get-stdin": {
      "version": "8.0.0",
      "dev": true,
      "license": "MIT",
      "engines": {
        "node": ">=10"
      },
      "funding": {
        "url": "https://github.com/sponsors/sindresorhus"
      }
    },
    "node_modules/get-stream": {
      "version": "6.0.1",
      "dev": true,
      "license": "MIT",
      "engines": {
        "node": ">=10"
      },
      "funding": {
        "url": "https://github.com/sponsors/sindresorhus"
      }
    },
    "node_modules/git-up": {
      "version": "7.0.0",
      "dev": true,
      "license": "MIT",
      "dependencies": {
        "is-ssh": "^1.4.0",
        "parse-url": "^8.1.0"
      }
    },
    "node_modules/github-markdown-css": {
      "version": "5.2.0",
      "dev": true,
      "license": "MIT",
      "funding": {
        "url": "https://github.com/sponsors/sindresorhus"
      }
    },
    "node_modules/glob": {
      "version": "7.2.3",
      "dev": true,
      "license": "ISC",
      "dependencies": {
        "fs.realpath": "^1.0.0",
        "inflight": "^1.0.4",
        "inherits": "2",
        "minimatch": "^3.1.1",
        "once": "^1.3.0",
        "path-is-absolute": "^1.0.0"
      },
      "engines": {
        "node": "*"
      },
      "funding": {
        "url": "https://github.com/sponsors/isaacs"
      }
    },
    "node_modules/glob-parent": {
      "version": "5.1.2",
      "license": "ISC",
      "dependencies": {
        "is-glob": "^4.0.1"
      },
      "engines": {
        "node": ">= 6"
      }
    },
    "node_modules/globals": {
      "version": "13.24.0",
      "dev": true,
      "license": "MIT",
      "dependencies": {
        "type-fest": "^0.20.2"
      },
      "engines": {
        "node": ">=8"
      },
      "funding": {
        "url": "https://github.com/sponsors/sindresorhus"
      }
    },
    "node_modules/globby": {
      "version": "11.1.0",
      "dev": true,
      "license": "MIT",
      "dependencies": {
        "array-union": "^2.1.0",
        "dir-glob": "^3.0.1",
        "fast-glob": "^3.2.9",
        "ignore": "^5.2.0",
        "merge2": "^1.4.1",
        "slash": "^3.0.0"
      },
      "engines": {
        "node": ">=10"
      },
      "funding": {
        "url": "https://github.com/sponsors/sindresorhus"
      }
    },
    "node_modules/gonzales-pe": {
      "version": "4.3.0",
      "dev": true,
      "license": "MIT",
      "dependencies": {
        "minimist": "^1.2.5"
      },
      "bin": {
        "gonzales": "bin/gonzales.js"
      },
      "engines": {
        "node": ">=0.6.0"
      }
    },
    "node_modules/good-listener": {
      "version": "1.2.2",
      "dev": true,
      "license": "MIT",
      "dependencies": {
        "delegate": "^3.1.2"
      }
    },
    "node_modules/graceful-fs": {
      "version": "4.2.11",
      "license": "ISC"
    },
    "node_modules/graphemer": {
      "version": "1.4.0",
      "dev": true,
      "license": "MIT"
    },
    "node_modules/handlebars": {
      "version": "4.7.7",
      "dev": true,
      "license": "MIT",
      "dependencies": {
        "minimist": "^1.2.5",
        "neo-async": "^2.6.0",
        "source-map": "^0.6.1",
        "wordwrap": "^1.0.0"
      },
      "bin": {
        "handlebars": "bin/handlebars"
      },
      "engines": {
        "node": ">=0.4.7"
      },
      "optionalDependencies": {
        "uglify-js": "^3.1.4"
      }
    },
    "node_modules/has-flag": {
      "version": "4.0.0",
      "license": "MIT",
      "engines": {
        "node": ">=8"
      }
    },
    "node_modules/has-own-prop": {
      "version": "2.0.0",
      "license": "MIT",
      "engines": {
        "node": ">=8"
      }
    },
    "node_modules/has-unicode": {
      "version": "2.0.1",
      "dev": true,
      "license": "ISC"
    },
    "node_modules/hasown": {
      "version": "2.0.2",
      "dev": true,
      "license": "MIT",
      "dependencies": {
        "function-bind": "^1.1.2"
      },
      "engines": {
        "node": ">= 0.4"
      }
    },
    "node_modules/highlight.js": {
      "version": "11.9.0",
      "dev": true,
      "license": "BSD-3-Clause",
      "optional": true,
      "engines": {
        "node": ">=12.0.0"
      }
    },
    "node_modules/hogan.js": {
      "version": "3.0.2",
      "dev": true,
      "dependencies": {
        "mkdirp": "0.3.0",
        "nopt": "1.0.10"
      },
      "bin": {
        "hulk": "bin/hulk"
      }
    },
    "node_modules/hogan.js/node_modules/mkdirp": {
      "version": "0.3.0",
      "dev": true,
      "license": "MIT/X11",
      "engines": {
        "node": "*"
      }
    },
    "node_modules/holderjs": {
      "version": "2.9.9",
      "dev": true,
      "license": "MIT"
    },
    "node_modules/hosted-git-info": {
      "version": "7.0.2",
      "license": "ISC",
      "dependencies": {
        "lru-cache": "^10.0.1"
      },
      "engines": {
        "node": "^16.14.0 || >=18.0.0"
      }
    },
    "node_modules/html-escaper": {
      "version": "2.0.2",
      "dev": true,
      "license": "MIT"
    },
    "node_modules/http-cache-semantics": {
      "version": "4.1.1",
      "license": "BSD-2-Clause"
    },
    "node_modules/http-proxy-agent": {
      "version": "5.0.0",
      "dev": true,
      "license": "MIT",
      "dependencies": {
        "@tootallnate/once": "2",
        "agent-base": "6",
        "debug": "4"
      },
      "engines": {
        "node": ">= 6"
      }
    },
    "node_modules/http-proxy-agent/node_modules/@tootallnate/once": {
      "version": "2.0.0",
      "dev": true,
      "license": "MIT",
      "engines": {
        "node": ">= 10"
      }
    },
    "node_modules/https-proxy-agent": {
      "version": "5.0.1",
      "dev": true,
      "license": "MIT",
      "dependencies": {
        "agent-base": "6",
        "debug": "4"
      },
      "engines": {
        "node": ">= 6"
      }
    },
    "node_modules/human-signals": {
      "version": "2.1.0",
      "dev": true,
      "license": "Apache-2.0",
      "engines": {
        "node": ">=10.17.0"
      }
    },
    "node_modules/humanize-ms": {
      "version": "1.2.1",
      "dev": true,
      "license": "MIT",
      "dependencies": {
        "ms": "^2.0.0"
      }
    },
    "node_modules/husky": {
      "version": "9.0.11",
      "dev": true,
      "license": "MIT",
      "bin": {
        "husky": "bin.mjs"
      },
      "engines": {
        "node": ">=18"
      },
      "funding": {
        "url": "https://github.com/sponsors/typicode"
      }
    },
    "node_modules/iconv-lite": {
      "version": "0.4.24",
      "dev": true,
      "license": "MIT",
      "dependencies": {
        "safer-buffer": ">= 2.1.2 < 3"
      },
      "engines": {
        "node": ">=0.10.0"
      }
    },
    "node_modules/ieee754": {
      "version": "1.2.1",
      "dev": true,
      "funding": [
        {
          "type": "github",
          "url": "https://github.com/sponsors/feross"
        },
        {
          "type": "patreon",
          "url": "https://www.patreon.com/feross"
        },
        {
          "type": "consulting",
          "url": "https://feross.org/support"
        }
      ],
      "license": "BSD-3-Clause"
    },
    "node_modules/ignore": {
      "version": "5.3.1",
      "dev": true,
      "license": "MIT",
      "engines": {
        "node": ">= 4"
      }
    },
    "node_modules/ignore-by-default": {
      "version": "2.1.0",
      "dev": true,
      "license": "ISC",
      "engines": {
        "node": ">=10 <11 || >=12 <13 || >=14"
      }
    },
    "node_modules/ignore-walk": {
      "version": "6.0.4",
      "license": "ISC",
      "dependencies": {
        "minimatch": "^9.0.0"
      },
      "engines": {
        "node": "^14.17.0 || ^16.13.0 || >=18.0.0"
      }
    },
    "node_modules/ignore-walk/node_modules/brace-expansion": {
      "version": "2.0.1",
      "license": "MIT",
      "dependencies": {
        "balanced-match": "^1.0.0"
      }
    },
    "node_modules/ignore-walk/node_modules/minimatch": {
      "version": "9.0.3",
      "license": "ISC",
      "dependencies": {
        "brace-expansion": "^2.0.1"
      },
      "engines": {
        "node": ">=16 || 14 >=14.17"
      },
      "funding": {
        "url": "https://github.com/sponsors/isaacs"
      }
    },
    "node_modules/import-fresh": {
      "version": "3.3.0",
      "dev": true,
      "license": "MIT",
      "dependencies": {
        "parent-module": "^1.0.0",
        "resolve-from": "^4.0.0"
      },
      "engines": {
        "node": ">=6"
      },
      "funding": {
        "url": "https://github.com/sponsors/sindresorhus"
      }
    },
    "node_modules/import-fresh/node_modules/resolve-from": {
      "version": "4.0.0",
      "dev": true,
      "license": "MIT",
      "engines": {
        "node": ">=4"
      }
    },
    "node_modules/import-local": {
      "version": "3.1.0",
      "dev": true,
      "license": "MIT",
      "dependencies": {
        "pkg-dir": "^4.2.0",
        "resolve-cwd": "^3.0.0"
      },
      "bin": {
        "import-local-fixture": "fixtures/cli.js"
      },
      "engines": {
        "node": ">=8"
      },
      "funding": {
        "url": "https://github.com/sponsors/sindresorhus"
      }
    },
    "node_modules/imurmurhash": {
      "version": "0.1.4",
      "license": "MIT",
      "engines": {
        "node": ">=0.8.19"
      }
    },
    "node_modules/indent-string": {
      "version": "4.0.0",
      "license": "MIT",
      "engines": {
        "node": ">=8"
      }
    },
    "node_modules/index-to-position": {
      "version": "0.1.2",
      "dev": true,
      "license": "MIT",
      "engines": {
        "node": ">=18"
      },
      "funding": {
        "url": "https://github.com/sponsors/sindresorhus"
      }
    },
    "node_modules/infer-owner": {
      "version": "1.0.4",
      "dev": true,
      "license": "ISC"
    },
    "node_modules/inflight": {
      "version": "1.0.6",
      "dev": true,
      "license": "ISC",
      "dependencies": {
        "once": "^1.3.0",
        "wrappy": "1"
      }
    },
    "node_modules/inherits": {
      "version": "2.0.4",
      "dev": true,
      "license": "ISC"
    },
    "node_modules/ini": {
      "version": "1.3.8",
      "dev": true,
      "license": "ISC"
    },
    "node_modules/inquirer": {
      "version": "9.3.2",
      "dev": true,
      "license": "MIT",
      "dependencies": {
        "@inquirer/figures": "^1.0.3",
        "ansi-escapes": "^4.3.2",
        "cli-width": "^4.1.0",
        "external-editor": "^3.1.0",
        "mute-stream": "1.0.0",
        "ora": "^5.4.1",
        "run-async": "^3.0.0",
        "rxjs": "^7.8.1",
        "string-width": "^4.2.3",
        "strip-ansi": "^6.0.1",
        "wrap-ansi": "^6.2.0",
        "yoctocolors-cjs": "^2.1.1"
      },
      "engines": {
        "node": ">=18"
      }
    },
    "node_modules/inquirer/node_modules/wrap-ansi": {
      "version": "6.2.0",
      "dev": true,
      "license": "MIT",
      "dependencies": {
        "ansi-styles": "^4.0.0",
        "string-width": "^4.1.0",
        "strip-ansi": "^6.0.0"
      },
      "engines": {
        "node": ">=8"
      }
    },
    "node_modules/ip-address": {
      "version": "9.0.5",
      "license": "MIT",
      "dependencies": {
        "jsbn": "1.1.0",
        "sprintf-js": "^1.1.3"
      },
      "engines": {
        "node": ">= 12"
      }
    },
    "node_modules/ip-address/node_modules/sprintf-js": {
      "version": "1.1.3",
      "license": "BSD-3-Clause"
    },
    "node_modules/irregular-plurals": {
      "version": "3.5.0",
      "dev": true,
      "license": "MIT",
      "engines": {
        "node": ">=8"
      }
    },
    "node_modules/is-arrayish": {
      "version": "0.2.1",
      "dev": true,
      "license": "MIT"
    },
    "node_modules/is-ci": {
      "version": "3.0.1",
      "dev": true,
      "license": "MIT",
      "dependencies": {
        "ci-info": "^3.2.0"
      },
      "bin": {
        "is-ci": "bin.js"
      }
    },
    "node_modules/is-core-module": {
      "version": "2.14.0",
      "dev": true,
      "license": "MIT",
      "dependencies": {
        "hasown": "^2.0.2"
      },
      "engines": {
        "node": ">= 0.4"
      },
      "funding": {
        "url": "https://github.com/sponsors/ljharb"
      }
    },
    "node_modules/is-docker": {
      "version": "2.2.1",
      "dev": true,
      "license": "MIT",
      "bin": {
        "is-docker": "cli.js"
      },
      "engines": {
        "node": ">=8"
      },
      "funding": {
        "url": "https://github.com/sponsors/sindresorhus"
      }
    },
    "node_modules/is-extglob": {
      "version": "2.1.1",
      "license": "MIT",
      "engines": {
        "node": ">=0.10.0"
      }
    },
    "node_modules/is-fullwidth-code-point": {
      "version": "3.0.0",
      "license": "MIT",
      "engines": {
        "node": ">=8"
      }
    },
    "node_modules/is-generator-fn": {
      "version": "2.1.0",
      "dev": true,
      "license": "MIT",
      "engines": {
        "node": ">=6"
      }
    },
    "node_modules/is-glob": {
      "version": "4.0.3",
      "license": "MIT",
      "dependencies": {
        "is-extglob": "^2.1.1"
      },
      "engines": {
        "node": ">=0.10.0"
      }
    },
    "node_modules/is-interactive": {
      "version": "1.0.0",
      "dev": true,
      "license": "MIT",
      "engines": {
        "node": ">=8"
      }
    },
    "node_modules/is-lambda": {
      "version": "1.0.1",
      "license": "MIT"
    },
    "node_modules/is-number": {
      "version": "7.0.0",
      "license": "MIT",
      "engines": {
        "node": ">=0.12.0"
      }
    },
    "node_modules/is-obj": {
      "version": "1.0.1",
      "dev": true,
      "license": "MIT",
      "engines": {
        "node": ">=0.10.0"
      }
    },
    "node_modules/is-path-inside": {
      "version": "3.0.3",
      "dev": true,
      "license": "MIT",
      "engines": {
        "node": ">=8"
      }
    },
    "node_modules/is-plain-obj": {
      "version": "4.1.0",
      "dev": true,
      "license": "MIT",
      "engines": {
        "node": ">=12"
      },
      "funding": {
        "url": "https://github.com/sponsors/sindresorhus"
      }
    },
    "node_modules/is-plain-object": {
      "version": "5.0.0",
      "dev": true,
      "license": "MIT",
      "engines": {
        "node": ">=0.10.0"
      }
    },
    "node_modules/is-port-reachable": {
      "version": "4.0.0",
      "dev": true,
      "license": "MIT",
      "engines": {
        "node": "^12.20.0 || ^14.13.1 || >=16.0.0"
      },
      "funding": {
        "url": "https://github.com/sponsors/sindresorhus"
      }
    },
    "node_modules/is-promise": {
      "version": "4.0.0",
      "dev": true,
      "license": "MIT"
    },
    "node_modules/is-regexp": {
      "version": "1.0.0",
      "dev": true,
      "license": "MIT",
      "engines": {
        "node": ">=0.10.0"
      }
    },
    "node_modules/is-relative-path": {
      "version": "1.0.2",
      "dev": true,
      "license": "MIT"
    },
    "node_modules/is-ssh": {
      "version": "1.4.0",
      "dev": true,
      "license": "MIT",
      "dependencies": {
        "protocols": "^2.0.1"
      }
    },
    "node_modules/is-stream": {
      "version": "2.0.1",
      "dev": true,
      "license": "MIT",
      "engines": {
        "node": ">=8"
      },
      "funding": {
        "url": "https://github.com/sponsors/sindresorhus"
      }
    },
    "node_modules/is-typedarray": {
      "version": "1.0.0",
      "dev": true,
      "license": "MIT"
    },
    "node_modules/is-unicode-supported": {
      "version": "0.1.0",
      "dev": true,
      "license": "MIT",
      "engines": {
        "node": ">=10"
      },
      "funding": {
        "url": "https://github.com/sponsors/sindresorhus"
      }
    },
    "node_modules/is-url": {
      "version": "1.2.4",
      "dev": true,
      "license": "MIT"
    },
    "node_modules/is-url-superb": {
      "version": "4.0.0",
      "dev": true,
      "license": "MIT",
      "engines": {
        "node": ">=10"
      },
      "funding": {
        "url": "https://github.com/sponsors/sindresorhus"
      }
    },
    "node_modules/is-windows": {
      "version": "1.0.2",
      "dev": true,
      "license": "MIT",
      "engines": {
        "node": ">=0.10.0"
      }
    },
    "node_modules/is-wsl": {
      "version": "2.2.0",
      "dev": true,
      "license": "MIT",
      "dependencies": {
        "is-docker": "^2.0.0"
      },
      "engines": {
        "node": ">=8"
      }
    },
    "node_modules/isexe": {
      "version": "2.0.0",
      "license": "ISC"
    },
    "node_modules/isobject": {
      "version": "3.0.1",
      "dev": true,
      "license": "MIT",
      "engines": {
        "node": ">=0.10.0"
      }
    },
    "node_modules/istanbul-lib-coverage": {
      "version": "3.2.0",
      "dev": true,
      "license": "BSD-3-Clause",
      "engines": {
        "node": ">=8"
      }
    },
    "node_modules/istanbul-lib-instrument": {
      "version": "5.2.1",
      "dev": true,
      "license": "BSD-3-Clause",
      "dependencies": {
        "@babel/core": "^7.12.3",
        "@babel/parser": "^7.14.7",
        "@istanbuljs/schema": "^0.1.2",
        "istanbul-lib-coverage": "^3.2.0",
        "semver": "^6.3.0"
      },
      "engines": {
        "node": ">=8"
      }
    },
    "node_modules/istanbul-lib-instrument/node_modules/semver": {
      "version": "6.3.1",
      "dev": true,
      "license": "ISC",
      "bin": {
        "semver": "bin/semver.js"
      }
    },
    "node_modules/istanbul-lib-report": {
      "version": "3.0.0",
      "dev": true,
      "license": "BSD-3-Clause",
      "dependencies": {
        "istanbul-lib-coverage": "^3.0.0",
        "make-dir": "^3.0.0",
        "supports-color": "^7.1.0"
      },
      "engines": {
        "node": ">=8"
      }
    },
    "node_modules/istanbul-lib-source-maps": {
      "version": "4.0.1",
      "dev": true,
      "license": "BSD-3-Clause",
      "dependencies": {
        "debug": "^4.1.1",
        "istanbul-lib-coverage": "^3.0.0",
        "source-map": "^0.6.1"
      },
      "engines": {
        "node": ">=10"
      }
    },
    "node_modules/istanbul-reports": {
      "version": "3.1.5",
      "dev": true,
      "license": "BSD-3-Clause",
      "dependencies": {
        "html-escaper": "^2.0.0",
        "istanbul-lib-report": "^3.0.0"
      },
      "engines": {
        "node": ">=8"
      }
    },
    "node_modules/jackspeak": {
      "version": "2.3.6",
      "license": "BlueOak-1.0.0",
      "dependencies": {
        "@isaacs/cliui": "^8.0.2"
      },
      "engines": {
        "node": ">=14"
      },
      "funding": {
        "url": "https://github.com/sponsors/isaacs"
      },
      "optionalDependencies": {
        "@pkgjs/parseargs": "^0.11.0"
      }
    },
    "node_modules/jest": {
      "version": "29.7.0",
      "dev": true,
      "license": "MIT",
      "dependencies": {
        "@jest/core": "^29.7.0",
        "@jest/types": "^29.6.3",
        "import-local": "^3.0.2",
        "jest-cli": "^29.7.0"
      },
      "bin": {
        "jest": "bin/jest.js"
      },
      "engines": {
        "node": "^14.15.0 || ^16.10.0 || >=18.0.0"
      },
      "peerDependencies": {
        "node-notifier": "^8.0.1 || ^9.0.0 || ^10.0.0"
      },
      "peerDependenciesMeta": {
        "node-notifier": {
          "optional": true
        }
      }
    },
    "node_modules/jest-changed-files": {
      "version": "29.7.0",
      "dev": true,
      "license": "MIT",
      "dependencies": {
        "execa": "^5.0.0",
        "jest-util": "^29.7.0",
        "p-limit": "^3.1.0"
      },
      "engines": {
        "node": "^14.15.0 || ^16.10.0 || >=18.0.0"
      }
    },
    "node_modules/jest-changed-files/node_modules/jest-util": {
      "version": "29.7.0",
      "dev": true,
      "license": "MIT",
      "dependencies": {
        "@jest/types": "^29.6.3",
        "@types/node": "*",
        "chalk": "^4.0.0",
        "ci-info": "^3.2.0",
        "graceful-fs": "^4.2.9",
        "picomatch": "^2.2.3"
      },
      "engines": {
        "node": "^14.15.0 || ^16.10.0 || >=18.0.0"
      }
    },
    "node_modules/jest-circus": {
      "version": "29.7.0",
      "dev": true,
      "license": "MIT",
      "dependencies": {
        "@jest/environment": "^29.7.0",
        "@jest/expect": "^29.7.0",
        "@jest/test-result": "^29.7.0",
        "@jest/types": "^29.6.3",
        "@types/node": "*",
        "chalk": "^4.0.0",
        "co": "^4.6.0",
        "dedent": "^1.0.0",
        "is-generator-fn": "^2.0.0",
        "jest-each": "^29.7.0",
        "jest-matcher-utils": "^29.7.0",
        "jest-message-util": "^29.7.0",
        "jest-runtime": "^29.7.0",
        "jest-snapshot": "^29.7.0",
        "jest-util": "^29.7.0",
        "p-limit": "^3.1.0",
        "pretty-format": "^29.7.0",
        "pure-rand": "^6.0.0",
        "slash": "^3.0.0",
        "stack-utils": "^2.0.3"
      },
      "engines": {
        "node": "^14.15.0 || ^16.10.0 || >=18.0.0"
      }
    },
    "node_modules/jest-circus/node_modules/jest-util": {
      "version": "29.7.0",
      "dev": true,
      "license": "MIT",
      "dependencies": {
        "@jest/types": "^29.6.3",
        "@types/node": "*",
        "chalk": "^4.0.0",
        "ci-info": "^3.2.0",
        "graceful-fs": "^4.2.9",
        "picomatch": "^2.2.3"
      },
      "engines": {
        "node": "^14.15.0 || ^16.10.0 || >=18.0.0"
      }
    },
    "node_modules/jest-cli": {
      "version": "29.7.0",
      "dev": true,
      "license": "MIT",
      "dependencies": {
        "@jest/core": "^29.7.0",
        "@jest/test-result": "^29.7.0",
        "@jest/types": "^29.6.3",
        "chalk": "^4.0.0",
        "create-jest": "^29.7.0",
        "exit": "^0.1.2",
        "import-local": "^3.0.2",
        "jest-config": "^29.7.0",
        "jest-util": "^29.7.0",
        "jest-validate": "^29.7.0",
        "yargs": "^17.3.1"
      },
      "bin": {
        "jest": "bin/jest.js"
      },
      "engines": {
        "node": "^14.15.0 || ^16.10.0 || >=18.0.0"
      },
      "peerDependencies": {
        "node-notifier": "^8.0.1 || ^9.0.0 || ^10.0.0"
      },
      "peerDependenciesMeta": {
        "node-notifier": {
          "optional": true
        }
      }
    },
    "node_modules/jest-cli/node_modules/camelcase": {
      "version": "6.3.0",
      "dev": true,
      "license": "MIT",
      "engines": {
        "node": ">=10"
      },
      "funding": {
        "url": "https://github.com/sponsors/sindresorhus"
      }
    },
    "node_modules/jest-cli/node_modules/diff": {
      "version": "4.0.2",
      "dev": true,
      "license": "BSD-3-Clause",
      "optional": true,
      "peer": true,
      "engines": {
        "node": ">=0.3.1"
      }
    },
    "node_modules/jest-cli/node_modules/jest-config": {
      "version": "29.7.0",
      "dev": true,
      "license": "MIT",
      "dependencies": {
        "@babel/core": "^7.11.6",
        "@jest/test-sequencer": "^29.7.0",
        "@jest/types": "^29.6.3",
        "babel-jest": "^29.7.0",
        "chalk": "^4.0.0",
        "ci-info": "^3.2.0",
        "deepmerge": "^4.2.2",
        "glob": "^7.1.3",
        "graceful-fs": "^4.2.9",
        "jest-circus": "^29.7.0",
        "jest-environment-node": "^29.7.0",
        "jest-get-type": "^29.6.3",
        "jest-regex-util": "^29.6.3",
        "jest-resolve": "^29.7.0",
        "jest-runner": "^29.7.0",
        "jest-util": "^29.7.0",
        "jest-validate": "^29.7.0",
        "micromatch": "^4.0.4",
        "parse-json": "^5.2.0",
        "pretty-format": "^29.7.0",
        "slash": "^3.0.0",
        "strip-json-comments": "^3.1.1"
      },
      "engines": {
        "node": "^14.15.0 || ^16.10.0 || >=18.0.0"
      },
      "peerDependencies": {
        "@types/node": "*",
        "ts-node": ">=9.0.0"
      },
      "peerDependenciesMeta": {
        "@types/node": {
          "optional": true
        },
        "ts-node": {
          "optional": true
        }
      }
    },
    "node_modules/jest-cli/node_modules/jest-regex-util": {
      "version": "29.6.3",
      "dev": true,
      "license": "MIT",
      "engines": {
        "node": "^14.15.0 || ^16.10.0 || >=18.0.0"
      }
    },
    "node_modules/jest-cli/node_modules/jest-util": {
      "version": "29.7.0",
      "dev": true,
      "license": "MIT",
      "dependencies": {
        "@jest/types": "^29.6.3",
        "@types/node": "*",
        "chalk": "^4.0.0",
        "ci-info": "^3.2.0",
        "graceful-fs": "^4.2.9",
        "picomatch": "^2.2.3"
      },
      "engines": {
        "node": "^14.15.0 || ^16.10.0 || >=18.0.0"
      }
    },
    "node_modules/jest-cli/node_modules/jest-validate": {
      "version": "29.7.0",
      "dev": true,
      "license": "MIT",
      "dependencies": {
        "@jest/types": "^29.6.3",
        "camelcase": "^6.2.0",
        "chalk": "^4.0.0",
        "jest-get-type": "^29.6.3",
        "leven": "^3.1.0",
        "pretty-format": "^29.7.0"
      },
      "engines": {
        "node": "^14.15.0 || ^16.10.0 || >=18.0.0"
      }
    },
    "node_modules/jest-cli/node_modules/ts-node": {
      "version": "10.9.1",
      "dev": true,
      "license": "MIT",
      "optional": true,
      "peer": true,
      "dependencies": {
        "@cspotcode/source-map-support": "^0.8.0",
        "@tsconfig/node10": "^1.0.7",
        "@tsconfig/node12": "^1.0.7",
        "@tsconfig/node14": "^1.0.0",
        "@tsconfig/node16": "^1.0.2",
        "acorn": "^8.4.1",
        "acorn-walk": "^8.1.1",
        "arg": "^4.1.0",
        "create-require": "^1.1.0",
        "diff": "^4.0.1",
        "make-error": "^1.1.1",
        "v8-compile-cache-lib": "^3.0.1",
        "yn": "3.1.1"
      },
      "bin": {
        "ts-node": "dist/bin.js",
        "ts-node-cwd": "dist/bin-cwd.js",
        "ts-node-esm": "dist/bin-esm.js",
        "ts-node-script": "dist/bin-script.js",
        "ts-node-transpile-only": "dist/bin-transpile.js",
        "ts-script": "dist/bin-script-deprecated.js"
      },
      "peerDependencies": {
        "@swc/core": ">=1.2.50",
        "@swc/wasm": ">=1.2.50",
        "@types/node": "*",
        "typescript": ">=2.7"
      },
      "peerDependenciesMeta": {
        "@swc/core": {
          "optional": true
        },
        "@swc/wasm": {
          "optional": true
        }
      }
    },
    "node_modules/jest-cli/node_modules/yn": {
      "version": "3.1.1",
      "dev": true,
      "license": "MIT",
      "optional": true,
      "peer": true,
      "engines": {
        "node": ">=6"
      }
    },
    "node_modules/jest-diff": {
      "version": "29.7.0",
      "license": "MIT",
      "dependencies": {
        "chalk": "^4.0.0",
        "diff-sequences": "^29.6.3",
        "jest-get-type": "^29.6.3",
        "pretty-format": "^29.7.0"
      },
      "engines": {
        "node": "^14.15.0 || ^16.10.0 || >=18.0.0"
      }
    },
    "node_modules/jest-docblock": {
      "version": "29.7.0",
      "dev": true,
      "license": "MIT",
      "dependencies": {
        "detect-newline": "^3.0.0"
      },
      "engines": {
        "node": "^14.15.0 || ^16.10.0 || >=18.0.0"
      }
    },
    "node_modules/jest-each": {
      "version": "29.7.0",
      "dev": true,
      "license": "MIT",
      "dependencies": {
        "@jest/types": "^29.6.3",
        "chalk": "^4.0.0",
        "jest-get-type": "^29.6.3",
        "jest-util": "^29.7.0",
        "pretty-format": "^29.7.0"
      },
      "engines": {
        "node": "^14.15.0 || ^16.10.0 || >=18.0.0"
      }
    },
    "node_modules/jest-each/node_modules/jest-util": {
      "version": "29.7.0",
      "dev": true,
      "license": "MIT",
      "dependencies": {
        "@jest/types": "^29.6.3",
        "@types/node": "*",
        "chalk": "^4.0.0",
        "ci-info": "^3.2.0",
        "graceful-fs": "^4.2.9",
        "picomatch": "^2.2.3"
      },
      "engines": {
        "node": "^14.15.0 || ^16.10.0 || >=18.0.0"
      }
    },
    "node_modules/jest-environment-node": {
      "version": "29.7.0",
      "dev": true,
      "license": "MIT",
      "dependencies": {
        "@jest/environment": "^29.7.0",
        "@jest/fake-timers": "^29.7.0",
        "@jest/types": "^29.6.3",
        "@types/node": "*",
        "jest-mock": "^29.7.0",
        "jest-util": "^29.7.0"
      },
      "engines": {
        "node": "^14.15.0 || ^16.10.0 || >=18.0.0"
      }
    },
    "node_modules/jest-environment-node-debug": {
      "version": "2.0.0",
      "dev": true
    },
    "node_modules/jest-environment-node/node_modules/jest-util": {
      "version": "29.7.0",
      "dev": true,
      "license": "MIT",
      "dependencies": {
        "@jest/types": "^29.6.3",
        "@types/node": "*",
        "chalk": "^4.0.0",
        "ci-info": "^3.2.0",
        "graceful-fs": "^4.2.9",
        "picomatch": "^2.2.3"
      },
      "engines": {
        "node": "^14.15.0 || ^16.10.0 || >=18.0.0"
      }
    },
    "node_modules/jest-get-type": {
      "version": "29.6.3",
      "license": "MIT",
      "engines": {
        "node": "^14.15.0 || ^16.10.0 || >=18.0.0"
      }
    },
    "node_modules/jest-html-reporter": {
      "version": "3.10.2",
      "dev": true,
      "license": "MIT",
      "dependencies": {
        "@jest/test-result": "^29.0.2",
        "@jest/types": "^29.0.2",
        "dateformat": "3.0.2",
        "mkdirp": "^1.0.3",
        "strip-ansi": "6.0.1",
        "xmlbuilder": "15.0.0"
      },
      "engines": {
        "node": ">=4.8.3"
      },
      "peerDependencies": {
        "jest": "19.x - 29.x",
        "typescript": "^3.7.x || ^4.3.x || ^5.x"
      }
    },
    "node_modules/jest-html-reporter/node_modules/dateformat": {
      "version": "3.0.2",
      "dev": true,
      "license": "MIT",
      "engines": {
        "node": "*"
      }
    },
    "node_modules/jest-junit": {
      "version": "16.0.0",
      "dev": true,
      "license": "Apache-2.0",
      "dependencies": {
        "mkdirp": "^1.0.4",
        "strip-ansi": "^6.0.1",
        "uuid": "^8.3.2",
        "xml": "^1.0.1"
      },
      "engines": {
        "node": ">=10.12.0"
      }
    },
    "node_modules/jest-leak-detector": {
      "version": "29.7.0",
      "dev": true,
      "license": "MIT",
      "dependencies": {
        "jest-get-type": "^29.6.3",
        "pretty-format": "^29.7.0"
      },
      "engines": {
        "node": "^14.15.0 || ^16.10.0 || >=18.0.0"
      }
    },
    "node_modules/jest-matcher-utils": {
      "version": "29.7.0",
      "dev": true,
      "license": "MIT",
      "dependencies": {
        "chalk": "^4.0.0",
        "jest-diff": "^29.7.0",
        "jest-get-type": "^29.6.3",
        "pretty-format": "^29.7.0"
      },
      "engines": {
        "node": "^14.15.0 || ^16.10.0 || >=18.0.0"
      }
    },
    "node_modules/jest-message-util": {
      "version": "29.7.0",
      "dev": true,
      "license": "MIT",
      "dependencies": {
        "@babel/code-frame": "^7.12.13",
        "@jest/types": "^29.6.3",
        "@types/stack-utils": "^2.0.0",
        "chalk": "^4.0.0",
        "graceful-fs": "^4.2.9",
        "micromatch": "^4.0.4",
        "pretty-format": "^29.7.0",
        "slash": "^3.0.0",
        "stack-utils": "^2.0.3"
      },
      "engines": {
        "node": "^14.15.0 || ^16.10.0 || >=18.0.0"
      }
    },
    "node_modules/jest-mock": {
      "version": "29.7.0",
      "dev": true,
      "license": "MIT",
      "dependencies": {
        "@jest/types": "^29.6.3",
        "@types/node": "*",
        "jest-util": "^29.7.0"
      },
      "engines": {
        "node": "^14.15.0 || ^16.10.0 || >=18.0.0"
      }
    },
    "node_modules/jest-mock/node_modules/jest-util": {
      "version": "29.7.0",
      "dev": true,
      "license": "MIT",
      "dependencies": {
        "@jest/types": "^29.6.3",
        "@types/node": "*",
        "chalk": "^4.0.0",
        "ci-info": "^3.2.0",
        "graceful-fs": "^4.2.9",
        "picomatch": "^2.2.3"
      },
      "engines": {
        "node": "^14.15.0 || ^16.10.0 || >=18.0.0"
      }
    },
    "node_modules/jest-pnp-resolver": {
      "version": "1.2.2",
      "dev": true,
      "license": "MIT",
      "engines": {
        "node": ">=6"
      },
      "peerDependencies": {
        "jest-resolve": "*"
      },
      "peerDependenciesMeta": {
        "jest-resolve": {
          "optional": true
        }
      }
    },
    "node_modules/jest-resolve": {
      "version": "29.7.0",
      "dev": true,
      "license": "MIT",
      "dependencies": {
        "chalk": "^4.0.0",
        "graceful-fs": "^4.2.9",
        "jest-haste-map": "^29.7.0",
        "jest-pnp-resolver": "^1.2.2",
        "jest-util": "^29.7.0",
        "jest-validate": "^29.7.0",
        "resolve": "^1.20.0",
        "resolve.exports": "^2.0.0",
        "slash": "^3.0.0"
      },
      "engines": {
        "node": "^14.15.0 || ^16.10.0 || >=18.0.0"
      }
    },
    "node_modules/jest-resolve-dependencies": {
      "version": "29.7.0",
      "dev": true,
      "license": "MIT",
      "dependencies": {
        "jest-regex-util": "^29.6.3",
        "jest-snapshot": "^29.7.0"
      },
      "engines": {
        "node": "^14.15.0 || ^16.10.0 || >=18.0.0"
      }
    },
    "node_modules/jest-resolve-dependencies/node_modules/jest-regex-util": {
      "version": "29.6.3",
      "dev": true,
      "license": "MIT",
      "engines": {
        "node": "^14.15.0 || ^16.10.0 || >=18.0.0"
      }
    },
    "node_modules/jest-resolve/node_modules/camelcase": {
      "version": "6.3.0",
      "dev": true,
      "license": "MIT",
      "engines": {
        "node": ">=10"
      },
      "funding": {
        "url": "https://github.com/sponsors/sindresorhus"
      }
    },
    "node_modules/jest-resolve/node_modules/jest-haste-map": {
      "version": "29.7.0",
      "dev": true,
      "license": "MIT",
      "dependencies": {
        "@jest/types": "^29.6.3",
        "@types/graceful-fs": "^4.1.3",
        "@types/node": "*",
        "anymatch": "^3.0.3",
        "fb-watchman": "^2.0.0",
        "graceful-fs": "^4.2.9",
        "jest-regex-util": "^29.6.3",
        "jest-util": "^29.7.0",
        "jest-worker": "^29.7.0",
        "micromatch": "^4.0.4",
        "walker": "^1.0.8"
      },
      "engines": {
        "node": "^14.15.0 || ^16.10.0 || >=18.0.0"
      },
      "optionalDependencies": {
        "fsevents": "^2.3.2"
      }
    },
    "node_modules/jest-resolve/node_modules/jest-regex-util": {
      "version": "29.6.3",
      "dev": true,
      "license": "MIT",
      "engines": {
        "node": "^14.15.0 || ^16.10.0 || >=18.0.0"
      }
    },
    "node_modules/jest-resolve/node_modules/jest-util": {
      "version": "29.7.0",
      "dev": true,
      "license": "MIT",
      "dependencies": {
        "@jest/types": "^29.6.3",
        "@types/node": "*",
        "chalk": "^4.0.0",
        "ci-info": "^3.2.0",
        "graceful-fs": "^4.2.9",
        "picomatch": "^2.2.3"
      },
      "engines": {
        "node": "^14.15.0 || ^16.10.0 || >=18.0.0"
      }
    },
    "node_modules/jest-resolve/node_modules/jest-validate": {
      "version": "29.7.0",
      "dev": true,
      "license": "MIT",
      "dependencies": {
        "@jest/types": "^29.6.3",
        "camelcase": "^6.2.0",
        "chalk": "^4.0.0",
        "jest-get-type": "^29.6.3",
        "leven": "^3.1.0",
        "pretty-format": "^29.7.0"
      },
      "engines": {
        "node": "^14.15.0 || ^16.10.0 || >=18.0.0"
      }
    },
    "node_modules/jest-resolve/node_modules/jest-worker": {
      "version": "29.7.0",
      "dev": true,
      "license": "MIT",
      "dependencies": {
        "@types/node": "*",
        "jest-util": "^29.7.0",
        "merge-stream": "^2.0.0",
        "supports-color": "^8.0.0"
      },
      "engines": {
        "node": "^14.15.0 || ^16.10.0 || >=18.0.0"
      }
    },
    "node_modules/jest-resolve/node_modules/resolve.exports": {
      "version": "2.0.2",
      "dev": true,
      "license": "MIT",
      "engines": {
        "node": ">=10"
      }
    },
    "node_modules/jest-resolve/node_modules/supports-color": {
      "version": "8.1.1",
      "dev": true,
      "license": "MIT",
      "dependencies": {
        "has-flag": "^4.0.0"
      },
      "engines": {
        "node": ">=10"
      },
      "funding": {
        "url": "https://github.com/chalk/supports-color?sponsor=1"
      }
    },
    "node_modules/jest-runner": {
      "version": "29.7.0",
      "dev": true,
      "license": "MIT",
      "dependencies": {
        "@jest/console": "^29.7.0",
        "@jest/environment": "^29.7.0",
        "@jest/test-result": "^29.7.0",
        "@jest/transform": "^29.7.0",
        "@jest/types": "^29.6.3",
        "@types/node": "*",
        "chalk": "^4.0.0",
        "emittery": "^0.13.1",
        "graceful-fs": "^4.2.9",
        "jest-docblock": "^29.7.0",
        "jest-environment-node": "^29.7.0",
        "jest-haste-map": "^29.7.0",
        "jest-leak-detector": "^29.7.0",
        "jest-message-util": "^29.7.0",
        "jest-resolve": "^29.7.0",
        "jest-runtime": "^29.7.0",
        "jest-util": "^29.7.0",
        "jest-watcher": "^29.7.0",
        "jest-worker": "^29.7.0",
        "p-limit": "^3.1.0",
        "source-map-support": "0.5.13"
      },
      "engines": {
        "node": "^14.15.0 || ^16.10.0 || >=18.0.0"
      }
    },
    "node_modules/jest-runner/node_modules/@jest/transform": {
      "version": "29.7.0",
      "dev": true,
      "license": "MIT",
      "dependencies": {
        "@babel/core": "^7.11.6",
        "@jest/types": "^29.6.3",
        "@jridgewell/trace-mapping": "^0.3.18",
        "babel-plugin-istanbul": "^6.1.1",
        "chalk": "^4.0.0",
        "convert-source-map": "^2.0.0",
        "fast-json-stable-stringify": "^2.1.0",
        "graceful-fs": "^4.2.9",
        "jest-haste-map": "^29.7.0",
        "jest-regex-util": "^29.6.3",
        "jest-util": "^29.7.0",
        "micromatch": "^4.0.4",
        "pirates": "^4.0.4",
        "slash": "^3.0.0",
        "write-file-atomic": "^4.0.2"
      },
      "engines": {
        "node": "^14.15.0 || ^16.10.0 || >=18.0.0"
      }
    },
    "node_modules/jest-runner/node_modules/convert-source-map": {
      "version": "2.0.0",
      "dev": true,
      "license": "MIT"
    },
    "node_modules/jest-runner/node_modules/jest-haste-map": {
      "version": "29.7.0",
      "dev": true,
      "license": "MIT",
      "dependencies": {
        "@jest/types": "^29.6.3",
        "@types/graceful-fs": "^4.1.3",
        "@types/node": "*",
        "anymatch": "^3.0.3",
        "fb-watchman": "^2.0.0",
        "graceful-fs": "^4.2.9",
        "jest-regex-util": "^29.6.3",
        "jest-util": "^29.7.0",
        "jest-worker": "^29.7.0",
        "micromatch": "^4.0.4",
        "walker": "^1.0.8"
      },
      "engines": {
        "node": "^14.15.0 || ^16.10.0 || >=18.0.0"
      },
      "optionalDependencies": {
        "fsevents": "^2.3.2"
      }
    },
    "node_modules/jest-runner/node_modules/jest-regex-util": {
      "version": "29.6.3",
      "dev": true,
      "license": "MIT",
      "engines": {
        "node": "^14.15.0 || ^16.10.0 || >=18.0.0"
      }
    },
    "node_modules/jest-runner/node_modules/jest-util": {
      "version": "29.7.0",
      "dev": true,
      "license": "MIT",
      "dependencies": {
        "@jest/types": "^29.6.3",
        "@types/node": "*",
        "chalk": "^4.0.0",
        "ci-info": "^3.2.0",
        "graceful-fs": "^4.2.9",
        "picomatch": "^2.2.3"
      },
      "engines": {
        "node": "^14.15.0 || ^16.10.0 || >=18.0.0"
      }
    },
    "node_modules/jest-runner/node_modules/jest-worker": {
      "version": "29.7.0",
      "dev": true,
      "license": "MIT",
      "dependencies": {
        "@types/node": "*",
        "jest-util": "^29.7.0",
        "merge-stream": "^2.0.0",
        "supports-color": "^8.0.0"
      },
      "engines": {
        "node": "^14.15.0 || ^16.10.0 || >=18.0.0"
      }
    },
    "node_modules/jest-runner/node_modules/source-map-support": {
      "version": "0.5.13",
      "dev": true,
      "license": "MIT",
      "dependencies": {
        "buffer-from": "^1.0.0",
        "source-map": "^0.6.0"
      }
    },
    "node_modules/jest-runner/node_modules/supports-color": {
      "version": "8.1.1",
      "dev": true,
      "license": "MIT",
      "dependencies": {
        "has-flag": "^4.0.0"
      },
      "engines": {
        "node": ">=10"
      },
      "funding": {
        "url": "https://github.com/chalk/supports-color?sponsor=1"
      }
    },
    "node_modules/jest-runtime": {
      "version": "29.7.0",
      "dev": true,
      "license": "MIT",
      "dependencies": {
        "@jest/environment": "^29.7.0",
        "@jest/fake-timers": "^29.7.0",
        "@jest/globals": "^29.7.0",
        "@jest/source-map": "^29.6.3",
        "@jest/test-result": "^29.7.0",
        "@jest/transform": "^29.7.0",
        "@jest/types": "^29.6.3",
        "@types/node": "*",
        "chalk": "^4.0.0",
        "cjs-module-lexer": "^1.0.0",
        "collect-v8-coverage": "^1.0.0",
        "glob": "^7.1.3",
        "graceful-fs": "^4.2.9",
        "jest-haste-map": "^29.7.0",
        "jest-message-util": "^29.7.0",
        "jest-mock": "^29.7.0",
        "jest-regex-util": "^29.6.3",
        "jest-resolve": "^29.7.0",
        "jest-snapshot": "^29.7.0",
        "jest-util": "^29.7.0",
        "slash": "^3.0.0",
        "strip-bom": "^4.0.0"
      },
      "engines": {
        "node": "^14.15.0 || ^16.10.0 || >=18.0.0"
      }
    },
    "node_modules/jest-runtime/node_modules/@jest/transform": {
      "version": "29.7.0",
      "dev": true,
      "license": "MIT",
      "dependencies": {
        "@babel/core": "^7.11.6",
        "@jest/types": "^29.6.3",
        "@jridgewell/trace-mapping": "^0.3.18",
        "babel-plugin-istanbul": "^6.1.1",
        "chalk": "^4.0.0",
        "convert-source-map": "^2.0.0",
        "fast-json-stable-stringify": "^2.1.0",
        "graceful-fs": "^4.2.9",
        "jest-haste-map": "^29.7.0",
        "jest-regex-util": "^29.6.3",
        "jest-util": "^29.7.0",
        "micromatch": "^4.0.4",
        "pirates": "^4.0.4",
        "slash": "^3.0.0",
        "write-file-atomic": "^4.0.2"
      },
      "engines": {
        "node": "^14.15.0 || ^16.10.0 || >=18.0.0"
      }
    },
    "node_modules/jest-runtime/node_modules/convert-source-map": {
      "version": "2.0.0",
      "dev": true,
      "license": "MIT"
    },
    "node_modules/jest-runtime/node_modules/jest-haste-map": {
      "version": "29.7.0",
      "dev": true,
      "license": "MIT",
      "dependencies": {
        "@jest/types": "^29.6.3",
        "@types/graceful-fs": "^4.1.3",
        "@types/node": "*",
        "anymatch": "^3.0.3",
        "fb-watchman": "^2.0.0",
        "graceful-fs": "^4.2.9",
        "jest-regex-util": "^29.6.3",
        "jest-util": "^29.7.0",
        "jest-worker": "^29.7.0",
        "micromatch": "^4.0.4",
        "walker": "^1.0.8"
      },
      "engines": {
        "node": "^14.15.0 || ^16.10.0 || >=18.0.0"
      },
      "optionalDependencies": {
        "fsevents": "^2.3.2"
      }
    },
    "node_modules/jest-runtime/node_modules/jest-regex-util": {
      "version": "29.6.3",
      "dev": true,
      "license": "MIT",
      "engines": {
        "node": "^14.15.0 || ^16.10.0 || >=18.0.0"
      }
    },
    "node_modules/jest-runtime/node_modules/jest-util": {
      "version": "29.7.0",
      "dev": true,
      "license": "MIT",
      "dependencies": {
        "@jest/types": "^29.6.3",
        "@types/node": "*",
        "chalk": "^4.0.0",
        "ci-info": "^3.2.0",
        "graceful-fs": "^4.2.9",
        "picomatch": "^2.2.3"
      },
      "engines": {
        "node": "^14.15.0 || ^16.10.0 || >=18.0.0"
      }
    },
    "node_modules/jest-runtime/node_modules/jest-worker": {
      "version": "29.7.0",
      "dev": true,
      "license": "MIT",
      "dependencies": {
        "@types/node": "*",
        "jest-util": "^29.7.0",
        "merge-stream": "^2.0.0",
        "supports-color": "^8.0.0"
      },
      "engines": {
        "node": "^14.15.0 || ^16.10.0 || >=18.0.0"
      }
    },
    "node_modules/jest-runtime/node_modules/supports-color": {
      "version": "8.1.1",
      "dev": true,
      "license": "MIT",
      "dependencies": {
        "has-flag": "^4.0.0"
      },
      "engines": {
        "node": ">=10"
      },
      "funding": {
        "url": "https://github.com/chalk/supports-color?sponsor=1"
      }
    },
    "node_modules/jest-snapshot": {
      "version": "29.7.0",
      "dev": true,
      "license": "MIT",
      "dependencies": {
        "@babel/core": "^7.11.6",
        "@babel/generator": "^7.7.2",
        "@babel/plugin-syntax-jsx": "^7.7.2",
        "@babel/plugin-syntax-typescript": "^7.7.2",
        "@babel/types": "^7.3.3",
        "@jest/expect-utils": "^29.7.0",
        "@jest/transform": "^29.7.0",
        "@jest/types": "^29.6.3",
        "babel-preset-current-node-syntax": "^1.0.0",
        "chalk": "^4.0.0",
        "expect": "^29.7.0",
        "graceful-fs": "^4.2.9",
        "jest-diff": "^29.7.0",
        "jest-get-type": "^29.6.3",
        "jest-matcher-utils": "^29.7.0",
        "jest-message-util": "^29.7.0",
        "jest-util": "^29.7.0",
        "natural-compare": "^1.4.0",
        "pretty-format": "^29.7.0",
        "semver": "^7.5.3"
      },
      "engines": {
        "node": "^14.15.0 || ^16.10.0 || >=18.0.0"
      }
    },
    "node_modules/jest-snapshot/node_modules/@jest/transform": {
      "version": "29.7.0",
      "dev": true,
      "license": "MIT",
      "dependencies": {
        "@babel/core": "^7.11.6",
        "@jest/types": "^29.6.3",
        "@jridgewell/trace-mapping": "^0.3.18",
        "babel-plugin-istanbul": "^6.1.1",
        "chalk": "^4.0.0",
        "convert-source-map": "^2.0.0",
        "fast-json-stable-stringify": "^2.1.0",
        "graceful-fs": "^4.2.9",
        "jest-haste-map": "^29.7.0",
        "jest-regex-util": "^29.6.3",
        "jest-util": "^29.7.0",
        "micromatch": "^4.0.4",
        "pirates": "^4.0.4",
        "slash": "^3.0.0",
        "write-file-atomic": "^4.0.2"
      },
      "engines": {
        "node": "^14.15.0 || ^16.10.0 || >=18.0.0"
      }
    },
    "node_modules/jest-snapshot/node_modules/convert-source-map": {
      "version": "2.0.0",
      "dev": true,
      "license": "MIT"
    },
    "node_modules/jest-snapshot/node_modules/jest-haste-map": {
      "version": "29.7.0",
      "dev": true,
      "license": "MIT",
      "dependencies": {
        "@jest/types": "^29.6.3",
        "@types/graceful-fs": "^4.1.3",
        "@types/node": "*",
        "anymatch": "^3.0.3",
        "fb-watchman": "^2.0.0",
        "graceful-fs": "^4.2.9",
        "jest-regex-util": "^29.6.3",
        "jest-util": "^29.7.0",
        "jest-worker": "^29.7.0",
        "micromatch": "^4.0.4",
        "walker": "^1.0.8"
      },
      "engines": {
        "node": "^14.15.0 || ^16.10.0 || >=18.0.0"
      },
      "optionalDependencies": {
        "fsevents": "^2.3.2"
      }
    },
    "node_modules/jest-snapshot/node_modules/jest-regex-util": {
      "version": "29.6.3",
      "dev": true,
      "license": "MIT",
      "engines": {
        "node": "^14.15.0 || ^16.10.0 || >=18.0.0"
      }
    },
    "node_modules/jest-snapshot/node_modules/jest-util": {
      "version": "29.7.0",
      "dev": true,
      "license": "MIT",
      "dependencies": {
        "@jest/types": "^29.6.3",
        "@types/node": "*",
        "chalk": "^4.0.0",
        "ci-info": "^3.2.0",
        "graceful-fs": "^4.2.9",
        "picomatch": "^2.2.3"
      },
      "engines": {
        "node": "^14.15.0 || ^16.10.0 || >=18.0.0"
      }
    },
    "node_modules/jest-snapshot/node_modules/jest-worker": {
      "version": "29.7.0",
      "dev": true,
      "license": "MIT",
      "dependencies": {
        "@types/node": "*",
        "jest-util": "^29.7.0",
        "merge-stream": "^2.0.0",
        "supports-color": "^8.0.0"
      },
      "engines": {
        "node": "^14.15.0 || ^16.10.0 || >=18.0.0"
      }
    },
    "node_modules/jest-snapshot/node_modules/supports-color": {
      "version": "8.1.1",
      "dev": true,
      "license": "MIT",
      "dependencies": {
        "has-flag": "^4.0.0"
      },
      "engines": {
        "node": ">=10"
      },
      "funding": {
        "url": "https://github.com/chalk/supports-color?sponsor=1"
      }
    },
    "node_modules/jest-sonar-reporter": {
      "version": "2.0.0",
      "dev": true,
      "license": "MIT",
      "dependencies": {
        "xml": "^1.0.1"
      },
      "engines": {
        "node": ">=8.0.0"
      }
    },
    "node_modules/jest-stare": {
      "version": "2.5.1",
      "dev": true,
      "license": "MIT",
      "dependencies": {
        "@jest/reporters": "^29.0.0",
        "@jest/test-result": "^29.0.0",
        "@jest/types": "^29.0.0",
        "@types/jest": "^29.0.0",
        "ansi-parser": "^3.2.10",
        "bootstrap": "^5.0.0",
        "chalk": "^4.1.0",
        "chart.js": "^4.1.2",
        "diff2html": "^3.4.40",
        "holderjs": "^2.9.7",
        "jquery": "^3.5.1",
        "moment": "^2.27.0",
        "mustache": "^4.0.0",
        "pkg-up": "^3.0.0",
        "popper.js": "^1.16.1",
        "yargs": "^17.0.0"
      },
      "bin": {
        "jest-stare": "lib/jest-stare.js"
      },
      "engines": {
        "node": ">=6.0.0"
      }
    },
    "node_modules/jest-stare/node_modules/bootstrap": {
      "version": "5.3.3",
      "dev": true,
      "funding": [
        {
          "type": "github",
          "url": "https://github.com/sponsors/twbs"
        },
        {
          "type": "opencollective",
          "url": "https://opencollective.com/bootstrap"
        }
      ],
      "license": "MIT",
      "peerDependencies": {
        "@popperjs/core": "^2.11.8"
      }
    },
    "node_modules/jest-stare/node_modules/find-up": {
      "version": "3.0.0",
      "dev": true,
      "license": "MIT",
      "dependencies": {
        "locate-path": "^3.0.0"
      },
      "engines": {
        "node": ">=6"
      }
    },
    "node_modules/jest-stare/node_modules/locate-path": {
      "version": "3.0.0",
      "dev": true,
      "license": "MIT",
      "dependencies": {
        "p-locate": "^3.0.0",
        "path-exists": "^3.0.0"
      },
      "engines": {
        "node": ">=6"
      }
    },
    "node_modules/jest-stare/node_modules/p-limit": {
      "version": "2.3.0",
      "dev": true,
      "license": "MIT",
      "dependencies": {
        "p-try": "^2.0.0"
      },
      "engines": {
        "node": ">=6"
      },
      "funding": {
        "url": "https://github.com/sponsors/sindresorhus"
      }
    },
    "node_modules/jest-stare/node_modules/p-locate": {
      "version": "3.0.0",
      "dev": true,
      "license": "MIT",
      "dependencies": {
        "p-limit": "^2.0.0"
      },
      "engines": {
        "node": ">=6"
      }
    },
    "node_modules/jest-stare/node_modules/path-exists": {
      "version": "3.0.0",
      "dev": true,
      "license": "MIT",
      "engines": {
        "node": ">=4"
      }
    },
    "node_modules/jest-stare/node_modules/pkg-up": {
      "version": "3.1.0",
      "dev": true,
      "license": "MIT",
      "dependencies": {
        "find-up": "^3.0.0"
      },
      "engines": {
        "node": ">=8"
      }
    },
    "node_modules/jest-watcher": {
      "version": "29.7.0",
      "dev": true,
      "license": "MIT",
      "dependencies": {
        "@jest/test-result": "^29.7.0",
        "@jest/types": "^29.6.3",
        "@types/node": "*",
        "ansi-escapes": "^4.2.1",
        "chalk": "^4.0.0",
        "emittery": "^0.13.1",
        "jest-util": "^29.7.0",
        "string-length": "^4.0.1"
      },
      "engines": {
        "node": "^14.15.0 || ^16.10.0 || >=18.0.0"
      }
    },
    "node_modules/jest-watcher/node_modules/jest-util": {
      "version": "29.7.0",
      "dev": true,
      "license": "MIT",
      "dependencies": {
        "@jest/types": "^29.6.3",
        "@types/node": "*",
        "chalk": "^4.0.0",
        "ci-info": "^3.2.0",
        "graceful-fs": "^4.2.9",
        "picomatch": "^2.2.3"
      },
      "engines": {
        "node": "^14.15.0 || ^16.10.0 || >=18.0.0"
      }
    },
    "node_modules/jquery": {
      "version": "3.6.0",
      "dev": true,
      "license": "MIT"
    },
    "node_modules/js-string-escape": {
      "version": "1.0.1",
      "dev": true,
      "license": "MIT",
      "engines": {
        "node": ">= 0.8"
      }
    },
    "node_modules/js-tokens": {
      "version": "4.0.0",
      "dev": true,
      "license": "MIT"
    },
    "node_modules/js-yaml": {
      "version": "4.1.0",
      "license": "MIT",
      "dependencies": {
        "argparse": "^2.0.1"
      },
      "bin": {
        "js-yaml": "bin/js-yaml.js"
      }
    },
    "node_modules/jsbn": {
      "version": "1.1.0",
      "license": "MIT"
    },
    "node_modules/jsesc": {
      "version": "2.5.2",
      "dev": true,
      "license": "MIT",
      "bin": {
        "jsesc": "bin/jsesc"
      },
      "engines": {
        "node": ">=4"
      }
    },
    "node_modules/json-parse-even-better-errors": {
      "version": "2.3.1",
      "dev": true,
      "license": "MIT"
    },
    "node_modules/json-schema-traverse": {
      "version": "0.4.1",
      "dev": true,
      "license": "MIT"
    },
    "node_modules/json-stable-stringify-without-jsonify": {
      "version": "1.0.1",
      "dev": true,
      "license": "MIT"
    },
    "node_modules/json-stringify-nice": {
      "version": "1.1.4",
      "dev": true,
      "license": "ISC",
      "funding": {
        "url": "https://github.com/sponsors/isaacs"
      }
    },
    "node_modules/json-stringify-safe": {
      "version": "5.0.1",
      "dev": true,
      "license": "ISC"
    },
    "node_modules/json5": {
      "version": "2.2.3",
      "dev": true,
      "license": "MIT",
      "bin": {
        "json5": "lib/cli.js"
      },
      "engines": {
        "node": ">=6"
      }
    },
    "node_modules/jsonfile": {
      "version": "6.1.0",
      "license": "MIT",
      "dependencies": {
        "universalify": "^2.0.0"
      },
      "optionalDependencies": {
        "graceful-fs": "^4.1.6"
      }
    },
    "node_modules/jsonparse": {
      "version": "1.3.1",
      "engines": [
        "node >= 0.2.0"
      ],
      "license": "MIT"
    },
    "node_modules/jsonschema": {
      "version": "1.4.1",
      "license": "MIT",
      "engines": {
        "node": "*"
      }
    },
    "node_modules/JSONStream": {
      "version": "1.3.5",
      "dev": true,
      "license": "(MIT OR Apache-2.0)",
      "dependencies": {
        "jsonparse": "^1.2.0",
        "through": ">=2.2.7 <3"
      },
      "bin": {
        "JSONStream": "bin.js"
      },
      "engines": {
        "node": "*"
      }
    },
    "node_modules/jstree": {
      "version": "3.3.16",
      "dev": true,
      "license": "MIT",
      "dependencies": {
        "jquery": "^3.5.0"
      }
    },
    "node_modules/just-diff": {
      "version": "5.1.1",
      "dev": true,
      "license": "MIT"
    },
    "node_modules/just-diff-apply": {
      "version": "5.4.1",
      "dev": true,
      "license": "MIT"
    },
    "node_modules/kind-of": {
      "version": "6.0.3",
      "dev": true,
      "license": "MIT",
      "engines": {
        "node": ">=0.10.0"
      }
    },
    "node_modules/kleur": {
      "version": "3.0.3",
      "dev": true,
      "license": "MIT",
      "engines": {
        "node": ">=6"
      }
    },
    "node_modules/leven": {
      "version": "3.1.0",
      "dev": true,
      "license": "MIT",
      "engines": {
        "node": ">=6"
      }
    },
    "node_modules/levn": {
      "version": "0.4.1",
      "dev": true,
      "license": "MIT",
      "dependencies": {
        "prelude-ls": "^1.2.1",
        "type-check": "~0.4.0"
      },
      "engines": {
        "node": ">= 0.8.0"
      }
    },
    "node_modules/lines-and-columns": {
      "version": "1.2.4",
      "dev": true,
      "license": "MIT"
    },
    "node_modules/linkify-it": {
      "version": "5.0.0",
      "license": "MIT",
      "dependencies": {
        "uc.micro": "^2.0.0"
      }
    },
    "node_modules/load-json-file": {
      "version": "7.0.1",
      "dev": true,
      "license": "MIT",
      "engines": {
        "node": "^12.20.0 || ^14.13.1 || >=16.0.0"
      },
      "funding": {
        "url": "https://github.com/sponsors/sindresorhus"
      }
    },
    "node_modules/locate-path": {
      "version": "6.0.0",
      "license": "MIT",
      "dependencies": {
        "p-locate": "^5.0.0"
      },
      "engines": {
        "node": ">=10"
      },
      "funding": {
        "url": "https://github.com/sponsors/sindresorhus"
      }
    },
    "node_modules/lodash": {
      "version": "4.17.21",
      "license": "MIT"
    },
    "node_modules/lodash-deep": {
      "version": "2.0.0",
      "license": "MIT",
      "dependencies": {
        "lodash": ">=3.7.0"
      },
      "engines": {
        "node": ">=0.8.0",
        "npm": ">=1.2.10"
      }
    },
    "node_modules/lodash.memoize": {
      "version": "4.1.2",
      "dev": true,
      "license": "MIT"
    },
    "node_modules/lodash.merge": {
      "version": "4.6.2",
      "dev": true,
      "license": "MIT"
    },
    "node_modules/log-symbols": {
      "version": "4.1.0",
      "dev": true,
      "license": "MIT",
      "dependencies": {
        "chalk": "^4.1.0",
        "is-unicode-supported": "^0.1.0"
      },
      "engines": {
        "node": ">=10"
      },
      "funding": {
        "url": "https://github.com/sponsors/sindresorhus"
      }
    },
    "node_modules/log4js": {
      "version": "6.9.1",
      "license": "Apache-2.0",
      "dependencies": {
        "date-format": "^4.0.14",
        "debug": "^4.3.4",
        "flatted": "^3.2.7",
        "rfdc": "^1.3.0",
        "streamroller": "^3.1.5"
      },
      "engines": {
        "node": ">=8.0"
      }
    },
    "node_modules/lru-cache": {
      "version": "10.2.0",
      "license": "ISC",
      "engines": {
        "node": "14 || >=16.14"
      }
    },
    "node_modules/lunr": {
      "version": "2.3.9",
      "dev": true,
      "license": "MIT"
    },
    "node_modules/madge": {
      "version": "7.0.0",
      "dev": true,
      "license": "MIT",
      "dependencies": {
        "chalk": "^4.1.2",
        "commander": "^7.2.0",
        "commondir": "^1.0.1",
        "debug": "^4.3.4",
        "dependency-tree": "^10.0.9",
        "ora": "^5.4.1",
        "pluralize": "^8.0.0",
        "precinct": "^11.0.5",
        "pretty-ms": "^7.0.1",
        "rc": "^1.2.8",
        "stream-to-array": "^2.3.0",
        "ts-graphviz": "^1.8.1",
        "walkdir": "^0.4.1"
      },
      "bin": {
        "madge": "bin/cli.js"
      },
      "engines": {
        "node": ">=14"
      },
      "funding": {
        "type": "individual",
        "url": "https://www.paypal.me/pahen"
      },
      "peerDependencies": {
        "typescript": "^3.9.5 || ^4.9.5 || ^5"
      },
      "peerDependenciesMeta": {
        "typescript": {
          "optional": true
        }
      }
    },
    "node_modules/madge/node_modules/commander": {
      "version": "7.2.0",
      "dev": true,
      "license": "MIT",
      "engines": {
        "node": ">= 10"
      }
    },
    "node_modules/make-dir": {
      "version": "3.1.0",
      "dev": true,
      "license": "MIT",
      "dependencies": {
        "semver": "^6.0.0"
      },
      "engines": {
        "node": ">=8"
      },
      "funding": {
        "url": "https://github.com/sponsors/sindresorhus"
      }
    },
    "node_modules/make-dir/node_modules/semver": {
      "version": "6.3.1",
      "dev": true,
      "license": "ISC",
      "bin": {
        "semver": "bin/semver.js"
      }
    },
    "node_modules/make-error": {
      "version": "1.3.6",
      "dev": true,
      "license": "ISC"
    },
    "node_modules/make-fetch-happen": {
      "version": "10.2.1",
      "dev": true,
      "license": "ISC",
      "dependencies": {
        "agentkeepalive": "^4.2.1",
        "cacache": "^16.1.0",
        "http-cache-semantics": "^4.1.0",
        "http-proxy-agent": "^5.0.0",
        "https-proxy-agent": "^5.0.0",
        "is-lambda": "^1.0.1",
        "lru-cache": "^7.7.1",
        "minipass": "^3.1.6",
        "minipass-collect": "^1.0.2",
        "minipass-fetch": "^2.0.3",
        "minipass-flush": "^1.0.5",
        "minipass-pipeline": "^1.2.4",
        "negotiator": "^0.6.3",
        "promise-retry": "^2.0.1",
        "socks-proxy-agent": "^7.0.0",
        "ssri": "^9.0.0"
      },
      "engines": {
        "node": "^12.13.0 || ^14.15.0 || >=16.0.0"
      }
    },
    "node_modules/make-fetch-happen/node_modules/lru-cache": {
      "version": "7.14.0",
      "dev": true,
      "license": "ISC",
      "engines": {
        "node": ">=12"
      }
    },
    "node_modules/make-fetch-happen/node_modules/minipass-fetch": {
      "version": "2.1.2",
      "dev": true,
      "license": "MIT",
      "dependencies": {
        "minipass": "^3.1.6",
        "minipass-sized": "^1.0.3",
        "minizlib": "^2.1.2"
      },
      "engines": {
        "node": "^12.13.0 || ^14.15.0 || >=16.0.0"
      },
      "optionalDependencies": {
        "encoding": "^0.1.13"
      }
    },
    "node_modules/makeerror": {
      "version": "1.0.12",
      "dev": true,
      "license": "BSD-3-Clause",
      "dependencies": {
        "tmpl": "1.0.5"
      }
    },
    "node_modules/markdown-it": {
      "version": "14.1.0",
      "license": "MIT",
      "dependencies": {
        "argparse": "^2.0.1",
        "entities": "^4.4.0",
        "linkify-it": "^5.0.0",
        "mdurl": "^2.0.0",
        "punycode.js": "^2.3.1",
        "uc.micro": "^2.1.0"
      },
      "bin": {
        "markdown-it": "bin/markdown-it.mjs"
      }
    },
    "node_modules/matcher": {
      "version": "5.0.0",
      "dev": true,
      "license": "MIT",
      "dependencies": {
        "escape-string-regexp": "^5.0.0"
      },
      "engines": {
        "node": "^12.20.0 || ^14.13.1 || >=16.0.0"
      },
      "funding": {
        "url": "https://github.com/sponsors/sindresorhus"
      }
    },
    "node_modules/matcher/node_modules/escape-string-regexp": {
      "version": "5.0.0",
      "dev": true,
      "license": "MIT",
      "engines": {
        "node": ">=12"
      },
      "funding": {
        "url": "https://github.com/sponsors/sindresorhus"
      }
    },
    "node_modules/md5-hex": {
      "version": "3.0.1",
      "dev": true,
      "license": "MIT",
      "dependencies": {
        "blueimp-md5": "^2.10.0"
      },
      "engines": {
        "node": ">=8"
      }
    },
    "node_modules/mdurl": {
      "version": "2.0.0",
      "license": "MIT"
    },
    "node_modules/memoize": {
      "version": "10.0.0",
      "dev": true,
      "license": "MIT",
      "dependencies": {
        "mimic-function": "^5.0.0"
      },
      "engines": {
        "node": ">=18"
      },
      "funding": {
        "url": "https://github.com/sindresorhus/memoize?sponsor=1"
      }
    },
    "node_modules/merge-stream": {
      "version": "2.0.0",
      "dev": true,
      "license": "MIT"
    },
    "node_modules/merge2": {
      "version": "1.4.1",
      "license": "MIT",
      "engines": {
        "node": ">= 8"
      }
    },
    "node_modules/micromatch": {
      "version": "4.0.7",
      "license": "MIT",
      "dependencies": {
        "braces": "^3.0.3",
        "picomatch": "^2.3.1"
      },
      "engines": {
        "node": ">=8.6"
      }
    },
    "node_modules/mime": {
      "version": "2.5.2",
      "dev": true,
      "license": "MIT",
      "bin": {
        "mime": "cli.js"
      },
      "engines": {
        "node": ">=4.0.0"
      }
    },
    "node_modules/mime-db": {
      "version": "1.52.0",
      "dev": true,
      "license": "MIT",
      "engines": {
        "node": ">= 0.6"
      }
    },
    "node_modules/mime-types": {
      "version": "2.1.35",
      "dev": true,
      "license": "MIT",
      "dependencies": {
        "mime-db": "1.52.0"
      },
      "engines": {
        "node": ">= 0.6"
      }
    },
    "node_modules/mimic-fn": {
      "version": "2.1.0",
      "dev": true,
      "license": "MIT",
      "engines": {
        "node": ">=6"
      }
    },
    "node_modules/mimic-function": {
      "version": "5.0.1",
      "dev": true,
      "license": "MIT",
      "engines": {
        "node": ">=18"
      },
      "funding": {
        "url": "https://github.com/sponsors/sindresorhus"
      }
    },
    "node_modules/minimatch": {
      "version": "3.1.2",
      "dev": true,
      "license": "ISC",
      "dependencies": {
        "brace-expansion": "^1.1.7"
      },
      "engines": {
        "node": "*"
      }
    },
    "node_modules/minimist": {
      "version": "1.2.6",
      "license": "MIT"
    },
    "node_modules/minipass": {
      "version": "3.3.5",
      "license": "ISC",
      "dependencies": {
        "yallist": "^4.0.0"
      },
      "engines": {
        "node": ">=8"
      }
    },
    "node_modules/minipass-collect": {
      "version": "1.0.2",
      "dev": true,
      "license": "ISC",
      "dependencies": {
        "minipass": "^3.0.0"
      },
      "engines": {
        "node": ">= 8"
      }
    },
    "node_modules/minipass-fetch": {
      "version": "1.4.1",
      "dev": true,
      "license": "MIT",
      "dependencies": {
        "minipass": "^3.1.0",
        "minipass-sized": "^1.0.3",
        "minizlib": "^2.0.0"
      },
      "engines": {
        "node": ">=8"
      },
      "optionalDependencies": {
        "encoding": "^0.1.12"
      }
    },
    "node_modules/minipass-flush": {
      "version": "1.0.5",
      "license": "ISC",
      "dependencies": {
        "minipass": "^3.0.0"
      },
      "engines": {
        "node": ">= 8"
      }
    },
    "node_modules/minipass-json-stream": {
      "version": "1.0.1",
      "dev": true,
      "license": "MIT",
      "dependencies": {
        "jsonparse": "^1.3.1",
        "minipass": "^3.0.0"
      }
    },
    "node_modules/minipass-pipeline": {
      "version": "1.2.4",
      "license": "ISC",
      "dependencies": {
        "minipass": "^3.0.0"
      },
      "engines": {
        "node": ">=8"
      }
    },
    "node_modules/minipass-sized": {
      "version": "1.0.3",
      "license": "ISC",
      "dependencies": {
        "minipass": "^3.0.0"
      },
      "engines": {
        "node": ">=8"
      }
    },
    "node_modules/minipass/node_modules/yallist": {
      "version": "4.0.0",
      "license": "ISC"
    },
    "node_modules/minizlib": {
      "version": "2.1.2",
      "license": "MIT",
      "dependencies": {
        "minipass": "^3.0.0",
        "yallist": "^4.0.0"
      },
      "engines": {
        "node": ">= 8"
      }
    },
    "node_modules/minizlib/node_modules/yallist": {
      "version": "4.0.0",
      "license": "ISC"
    },
    "node_modules/mkdirp": {
      "version": "1.0.4",
      "license": "MIT",
      "bin": {
        "mkdirp": "bin/cmd.js"
      },
      "engines": {
        "node": ">=10"
      }
    },
    "node_modules/mkdirp-infer-owner": {
      "version": "2.0.0",
      "dev": true,
      "license": "ISC",
      "dependencies": {
        "chownr": "^2.0.0",
        "infer-owner": "^1.0.4",
        "mkdirp": "^1.0.3"
      },
      "engines": {
        "node": ">=10"
      }
    },
    "node_modules/mkdirp-infer-owner/node_modules/chownr": {
      "version": "2.0.0",
      "dev": true,
      "license": "ISC",
      "engines": {
        "node": ">=10"
      }
    },
    "node_modules/module-definition": {
      "version": "5.0.1",
      "dev": true,
      "license": "MIT",
      "dependencies": {
        "ast-module-types": "^5.0.0",
        "node-source-walk": "^6.0.1"
      },
      "bin": {
        "module-definition": "bin/cli.js"
      },
      "engines": {
        "node": ">=14"
      }
    },
    "node_modules/module-lookup-amd": {
      "version": "8.0.5",
      "dev": true,
      "license": "MIT",
      "dependencies": {
        "commander": "^10.0.1",
        "glob": "^7.2.3",
        "requirejs": "^2.3.6",
        "requirejs-config-file": "^4.0.0"
      },
      "bin": {
        "lookup-amd": "bin/cli.js"
      },
      "engines": {
        "node": ">=14"
      }
    },
    "node_modules/module-lookup-amd/node_modules/commander": {
      "version": "10.0.1",
      "dev": true,
      "license": "MIT",
      "engines": {
        "node": ">=14"
      }
    },
    "node_modules/moment": {
      "version": "2.29.4",
      "dev": true,
      "license": "MIT",
      "engines": {
        "node": "*"
      }
    },
    "node_modules/ms": {
      "version": "2.1.2",
      "license": "MIT"
    },
    "node_modules/multimatch": {
      "version": "7.0.0",
      "dev": true,
      "license": "MIT",
      "dependencies": {
        "array-differ": "^4.0.0",
        "array-union": "^3.0.1",
        "minimatch": "^9.0.3"
      },
      "engines": {
        "node": ">=18"
      },
      "funding": {
        "url": "https://github.com/sponsors/sindresorhus"
      }
    },
    "node_modules/multimatch/node_modules/array-union": {
      "version": "3.0.1",
      "dev": true,
      "license": "MIT",
      "engines": {
        "node": ">=12"
      },
      "funding": {
        "url": "https://github.com/sponsors/sindresorhus"
      }
    },
    "node_modules/multimatch/node_modules/brace-expansion": {
      "version": "2.0.1",
      "dev": true,
      "license": "MIT",
      "dependencies": {
        "balanced-match": "^1.0.0"
      }
    },
    "node_modules/multimatch/node_modules/minimatch": {
      "version": "9.0.5",
      "dev": true,
      "license": "ISC",
      "dependencies": {
        "brace-expansion": "^2.0.1"
      },
      "engines": {
        "node": ">=16 || 14 >=14.17"
      },
      "funding": {
        "url": "https://github.com/sponsors/isaacs"
      }
    },
    "node_modules/mustache": {
      "version": "4.2.0",
      "license": "MIT",
      "bin": {
        "mustache": "bin/mustache"
      }
    },
    "node_modules/mute-stream": {
      "version": "1.0.0",
      "license": "ISC",
      "engines": {
        "node": "^14.17.0 || ^16.13.0 || >=18.0.0"
      }
    },
    "node_modules/nan": {
      "version": "2.18.0",
      "license": "MIT",
      "optional": true
    },
    "node_modules/nanoid": {
      "version": "3.3.7",
      "dev": true,
      "funding": [
        {
          "type": "github",
          "url": "https://github.com/sponsors/ai"
        }
      ],
      "license": "MIT",
      "bin": {
        "nanoid": "bin/nanoid.cjs"
      },
      "engines": {
        "node": "^10 || ^12 || ^13.7 || ^14 || >=15.0.1"
      }
    },
    "node_modules/natural-compare": {
      "version": "1.4.0",
      "dev": true,
      "license": "MIT"
    },
    "node_modules/negotiator": {
      "version": "0.6.3",
      "license": "MIT",
      "engines": {
        "node": ">= 0.6"
      }
    },
    "node_modules/neo-async": {
      "version": "2.6.2",
      "dev": true,
      "license": "MIT"
    },
    "node_modules/new-github-release-url": {
      "version": "2.0.0",
      "dev": true,
      "license": "MIT",
      "dependencies": {
        "type-fest": "^2.5.1"
      },
      "engines": {
        "node": "^12.20.0 || ^14.13.1 || >=16.0.0"
      },
      "funding": {
        "url": "https://github.com/sponsors/sindresorhus"
      }
    },
    "node_modules/new-github-release-url/node_modules/type-fest": {
      "version": "2.19.0",
      "dev": true,
      "license": "(MIT OR CC0-1.0)",
      "engines": {
        "node": ">=12.20"
      },
      "funding": {
        "url": "https://github.com/sponsors/sindresorhus"
      }
    },
    "node_modules/node-domexception": {
      "version": "1.0.0",
      "dev": true,
      "funding": [
        {
          "type": "github",
          "url": "https://github.com/sponsors/jimmywarting"
        },
        {
          "type": "github",
          "url": "https://paypal.me/jimmywarting"
        }
      ],
      "license": "MIT",
      "engines": {
        "node": ">=10.5.0"
      }
    },
    "node_modules/node-fetch": {
      "version": "2.7.0",
      "dev": true,
      "license": "MIT",
      "dependencies": {
        "whatwg-url": "^5.0.0"
      },
      "engines": {
        "node": "4.x || >=6.0.0"
      },
      "peerDependencies": {
        "encoding": "^0.1.0"
      },
      "peerDependenciesMeta": {
        "encoding": {
          "optional": true
        }
      }
    },
    "node_modules/node-gyp": {
      "version": "9.3.0",
      "dev": true,
      "license": "MIT",
      "dependencies": {
        "env-paths": "^2.2.0",
        "glob": "^7.1.4",
        "graceful-fs": "^4.2.6",
        "make-fetch-happen": "^10.0.3",
        "nopt": "^6.0.0",
        "npmlog": "^6.0.0",
        "rimraf": "^3.0.2",
        "semver": "^7.3.5",
        "tar": "^6.1.2",
        "which": "^2.0.2"
      },
      "bin": {
        "node-gyp": "bin/node-gyp.js"
      },
      "engines": {
        "node": "^12.22 || ^14.13 || >=16"
      }
    },
    "node_modules/node-gyp-build": {
      "version": "4.8.1",
      "dev": true,
      "license": "MIT",
      "bin": {
        "node-gyp-build": "bin.js",
        "node-gyp-build-optional": "optional.js",
        "node-gyp-build-test": "build-test.js"
      }
    },
    "node_modules/node-gyp/node_modules/are-we-there-yet": {
      "version": "3.0.1",
      "dev": true,
      "license": "ISC",
      "dependencies": {
        "delegates": "^1.0.0",
        "readable-stream": "^3.6.0"
      },
      "engines": {
        "node": "^12.13.0 || ^14.15.0 || >=16.0.0"
      }
    },
    "node_modules/node-gyp/node_modules/gauge": {
      "version": "4.0.4",
      "dev": true,
      "license": "ISC",
      "dependencies": {
        "aproba": "^1.0.3 || ^2.0.0",
        "color-support": "^1.1.3",
        "console-control-strings": "^1.1.0",
        "has-unicode": "^2.0.1",
        "signal-exit": "^3.0.7",
        "string-width": "^4.2.3",
        "strip-ansi": "^6.0.1",
        "wide-align": "^1.1.5"
      },
      "engines": {
        "node": "^12.13.0 || ^14.15.0 || >=16.0.0"
      }
    },
    "node_modules/node-gyp/node_modules/nopt": {
      "version": "6.0.0",
      "dev": true,
      "license": "ISC",
      "dependencies": {
        "abbrev": "^1.0.0"
      },
      "bin": {
        "nopt": "bin/nopt.js"
      },
      "engines": {
        "node": "^12.13.0 || ^14.15.0 || >=16.0.0"
      }
    },
    "node_modules/node-gyp/node_modules/npmlog": {
      "version": "6.0.2",
      "dev": true,
      "license": "ISC",
      "dependencies": {
        "are-we-there-yet": "^3.0.0",
        "console-control-strings": "^1.1.0",
        "gauge": "^4.0.3",
        "set-blocking": "^2.0.0"
      },
      "engines": {
        "node": "^12.13.0 || ^14.15.0 || >=16.0.0"
      }
    },
    "node_modules/node-gyp/node_modules/rimraf": {
      "version": "3.0.2",
      "dev": true,
      "license": "ISC",
      "dependencies": {
        "glob": "^7.1.3"
      },
      "bin": {
        "rimraf": "bin.js"
      },
      "funding": {
        "url": "https://github.com/sponsors/isaacs"
      }
    },
    "node_modules/node-int64": {
      "version": "0.4.0",
      "dev": true,
      "license": "MIT"
    },
    "node_modules/node-releases": {
      "version": "2.0.14",
      "dev": true,
      "license": "MIT"
    },
    "node_modules/node-source-walk": {
      "version": "6.0.2",
      "dev": true,
      "license": "MIT",
      "dependencies": {
        "@babel/parser": "^7.21.8"
      },
      "engines": {
        "node": ">=14"
      }
    },
    "node_modules/nofilter": {
      "version": "3.1.0",
      "dev": true,
      "license": "MIT",
      "engines": {
        "node": ">=12.19"
      }
    },
    "node_modules/nopt": {
      "version": "1.0.10",
      "dev": true,
      "license": "MIT",
      "dependencies": {
        "abbrev": "1"
      },
      "bin": {
        "nopt": "bin/nopt.js"
      }
    },
    "node_modules/normalize-package-data": {
      "version": "6.0.2",
      "license": "BSD-2-Clause",
      "dependencies": {
        "hosted-git-info": "^7.0.0",
        "semver": "^7.3.5",
        "validate-npm-package-license": "^3.0.4"
      },
      "engines": {
        "node": "^16.14.0 || >=18.0.0"
      }
    },
    "node_modules/normalize-path": {
      "version": "3.0.0",
      "dev": true,
      "license": "MIT",
      "engines": {
        "node": ">=0.10.0"
      }
    },
    "node_modules/npm-bundled": {
      "version": "1.1.2",
      "dev": true,
      "license": "ISC",
      "dependencies": {
        "npm-normalize-package-bin": "^1.0.1"
      }
    },
    "node_modules/npm-install-checks": {
      "version": "6.3.0",
      "license": "BSD-2-Clause",
      "dependencies": {
        "semver": "^7.1.1"
      },
      "engines": {
        "node": "^14.17.0 || ^16.13.0 || >=18.0.0"
      }
    },
    "node_modules/npm-lockfile": {
      "version": "3.0.7",
      "dev": true,
      "license": "MIT",
      "dependencies": {
        "@npmcli/arborist": "=5.2.1",
        "colors": "=1.4.0",
        "find-package-json": "^1.2.0",
        "object-inspect": "^1.12.3",
        "pacote": "=13.6.0",
        "yargs": "^17.7.2"
      },
      "bin": {
        "npm-lockfile": "bin.js"
      },
      "engines": {
        "node": ">= 16 || ^14.15 || ^12.13"
      },
      "funding": {
        "url": "https://github.com/sponsors/ljharb"
      }
    },
    "node_modules/npm-lockfile/node_modules/@npmcli/arborist": {
      "version": "5.2.1",
      "dev": true,
      "license": "ISC",
      "dependencies": {
        "@isaacs/string-locale-compare": "^1.1.0",
        "@npmcli/installed-package-contents": "^1.0.7",
        "@npmcli/map-workspaces": "^2.0.3",
        "@npmcli/metavuln-calculator": "^3.0.1",
        "@npmcli/move-file": "^2.0.0",
        "@npmcli/name-from-folder": "^1.0.1",
        "@npmcli/node-gyp": "^2.0.0",
        "@npmcli/package-json": "^2.0.0",
        "@npmcli/run-script": "^3.0.0",
        "bin-links": "^3.0.0",
        "cacache": "^16.0.6",
        "common-ancestor-path": "^1.0.1",
        "json-parse-even-better-errors": "^2.3.1",
        "json-stringify-nice": "^1.1.4",
        "mkdirp": "^1.0.4",
        "mkdirp-infer-owner": "^2.0.0",
        "nopt": "^5.0.0",
        "npm-install-checks": "^5.0.0",
        "npm-package-arg": "^9.0.0",
        "npm-pick-manifest": "^7.0.0",
        "npm-registry-fetch": "^13.0.0",
        "npmlog": "^6.0.2",
        "pacote": "^13.0.5",
        "parse-conflict-json": "^2.0.1",
        "proc-log": "^2.0.0",
        "promise-all-reject-late": "^1.0.0",
        "promise-call-limit": "^1.0.1",
        "read-package-json-fast": "^2.0.2",
        "readdir-scoped-modules": "^1.1.0",
        "rimraf": "^3.0.2",
        "semver": "^7.3.7",
        "ssri": "^9.0.0",
        "treeverse": "^2.0.0",
        "walk-up-path": "^1.0.0"
      },
      "bin": {
        "arborist": "bin/index.js"
      },
      "engines": {
        "node": "^12.13.0 || ^14.15.0 || >=16.0.0"
      }
    },
    "node_modules/npm-lockfile/node_modules/@npmcli/git": {
      "version": "3.0.2",
      "dev": true,
      "license": "ISC",
      "dependencies": {
        "@npmcli/promise-spawn": "^3.0.0",
        "lru-cache": "^7.4.4",
        "mkdirp": "^1.0.4",
        "npm-pick-manifest": "^7.0.0",
        "proc-log": "^2.0.0",
        "promise-inflight": "^1.0.1",
        "promise-retry": "^2.0.1",
        "semver": "^7.3.5",
        "which": "^2.0.2"
      },
      "engines": {
        "node": "^12.13.0 || ^14.15.0 || >=16.0.0"
      }
    },
    "node_modules/npm-lockfile/node_modules/@npmcli/move-file": {
      "version": "2.0.1",
      "dev": true,
      "license": "MIT",
      "dependencies": {
        "mkdirp": "^1.0.4",
        "rimraf": "^3.0.2"
      },
      "engines": {
        "node": "^12.13.0 || ^14.15.0 || >=16.0.0"
      }
    },
    "node_modules/npm-lockfile/node_modules/@npmcli/promise-spawn": {
      "version": "3.0.0",
      "dev": true,
      "license": "ISC",
      "dependencies": {
        "infer-owner": "^1.0.4"
      },
      "engines": {
        "node": "^12.13.0 || ^14.15.0 || >=16.0.0"
      }
    },
    "node_modules/npm-lockfile/node_modules/@npmcli/run-script": {
      "version": "3.0.3",
      "dev": true,
      "license": "ISC",
      "dependencies": {
        "@npmcli/node-gyp": "^2.0.0",
        "@npmcli/promise-spawn": "^3.0.0",
        "node-gyp": "^8.4.1",
        "read-package-json-fast": "^2.0.3"
      },
      "engines": {
        "node": "^12.13.0 || ^14.15.0 || >=16.0.0"
      }
    },
    "node_modules/npm-lockfile/node_modules/are-we-there-yet": {
      "version": "3.0.1",
      "dev": true,
      "license": "ISC",
      "dependencies": {
        "delegates": "^1.0.0",
        "readable-stream": "^3.6.0"
      },
      "engines": {
        "node": "^12.13.0 || ^14.15.0 || >=16.0.0"
      }
    },
    "node_modules/npm-lockfile/node_modules/builtins": {
      "version": "5.0.1",
      "dev": true,
      "license": "MIT",
      "dependencies": {
        "semver": "^7.0.0"
      }
    },
    "node_modules/npm-lockfile/node_modules/chownr": {
      "version": "2.0.0",
      "dev": true,
      "license": "ISC",
      "engines": {
        "node": ">=10"
      }
    },
    "node_modules/npm-lockfile/node_modules/gauge": {
      "version": "4.0.4",
      "dev": true,
      "license": "ISC",
      "dependencies": {
        "aproba": "^1.0.3 || ^2.0.0",
        "color-support": "^1.1.3",
        "console-control-strings": "^1.1.0",
        "has-unicode": "^2.0.1",
        "signal-exit": "^3.0.7",
        "string-width": "^4.2.3",
        "strip-ansi": "^6.0.1",
        "wide-align": "^1.1.5"
      },
      "engines": {
        "node": "^12.13.0 || ^14.15.0 || >=16.0.0"
      }
    },
    "node_modules/npm-lockfile/node_modules/hosted-git-info": {
      "version": "5.1.0",
      "dev": true,
      "license": "ISC",
      "dependencies": {
        "lru-cache": "^7.5.1"
      },
      "engines": {
        "node": "^12.13.0 || ^14.15.0 || >=16.0.0"
      }
    },
    "node_modules/npm-lockfile/node_modules/http-proxy-agent": {
      "version": "4.0.1",
      "dev": true,
      "license": "MIT",
      "dependencies": {
        "@tootallnate/once": "1",
        "agent-base": "6",
        "debug": "4"
      },
      "engines": {
        "node": ">= 6"
      }
    },
    "node_modules/npm-lockfile/node_modules/lru-cache": {
      "version": "7.14.0",
      "dev": true,
      "license": "ISC",
      "engines": {
        "node": ">=12"
      }
    },
    "node_modules/npm-lockfile/node_modules/node-gyp": {
      "version": "8.4.1",
      "dev": true,
      "license": "MIT",
      "dependencies": {
        "env-paths": "^2.2.0",
        "glob": "^7.1.4",
        "graceful-fs": "^4.2.6",
        "make-fetch-happen": "^9.1.0",
        "nopt": "^5.0.0",
        "npmlog": "^6.0.0",
        "rimraf": "^3.0.2",
        "semver": "^7.3.5",
        "tar": "^6.1.2",
        "which": "^2.0.2"
      },
      "bin": {
        "node-gyp": "bin/node-gyp.js"
      },
      "engines": {
        "node": ">= 10.12.0"
      }
    },
    "node_modules/npm-lockfile/node_modules/node-gyp/node_modules/@npmcli/move-file": {
      "version": "1.1.2",
      "dev": true,
      "license": "MIT",
      "dependencies": {
        "mkdirp": "^1.0.4",
        "rimraf": "^3.0.2"
      },
      "engines": {
        "node": ">=10"
      }
    },
    "node_modules/npm-lockfile/node_modules/node-gyp/node_modules/cacache": {
      "version": "15.3.0",
      "dev": true,
      "license": "ISC",
      "dependencies": {
        "@npmcli/fs": "^1.0.0",
        "@npmcli/move-file": "^1.0.1",
        "chownr": "^2.0.0",
        "fs-minipass": "^2.0.0",
        "glob": "^7.1.4",
        "infer-owner": "^1.0.4",
        "lru-cache": "^6.0.0",
        "minipass": "^3.1.1",
        "minipass-collect": "^1.0.2",
        "minipass-flush": "^1.0.5",
        "minipass-pipeline": "^1.2.2",
        "mkdirp": "^1.0.3",
        "p-map": "^4.0.0",
        "promise-inflight": "^1.0.1",
        "rimraf": "^3.0.2",
        "ssri": "^8.0.1",
        "tar": "^6.0.2",
        "unique-filename": "^1.1.1"
      },
      "engines": {
        "node": ">= 10"
      }
    },
    "node_modules/npm-lockfile/node_modules/node-gyp/node_modules/lru-cache": {
      "version": "6.0.0",
      "dev": true,
      "license": "ISC",
      "dependencies": {
        "yallist": "^4.0.0"
      },
      "engines": {
        "node": ">=10"
      }
    },
    "node_modules/npm-lockfile/node_modules/node-gyp/node_modules/make-fetch-happen": {
      "version": "9.1.0",
      "dev": true,
      "license": "ISC",
      "dependencies": {
        "agentkeepalive": "^4.1.3",
        "cacache": "^15.2.0",
        "http-cache-semantics": "^4.1.0",
        "http-proxy-agent": "^4.0.1",
        "https-proxy-agent": "^5.0.0",
        "is-lambda": "^1.0.1",
        "lru-cache": "^6.0.0",
        "minipass": "^3.1.3",
        "minipass-collect": "^1.0.2",
        "minipass-fetch": "^1.3.2",
        "minipass-flush": "^1.0.5",
        "minipass-pipeline": "^1.2.4",
        "negotiator": "^0.6.2",
        "promise-retry": "^2.0.1",
        "socks-proxy-agent": "^6.0.0",
        "ssri": "^8.0.0"
      },
      "engines": {
        "node": ">= 10"
      }
    },
    "node_modules/npm-lockfile/node_modules/node-gyp/node_modules/ssri": {
      "version": "8.0.1",
      "dev": true,
      "license": "ISC",
      "dependencies": {
        "minipass": "^3.1.1"
      },
      "engines": {
        "node": ">= 8"
      }
    },
    "node_modules/npm-lockfile/node_modules/nopt": {
      "version": "5.0.0",
      "dev": true,
      "license": "ISC",
      "dependencies": {
        "abbrev": "1"
      },
      "bin": {
        "nopt": "bin/nopt.js"
      },
      "engines": {
        "node": ">=6"
      }
    },
    "node_modules/npm-lockfile/node_modules/npm-install-checks": {
      "version": "5.0.0",
      "dev": true,
      "license": "BSD-2-Clause",
      "dependencies": {
        "semver": "^7.1.1"
      },
      "engines": {
        "node": "^12.13.0 || ^14.15.0 || >=16.0.0"
      }
    },
    "node_modules/npm-lockfile/node_modules/npm-package-arg": {
      "version": "9.1.2",
      "dev": true,
      "license": "ISC",
      "dependencies": {
        "hosted-git-info": "^5.0.0",
        "proc-log": "^2.0.1",
        "semver": "^7.3.5",
        "validate-npm-package-name": "^4.0.0"
      },
      "engines": {
        "node": "^12.13.0 || ^14.15.0 || >=16.0.0"
      }
    },
    "node_modules/npm-lockfile/node_modules/npm-registry-fetch": {
      "version": "13.3.1",
      "dev": true,
      "license": "ISC",
      "dependencies": {
        "make-fetch-happen": "^10.0.6",
        "minipass": "^3.1.6",
        "minipass-fetch": "^2.0.3",
        "minipass-json-stream": "^1.0.1",
        "minizlib": "^2.1.2",
        "npm-package-arg": "^9.0.1",
        "proc-log": "^2.0.0"
      },
      "engines": {
        "node": "^12.13.0 || ^14.15.0 || >=16.0.0"
      }
    },
    "node_modules/npm-lockfile/node_modules/npm-registry-fetch/node_modules/minipass-fetch": {
      "version": "2.1.2",
      "dev": true,
      "license": "MIT",
      "dependencies": {
        "minipass": "^3.1.6",
        "minipass-sized": "^1.0.3",
        "minizlib": "^2.1.2"
      },
      "engines": {
        "node": "^12.13.0 || ^14.15.0 || >=16.0.0"
      },
      "optionalDependencies": {
        "encoding": "^0.1.13"
      }
    },
    "node_modules/npm-lockfile/node_modules/npmlog": {
      "version": "6.0.2",
      "dev": true,
      "license": "ISC",
      "dependencies": {
        "are-we-there-yet": "^3.0.0",
        "console-control-strings": "^1.1.0",
        "gauge": "^4.0.3",
        "set-blocking": "^2.0.0"
      },
      "engines": {
        "node": "^12.13.0 || ^14.15.0 || >=16.0.0"
      }
    },
    "node_modules/npm-lockfile/node_modules/pacote": {
      "version": "13.6.0",
      "dev": true,
      "license": "ISC",
      "dependencies": {
        "@npmcli/git": "^3.0.0",
        "@npmcli/installed-package-contents": "^1.0.7",
        "@npmcli/promise-spawn": "^3.0.0",
        "@npmcli/run-script": "^3.0.1",
        "cacache": "^16.0.0",
        "chownr": "^2.0.0",
        "fs-minipass": "^2.1.0",
        "infer-owner": "^1.0.4",
        "minipass": "^3.1.6",
        "mkdirp": "^1.0.4",
        "npm-package-arg": "^9.0.0",
        "npm-packlist": "^5.1.0",
        "npm-pick-manifest": "^7.0.0",
        "npm-registry-fetch": "^13.0.1",
        "proc-log": "^2.0.0",
        "promise-retry": "^2.0.1",
        "read-package-json": "^5.0.0",
        "read-package-json-fast": "^2.0.3",
        "rimraf": "^3.0.2",
        "ssri": "^9.0.0",
        "tar": "^6.1.11"
      },
      "bin": {
        "pacote": "lib/bin.js"
      },
      "engines": {
        "node": "^12.13.0 || ^14.15.0 || >=16.0.0"
      }
    },
    "node_modules/npm-lockfile/node_modules/read-package-json-fast": {
      "version": "2.0.3",
      "dev": true,
      "license": "ISC",
      "dependencies": {
        "json-parse-even-better-errors": "^2.3.0",
        "npm-normalize-package-bin": "^1.0.1"
      },
      "engines": {
        "node": ">=10"
      }
    },
    "node_modules/npm-lockfile/node_modules/rimraf": {
      "version": "3.0.2",
      "dev": true,
      "license": "ISC",
      "dependencies": {
        "glob": "^7.1.3"
      },
      "bin": {
        "rimraf": "bin.js"
      },
      "funding": {
        "url": "https://github.com/sponsors/isaacs"
      }
    },
    "node_modules/npm-lockfile/node_modules/socks-proxy-agent": {
      "version": "6.2.1",
      "dev": true,
      "license": "MIT",
      "dependencies": {
        "agent-base": "^6.0.2",
        "debug": "^4.3.3",
        "socks": "^2.6.2"
      },
      "engines": {
        "node": ">= 10"
      }
    },
    "node_modules/npm-lockfile/node_modules/validate-npm-package-name": {
      "version": "4.0.0",
      "dev": true,
      "license": "ISC",
      "dependencies": {
        "builtins": "^5.0.0"
      },
      "engines": {
        "node": "^12.13.0 || ^14.15.0 || >=16.0.0"
      }
    },
    "node_modules/npm-lockfile/node_modules/yallist": {
      "version": "4.0.0",
      "dev": true,
      "license": "ISC"
    },
    "node_modules/npm-normalize-package-bin": {
      "version": "1.0.1",
      "dev": true,
      "license": "ISC"
    },
    "node_modules/npm-package-arg": {
      "version": "11.0.2",
      "license": "ISC",
      "dependencies": {
        "hosted-git-info": "^7.0.0",
        "proc-log": "^4.0.0",
        "semver": "^7.3.5",
        "validate-npm-package-name": "^5.0.0"
      },
      "engines": {
        "node": "^16.14.0 || >=18.0.0"
      }
    },
    "node_modules/npm-package-arg/node_modules/proc-log": {
      "version": "4.2.0",
      "license": "ISC",
      "engines": {
        "node": "^14.17.0 || ^16.13.0 || >=18.0.0"
      }
    },
    "node_modules/npm-packlist": {
      "version": "5.1.3",
      "dev": true,
      "license": "ISC",
      "dependencies": {
        "glob": "^8.0.1",
        "ignore-walk": "^5.0.1",
        "npm-bundled": "^2.0.0",
        "npm-normalize-package-bin": "^2.0.0"
      },
      "bin": {
        "npm-packlist": "bin/index.js"
      },
      "engines": {
        "node": "^12.13.0 || ^14.15.0 || >=16.0.0"
      }
    },
    "node_modules/npm-packlist/node_modules/brace-expansion": {
      "version": "2.0.1",
      "dev": true,
      "license": "MIT",
      "dependencies": {
        "balanced-match": "^1.0.0"
      }
    },
    "node_modules/npm-packlist/node_modules/glob": {
      "version": "8.0.3",
      "dev": true,
      "license": "ISC",
      "dependencies": {
        "fs.realpath": "^1.0.0",
        "inflight": "^1.0.4",
        "inherits": "2",
        "minimatch": "^5.0.1",
        "once": "^1.3.0"
      },
      "engines": {
        "node": ">=12"
      },
      "funding": {
        "url": "https://github.com/sponsors/isaacs"
      }
    },
    "node_modules/npm-packlist/node_modules/ignore-walk": {
      "version": "5.0.1",
      "dev": true,
      "license": "ISC",
      "dependencies": {
        "minimatch": "^5.0.1"
      },
      "engines": {
        "node": "^12.13.0 || ^14.15.0 || >=16.0.0"
      }
    },
    "node_modules/npm-packlist/node_modules/minimatch": {
      "version": "5.1.0",
      "dev": true,
      "license": "ISC",
      "dependencies": {
        "brace-expansion": "^2.0.1"
      },
      "engines": {
        "node": ">=10"
      }
    },
    "node_modules/npm-packlist/node_modules/npm-bundled": {
      "version": "2.0.1",
      "dev": true,
      "license": "ISC",
      "dependencies": {
        "npm-normalize-package-bin": "^2.0.0"
      },
      "engines": {
        "node": "^12.13.0 || ^14.15.0 || >=16.0.0"
      }
    },
    "node_modules/npm-packlist/node_modules/npm-normalize-package-bin": {
      "version": "2.0.0",
      "dev": true,
      "license": "ISC",
      "engines": {
        "node": "^12.13.0 || ^14.15.0 || >=16.0.0"
      }
    },
    "node_modules/npm-pick-manifest": {
      "version": "7.0.2",
      "dev": true,
      "license": "ISC",
      "dependencies": {
        "npm-install-checks": "^5.0.0",
        "npm-normalize-package-bin": "^2.0.0",
        "npm-package-arg": "^9.0.0",
        "semver": "^7.3.5"
      },
      "engines": {
        "node": "^12.13.0 || ^14.15.0 || >=16.0.0"
      }
    },
    "node_modules/npm-pick-manifest/node_modules/builtins": {
      "version": "5.0.1",
      "dev": true,
      "license": "MIT",
      "dependencies": {
        "semver": "^7.0.0"
      }
    },
    "node_modules/npm-pick-manifest/node_modules/hosted-git-info": {
      "version": "5.1.0",
      "dev": true,
      "license": "ISC",
      "dependencies": {
        "lru-cache": "^7.5.1"
      },
      "engines": {
        "node": "^12.13.0 || ^14.15.0 || >=16.0.0"
      }
    },
    "node_modules/npm-pick-manifest/node_modules/lru-cache": {
      "version": "7.14.0",
      "dev": true,
      "license": "ISC",
      "engines": {
        "node": ">=12"
      }
    },
    "node_modules/npm-pick-manifest/node_modules/npm-install-checks": {
      "version": "5.0.0",
      "dev": true,
      "license": "BSD-2-Clause",
      "dependencies": {
        "semver": "^7.1.1"
      },
      "engines": {
        "node": "^12.13.0 || ^14.15.0 || >=16.0.0"
      }
    },
    "node_modules/npm-pick-manifest/node_modules/npm-normalize-package-bin": {
      "version": "2.0.0",
      "dev": true,
      "license": "ISC",
      "engines": {
        "node": "^12.13.0 || ^14.15.0 || >=16.0.0"
      }
    },
    "node_modules/npm-pick-manifest/node_modules/npm-package-arg": {
      "version": "9.1.2",
      "dev": true,
      "license": "ISC",
      "dependencies": {
        "hosted-git-info": "^5.0.0",
        "proc-log": "^2.0.1",
        "semver": "^7.3.5",
        "validate-npm-package-name": "^4.0.0"
      },
      "engines": {
        "node": "^12.13.0 || ^14.15.0 || >=16.0.0"
      }
    },
    "node_modules/npm-pick-manifest/node_modules/validate-npm-package-name": {
      "version": "4.0.0",
      "dev": true,
      "license": "ISC",
      "dependencies": {
        "builtins": "^5.0.0"
      },
      "engines": {
        "node": "^12.13.0 || ^14.15.0 || >=16.0.0"
      }
    },
    "node_modules/npm-registry-fetch": {
      "version": "17.1.0",
      "license": "ISC",
      "dependencies": {
        "@npmcli/redact": "^2.0.0",
        "jsonparse": "^1.3.1",
        "make-fetch-happen": "^13.0.0",
        "minipass": "^7.0.2",
        "minipass-fetch": "^3.0.0",
        "minizlib": "^2.1.2",
        "npm-package-arg": "^11.0.0",
        "proc-log": "^4.0.0"
      },
      "engines": {
        "node": "^16.14.0 || >=18.0.0"
      }
    },
    "node_modules/npm-registry-fetch/node_modules/@npmcli/fs": {
      "version": "3.1.1",
      "license": "ISC",
      "dependencies": {
        "semver": "^7.3.5"
      },
      "engines": {
        "node": "^14.17.0 || ^16.13.0 || >=18.0.0"
      }
    },
    "node_modules/npm-registry-fetch/node_modules/brace-expansion": {
      "version": "2.0.1",
      "license": "MIT",
      "dependencies": {
        "balanced-match": "^1.0.0"
      }
    },
    "node_modules/npm-registry-fetch/node_modules/cacache": {
      "version": "18.0.3",
      "license": "ISC",
      "dependencies": {
        "@npmcli/fs": "^3.1.0",
        "fs-minipass": "^3.0.0",
        "glob": "^10.2.2",
        "lru-cache": "^10.0.1",
        "minipass": "^7.0.3",
        "minipass-collect": "^2.0.1",
        "minipass-flush": "^1.0.5",
        "minipass-pipeline": "^1.2.4",
        "p-map": "^4.0.0",
        "ssri": "^10.0.0",
        "tar": "^6.1.11",
        "unique-filename": "^3.0.0"
      },
      "engines": {
        "node": "^16.14.0 || >=18.0.0"
      }
    },
    "node_modules/npm-registry-fetch/node_modules/fs-minipass": {
      "version": "3.0.3",
      "license": "ISC",
      "dependencies": {
        "minipass": "^7.0.3"
      },
      "engines": {
        "node": "^14.17.0 || ^16.13.0 || >=18.0.0"
      }
    },
    "node_modules/npm-registry-fetch/node_modules/glob": {
      "version": "10.4.2",
      "license": "ISC",
      "dependencies": {
        "foreground-child": "^3.1.0",
        "jackspeak": "^3.1.2",
        "minimatch": "^9.0.4",
        "minipass": "^7.1.2",
        "package-json-from-dist": "^1.0.0",
        "path-scurry": "^1.11.1"
      },
      "bin": {
        "glob": "dist/esm/bin.mjs"
      },
      "engines": {
        "node": ">=16 || 14 >=14.18"
      },
      "funding": {
        "url": "https://github.com/sponsors/isaacs"
      }
    },
    "node_modules/npm-registry-fetch/node_modules/jackspeak": {
      "version": "3.4.0",
      "license": "BlueOak-1.0.0",
      "dependencies": {
        "@isaacs/cliui": "^8.0.2"
      },
      "engines": {
        "node": ">=14"
      },
      "funding": {
        "url": "https://github.com/sponsors/isaacs"
      },
      "optionalDependencies": {
        "@pkgjs/parseargs": "^0.11.0"
      }
    },
    "node_modules/npm-registry-fetch/node_modules/make-fetch-happen": {
      "version": "13.0.1",
      "license": "ISC",
      "dependencies": {
        "@npmcli/agent": "^2.0.0",
        "cacache": "^18.0.0",
        "http-cache-semantics": "^4.1.1",
        "is-lambda": "^1.0.1",
        "minipass": "^7.0.2",
        "minipass-fetch": "^3.0.0",
        "minipass-flush": "^1.0.5",
        "minipass-pipeline": "^1.2.4",
        "negotiator": "^0.6.3",
        "proc-log": "^4.2.0",
        "promise-retry": "^2.0.1",
        "ssri": "^10.0.0"
      },
      "engines": {
        "node": "^16.14.0 || >=18.0.0"
      }
    },
    "node_modules/npm-registry-fetch/node_modules/minimatch": {
      "version": "9.0.5",
      "license": "ISC",
      "dependencies": {
        "brace-expansion": "^2.0.1"
      },
      "engines": {
        "node": ">=16 || 14 >=14.17"
      },
      "funding": {
        "url": "https://github.com/sponsors/isaacs"
      }
    },
    "node_modules/npm-registry-fetch/node_modules/minipass": {
      "version": "7.1.2",
      "license": "ISC",
      "engines": {
        "node": ">=16 || 14 >=14.17"
      }
    },
    "node_modules/npm-registry-fetch/node_modules/minipass-collect": {
      "version": "2.0.1",
      "license": "ISC",
      "dependencies": {
        "minipass": "^7.0.3"
      },
      "engines": {
        "node": ">=16 || 14 >=14.17"
      }
    },
    "node_modules/npm-registry-fetch/node_modules/minipass-fetch": {
      "version": "3.0.5",
      "license": "MIT",
      "dependencies": {
        "minipass": "^7.0.3",
        "minipass-sized": "^1.0.3",
        "minizlib": "^2.1.2"
      },
      "engines": {
        "node": "^14.17.0 || ^16.13.0 || >=18.0.0"
      },
      "optionalDependencies": {
        "encoding": "^0.1.13"
      }
    },
    "node_modules/npm-registry-fetch/node_modules/proc-log": {
      "version": "4.2.0",
      "license": "ISC",
      "engines": {
        "node": "^14.17.0 || ^16.13.0 || >=18.0.0"
      }
    },
    "node_modules/npm-registry-fetch/node_modules/ssri": {
      "version": "10.0.6",
      "license": "ISC",
      "dependencies": {
        "minipass": "^7.0.3"
      },
      "engines": {
        "node": "^14.17.0 || ^16.13.0 || >=18.0.0"
      }
    },
    "node_modules/npm-registry-fetch/node_modules/unique-filename": {
      "version": "3.0.0",
      "license": "ISC",
      "dependencies": {
        "unique-slug": "^4.0.0"
      },
      "engines": {
        "node": "^14.17.0 || ^16.13.0 || >=18.0.0"
      }
    },
    "node_modules/npm-registry-fetch/node_modules/unique-slug": {
      "version": "4.0.0",
      "license": "ISC",
      "dependencies": {
        "imurmurhash": "^0.1.4"
      },
      "engines": {
        "node": "^14.17.0 || ^16.13.0 || >=18.0.0"
      }
    },
    "node_modules/npm-run-path": {
      "version": "4.0.1",
      "dev": true,
      "license": "MIT",
      "dependencies": {
        "path-key": "^3.0.0"
      },
      "engines": {
        "node": ">=8"
      }
    },
    "node_modules/object-assign": {
      "version": "4.1.1",
      "dev": true,
      "license": "MIT",
      "engines": {
        "node": ">=0.10.0"
      }
    },
    "node_modules/object-inspect": {
      "version": "1.13.1",
      "dev": true,
      "license": "MIT",
      "funding": {
        "url": "https://github.com/sponsors/ljharb"
      }
    },
    "node_modules/on-headers": {
      "version": "1.0.2",
      "dev": true,
      "license": "MIT",
      "engines": {
        "node": ">= 0.8"
      }
    },
    "node_modules/once": {
      "version": "1.4.0",
      "dev": true,
      "license": "ISC",
      "dependencies": {
        "wrappy": "1"
      }
    },
    "node_modules/onetime": {
      "version": "5.1.2",
      "dev": true,
      "license": "MIT",
      "dependencies": {
        "mimic-fn": "^2.1.0"
      },
      "engines": {
        "node": ">=6"
      },
      "funding": {
        "url": "https://github.com/sponsors/sindresorhus"
      }
    },
    "node_modules/opener": {
      "version": "1.5.2",
      "license": "(WTFPL OR MIT)",
      "bin": {
        "opener": "bin/opener-bin.js"
      }
    },
    "node_modules/optionator": {
      "version": "0.9.4",
      "dev": true,
      "license": "MIT",
      "dependencies": {
        "deep-is": "^0.1.3",
        "fast-levenshtein": "^2.0.6",
        "levn": "^0.4.1",
        "prelude-ls": "^1.2.1",
        "type-check": "^0.4.0",
        "word-wrap": "^1.2.5"
      },
      "engines": {
        "node": ">= 0.8.0"
      }
    },
    "node_modules/ora": {
      "version": "5.4.1",
      "dev": true,
      "license": "MIT",
      "dependencies": {
        "bl": "^4.1.0",
        "chalk": "^4.1.0",
        "cli-cursor": "^3.1.0",
        "cli-spinners": "^2.5.0",
        "is-interactive": "^1.0.0",
        "is-unicode-supported": "^0.1.0",
        "log-symbols": "^4.1.0",
        "strip-ansi": "^6.0.0",
        "wcwidth": "^1.0.1"
      },
      "engines": {
        "node": ">=10"
      },
      "funding": {
        "url": "https://github.com/sponsors/sindresorhus"
      }
    },
    "node_modules/os-tmpdir": {
      "version": "1.0.2",
      "dev": true,
      "license": "MIT",
      "engines": {
        "node": ">=0.10.0"
      }
    },
    "node_modules/p-limit": {
      "version": "3.1.0",
      "license": "MIT",
      "dependencies": {
        "yocto-queue": "^0.1.0"
      },
      "engines": {
        "node": ">=10"
      },
      "funding": {
        "url": "https://github.com/sponsors/sindresorhus"
      }
    },
    "node_modules/p-locate": {
      "version": "5.0.0",
      "license": "MIT",
      "dependencies": {
        "p-limit": "^3.0.2"
      },
      "engines": {
        "node": ">=10"
      },
      "funding": {
        "url": "https://github.com/sponsors/sindresorhus"
      }
    },
    "node_modules/p-map": {
      "version": "4.0.0",
      "license": "MIT",
      "dependencies": {
        "aggregate-error": "^3.0.0"
      },
      "engines": {
        "node": ">=10"
      },
      "funding": {
        "url": "https://github.com/sponsors/sindresorhus"
      }
    },
    "node_modules/p-queue": {
      "version": "8.0.1",
      "dev": true,
      "license": "MIT",
      "dependencies": {
        "eventemitter3": "^5.0.1",
        "p-timeout": "^6.1.2"
      },
      "engines": {
        "node": ">=18"
      },
      "funding": {
        "url": "https://github.com/sponsors/sindresorhus"
      }
    },
    "node_modules/p-timeout": {
      "version": "6.1.2",
      "dev": true,
      "license": "MIT",
      "engines": {
        "node": ">=14.16"
      },
      "funding": {
        "url": "https://github.com/sponsors/sindresorhus"
      }
    },
    "node_modules/p-try": {
      "version": "2.2.0",
      "dev": true,
      "license": "MIT",
      "engines": {
        "node": ">=6"
      }
    },
    "node_modules/package-config": {
      "version": "5.0.0",
      "dev": true,
      "license": "MIT",
      "dependencies": {
        "find-up-simple": "^1.0.0",
        "load-json-file": "^7.0.1"
      },
      "engines": {
        "node": ">=18"
      },
      "funding": {
        "url": "https://github.com/sponsors/sindresorhus"
      }
    },
    "node_modules/package-json-from-dist": {
      "version": "1.0.0",
      "license": "BlueOak-1.0.0"
    },
    "node_modules/pacote": {
      "version": "18.0.6",
      "license": "ISC",
      "dependencies": {
        "@npmcli/git": "^5.0.0",
        "@npmcli/installed-package-contents": "^2.0.1",
        "@npmcli/package-json": "^5.1.0",
        "@npmcli/promise-spawn": "^7.0.0",
        "@npmcli/run-script": "^8.0.0",
        "cacache": "^18.0.0",
        "fs-minipass": "^3.0.0",
        "minipass": "^7.0.2",
        "npm-package-arg": "^11.0.0",
        "npm-packlist": "^8.0.0",
        "npm-pick-manifest": "^9.0.0",
        "npm-registry-fetch": "^17.0.0",
        "proc-log": "^4.0.0",
        "promise-retry": "^2.0.1",
        "sigstore": "^2.2.0",
        "ssri": "^10.0.0",
        "tar": "^6.1.11"
      },
      "bin": {
        "pacote": "bin/index.js"
      },
      "engines": {
        "node": "^16.14.0 || >=18.0.0"
      }
    },
    "node_modules/pacote/node_modules/@npmcli/fs": {
      "version": "3.1.1",
      "license": "ISC",
      "dependencies": {
        "semver": "^7.3.5"
      },
      "engines": {
        "node": "^14.17.0 || ^16.13.0 || >=18.0.0"
      }
    },
    "node_modules/pacote/node_modules/@npmcli/installed-package-contents": {
      "version": "2.0.2",
      "license": "ISC",
      "dependencies": {
        "npm-bundled": "^3.0.0",
        "npm-normalize-package-bin": "^3.0.0"
      },
      "bin": {
        "installed-package-contents": "lib/index.js"
      },
      "engines": {
        "node": "^14.17.0 || ^16.13.0 || >=18.0.0"
      }
    },
    "node_modules/pacote/node_modules/@npmcli/node-gyp": {
      "version": "3.0.0",
      "license": "ISC",
      "engines": {
        "node": "^14.17.0 || ^16.13.0 || >=18.0.0"
      }
    },
    "node_modules/pacote/node_modules/@npmcli/package-json": {
      "version": "5.2.0",
      "license": "ISC",
      "dependencies": {
        "@npmcli/git": "^5.0.0",
        "glob": "^10.2.2",
        "hosted-git-info": "^7.0.0",
        "json-parse-even-better-errors": "^3.0.0",
        "normalize-package-data": "^6.0.0",
        "proc-log": "^4.0.0",
        "semver": "^7.5.3"
      },
      "engines": {
        "node": "^16.14.0 || >=18.0.0"
      }
    },
    "node_modules/pacote/node_modules/@npmcli/run-script": {
      "version": "8.1.0",
      "license": "ISC",
      "dependencies": {
        "@npmcli/node-gyp": "^3.0.0",
        "@npmcli/package-json": "^5.0.0",
        "@npmcli/promise-spawn": "^7.0.0",
        "node-gyp": "^10.0.0",
        "proc-log": "^4.0.0",
        "which": "^4.0.0"
      },
      "engines": {
        "node": "^16.14.0 || >=18.0.0"
      }
    },
    "node_modules/pacote/node_modules/abbrev": {
      "version": "2.0.0",
      "license": "ISC",
      "engines": {
        "node": "^14.17.0 || ^16.13.0 || >=18.0.0"
      }
    },
    "node_modules/pacote/node_modules/brace-expansion": {
      "version": "2.0.1",
      "license": "MIT",
      "dependencies": {
        "balanced-match": "^1.0.0"
      }
    },
    "node_modules/pacote/node_modules/cacache": {
      "version": "18.0.3",
      "license": "ISC",
      "dependencies": {
        "@npmcli/fs": "^3.1.0",
        "fs-minipass": "^3.0.0",
        "glob": "^10.2.2",
        "lru-cache": "^10.0.1",
        "minipass": "^7.0.3",
        "minipass-collect": "^2.0.1",
        "minipass-flush": "^1.0.5",
        "minipass-pipeline": "^1.2.4",
        "p-map": "^4.0.0",
        "ssri": "^10.0.0",
        "tar": "^6.1.11",
        "unique-filename": "^3.0.0"
      },
      "engines": {
        "node": "^16.14.0 || >=18.0.0"
      }
    },
    "node_modules/pacote/node_modules/fs-minipass": {
      "version": "3.0.3",
      "license": "ISC",
      "dependencies": {
        "minipass": "^7.0.3"
      },
      "engines": {
        "node": "^14.17.0 || ^16.13.0 || >=18.0.0"
      }
    },
    "node_modules/pacote/node_modules/glob": {
      "version": "10.4.2",
      "license": "ISC",
      "dependencies": {
        "foreground-child": "^3.1.0",
        "jackspeak": "^3.1.2",
        "minimatch": "^9.0.4",
        "minipass": "^7.1.2",
        "package-json-from-dist": "^1.0.0",
        "path-scurry": "^1.11.1"
      },
      "bin": {
        "glob": "dist/esm/bin.mjs"
      },
      "engines": {
        "node": ">=16 || 14 >=14.18"
      },
      "funding": {
        "url": "https://github.com/sponsors/isaacs"
      }
    },
    "node_modules/pacote/node_modules/isexe": {
      "version": "3.1.1",
      "license": "ISC",
      "engines": {
        "node": ">=16"
      }
    },
    "node_modules/pacote/node_modules/jackspeak": {
      "version": "3.4.0",
      "license": "BlueOak-1.0.0",
      "dependencies": {
        "@isaacs/cliui": "^8.0.2"
      },
      "engines": {
        "node": ">=14"
      },
      "funding": {
        "url": "https://github.com/sponsors/isaacs"
      },
      "optionalDependencies": {
        "@pkgjs/parseargs": "^0.11.0"
      }
    },
    "node_modules/pacote/node_modules/json-parse-even-better-errors": {
      "version": "3.0.2",
      "license": "MIT",
      "engines": {
        "node": "^14.17.0 || ^16.13.0 || >=18.0.0"
      }
    },
    "node_modules/pacote/node_modules/make-fetch-happen": {
      "version": "13.0.1",
      "license": "ISC",
      "dependencies": {
        "@npmcli/agent": "^2.0.0",
        "cacache": "^18.0.0",
        "http-cache-semantics": "^4.1.1",
        "is-lambda": "^1.0.1",
        "minipass": "^7.0.2",
        "minipass-fetch": "^3.0.0",
        "minipass-flush": "^1.0.5",
        "minipass-pipeline": "^1.2.4",
        "negotiator": "^0.6.3",
        "proc-log": "^4.2.0",
        "promise-retry": "^2.0.1",
        "ssri": "^10.0.0"
      },
      "engines": {
        "node": "^16.14.0 || >=18.0.0"
      }
    },
    "node_modules/pacote/node_modules/minimatch": {
      "version": "9.0.5",
      "license": "ISC",
      "dependencies": {
        "brace-expansion": "^2.0.1"
      },
      "engines": {
        "node": ">=16 || 14 >=14.17"
      },
      "funding": {
        "url": "https://github.com/sponsors/isaacs"
      }
    },
    "node_modules/pacote/node_modules/minipass": {
      "version": "7.1.2",
      "license": "ISC",
      "engines": {
        "node": ">=16 || 14 >=14.17"
      }
    },
    "node_modules/pacote/node_modules/minipass-collect": {
      "version": "2.0.1",
      "license": "ISC",
      "dependencies": {
        "minipass": "^7.0.3"
      },
      "engines": {
        "node": ">=16 || 14 >=14.17"
      }
    },
    "node_modules/pacote/node_modules/minipass-fetch": {
      "version": "3.0.5",
      "license": "MIT",
      "dependencies": {
        "minipass": "^7.0.3",
        "minipass-sized": "^1.0.3",
        "minizlib": "^2.1.2"
      },
      "engines": {
        "node": "^14.17.0 || ^16.13.0 || >=18.0.0"
      },
      "optionalDependencies": {
        "encoding": "^0.1.13"
      }
    },
    "node_modules/pacote/node_modules/node-gyp": {
      "version": "10.1.0",
      "license": "MIT",
      "dependencies": {
        "env-paths": "^2.2.0",
        "exponential-backoff": "^3.1.1",
        "glob": "^10.3.10",
        "graceful-fs": "^4.2.6",
        "make-fetch-happen": "^13.0.0",
        "nopt": "^7.0.0",
        "proc-log": "^3.0.0",
        "semver": "^7.3.5",
        "tar": "^6.1.2",
        "which": "^4.0.0"
      },
      "bin": {
        "node-gyp": "bin/node-gyp.js"
      },
      "engines": {
        "node": "^16.14.0 || >=18.0.0"
      }
    },
    "node_modules/pacote/node_modules/node-gyp/node_modules/proc-log": {
      "version": "3.0.0",
      "license": "ISC",
      "engines": {
        "node": "^14.17.0 || ^16.13.0 || >=18.0.0"
      }
    },
    "node_modules/pacote/node_modules/nopt": {
      "version": "7.2.1",
      "license": "ISC",
      "dependencies": {
        "abbrev": "^2.0.0"
      },
      "bin": {
        "nopt": "bin/nopt.js"
      },
      "engines": {
        "node": "^14.17.0 || ^16.13.0 || >=18.0.0"
      }
    },
    "node_modules/pacote/node_modules/npm-bundled": {
      "version": "3.0.0",
      "license": "ISC",
      "dependencies": {
        "npm-normalize-package-bin": "^3.0.0"
      },
      "engines": {
        "node": "^14.17.0 || ^16.13.0 || >=18.0.0"
      }
    },
    "node_modules/pacote/node_modules/npm-normalize-package-bin": {
      "version": "3.0.1",
      "license": "ISC",
      "engines": {
        "node": "^14.17.0 || ^16.13.0 || >=18.0.0"
      }
    },
    "node_modules/pacote/node_modules/npm-packlist": {
      "version": "8.0.2",
      "license": "ISC",
      "dependencies": {
        "ignore-walk": "^6.0.4"
      },
      "engines": {
        "node": "^14.17.0 || ^16.13.0 || >=18.0.0"
      }
    },
    "node_modules/pacote/node_modules/npm-pick-manifest": {
      "version": "9.0.0",
      "license": "ISC",
      "dependencies": {
        "npm-install-checks": "^6.0.0",
        "npm-normalize-package-bin": "^3.0.0",
        "npm-package-arg": "^11.0.0",
        "semver": "^7.3.5"
      },
      "engines": {
        "node": "^16.14.0 || >=18.0.0"
      }
    },
    "node_modules/pacote/node_modules/proc-log": {
      "version": "4.2.0",
      "license": "ISC",
      "engines": {
        "node": "^14.17.0 || ^16.13.0 || >=18.0.0"
      }
    },
    "node_modules/pacote/node_modules/ssri": {
      "version": "10.0.6",
      "license": "ISC",
      "dependencies": {
        "minipass": "^7.0.3"
      },
      "engines": {
        "node": "^14.17.0 || ^16.13.0 || >=18.0.0"
      }
    },
    "node_modules/pacote/node_modules/unique-filename": {
      "version": "3.0.0",
      "license": "ISC",
      "dependencies": {
        "unique-slug": "^4.0.0"
      },
      "engines": {
        "node": "^14.17.0 || ^16.13.0 || >=18.0.0"
      }
    },
    "node_modules/pacote/node_modules/unique-slug": {
      "version": "4.0.0",
      "license": "ISC",
      "dependencies": {
        "imurmurhash": "^0.1.4"
      },
      "engines": {
        "node": "^14.17.0 || ^16.13.0 || >=18.0.0"
      }
    },
    "node_modules/pacote/node_modules/which": {
      "version": "4.0.0",
      "license": "ISC",
      "dependencies": {
        "isexe": "^3.1.1"
      },
      "bin": {
        "node-which": "bin/which.js"
      },
      "engines": {
        "node": "^16.13.0 || >=18.0.0"
      }
    },
    "node_modules/parent-module": {
      "version": "1.0.1",
      "dev": true,
      "license": "MIT",
      "dependencies": {
        "callsites": "^3.0.0"
      },
      "engines": {
        "node": ">=6"
      }
    },
    "node_modules/parent-module/node_modules/callsites": {
      "version": "3.1.0",
      "dev": true,
      "license": "MIT",
      "engines": {
        "node": ">=6"
      }
    },
    "node_modules/parse-conflict-json": {
      "version": "2.0.2",
      "dev": true,
      "license": "ISC",
      "dependencies": {
        "json-parse-even-better-errors": "^2.3.1",
        "just-diff": "^5.0.1",
        "just-diff-apply": "^5.2.0"
      },
      "engines": {
        "node": "^12.13.0 || ^14.15.0 || >=16.0.0"
      }
    },
    "node_modules/parse-json": {
      "version": "5.2.0",
      "dev": true,
      "license": "MIT",
      "dependencies": {
        "@babel/code-frame": "^7.0.0",
        "error-ex": "^1.3.1",
        "json-parse-even-better-errors": "^2.3.0",
        "lines-and-columns": "^1.1.6"
      },
      "engines": {
        "node": ">=8"
      },
      "funding": {
        "url": "https://github.com/sponsors/sindresorhus"
      }
    },
    "node_modules/parse-ms": {
      "version": "2.1.0",
      "dev": true,
      "license": "MIT",
      "engines": {
        "node": ">=6"
      }
    },
    "node_modules/parse-path": {
      "version": "7.0.0",
      "dev": true,
      "license": "MIT",
      "dependencies": {
        "protocols": "^2.0.0"
      }
    },
    "node_modules/parse-url": {
      "version": "8.1.0",
      "dev": true,
      "license": "MIT",
      "dependencies": {
        "parse-path": "^7.0.0"
      }
    },
    "node_modules/path-exists": {
      "version": "4.0.0",
      "license": "MIT",
      "engines": {
        "node": ">=8"
      }
    },
    "node_modules/path-is-absolute": {
      "version": "1.0.1",
      "dev": true,
      "license": "MIT",
      "engines": {
        "node": ">=0.10.0"
      }
    },
    "node_modules/path-is-inside": {
      "version": "1.0.2",
      "dev": true,
      "license": "(WTFPL OR MIT)"
    },
    "node_modules/path-key": {
      "version": "3.1.1",
      "license": "MIT",
      "engines": {
        "node": ">=8"
      }
    },
    "node_modules/path-parse": {
      "version": "1.0.7",
      "dev": true,
      "license": "MIT"
    },
    "node_modules/path-scurry": {
      "version": "1.11.1",
      "license": "BlueOak-1.0.0",
      "dependencies": {
        "lru-cache": "^10.2.0",
        "minipass": "^5.0.0 || ^6.0.2 || ^7.0.0"
      },
      "engines": {
        "node": ">=16 || 14 >=14.18"
      },
      "funding": {
        "url": "https://github.com/sponsors/isaacs"
      }
    },
    "node_modules/path-scurry/node_modules/minipass": {
      "version": "7.0.4",
      "license": "ISC",
      "engines": {
        "node": ">=16 || 14 >=14.17"
      }
    },
    "node_modules/path-to-regexp": {
      "version": "2.2.1",
      "dev": true,
      "license": "MIT"
    },
    "node_modules/path-type": {
      "version": "4.0.0",
      "dev": true,
      "license": "MIT",
      "engines": {
        "node": ">=8"
      }
    },
    "node_modules/picocolors": {
      "version": "1.0.0",
      "dev": true,
      "license": "ISC"
    },
    "node_modules/picomatch": {
      "version": "2.3.1",
      "license": "MIT",
      "engines": {
        "node": ">=8.6"
      },
      "funding": {
        "url": "https://github.com/sponsors/jonschlinkert"
      }
    },
    "node_modules/pirates": {
      "version": "4.0.5",
      "dev": true,
      "license": "MIT",
      "engines": {
        "node": ">= 6"
      }
    },
    "node_modules/pkg-dir": {
      "version": "4.2.0",
      "dev": true,
      "license": "MIT",
      "dependencies": {
        "find-up": "^4.0.0"
      },
      "engines": {
        "node": ">=8"
      }
    },
    "node_modules/pkg-dir/node_modules/find-up": {
      "version": "4.1.0",
      "dev": true,
      "license": "MIT",
      "dependencies": {
        "locate-path": "^5.0.0",
        "path-exists": "^4.0.0"
      },
      "engines": {
        "node": ">=8"
      }
    },
    "node_modules/pkg-dir/node_modules/locate-path": {
      "version": "5.0.0",
      "dev": true,
      "license": "MIT",
      "dependencies": {
        "p-locate": "^4.1.0"
      },
      "engines": {
        "node": ">=8"
      }
    },
    "node_modules/pkg-dir/node_modules/p-limit": {
      "version": "2.3.0",
      "dev": true,
      "license": "MIT",
      "dependencies": {
        "p-try": "^2.0.0"
      },
      "engines": {
        "node": ">=6"
      },
      "funding": {
        "url": "https://github.com/sponsors/sindresorhus"
      }
    },
    "node_modules/pkg-dir/node_modules/p-locate": {
      "version": "4.1.0",
      "dev": true,
      "license": "MIT",
      "dependencies": {
        "p-limit": "^2.2.0"
      },
      "engines": {
        "node": ">=8"
      }
    },
    "node_modules/plur": {
      "version": "5.1.0",
      "dev": true,
      "license": "MIT",
      "dependencies": {
        "irregular-plurals": "^3.3.0"
      },
      "engines": {
        "node": "^12.20.0 || ^14.13.1 || >=16.0.0"
      },
      "funding": {
        "url": "https://github.com/sponsors/sindresorhus"
      }
    },
    "node_modules/pluralize": {
      "version": "8.0.0",
      "dev": true,
      "license": "MIT",
      "engines": {
        "node": ">=4"
      }
    },
    "node_modules/popper.js": {
      "version": "1.16.1",
      "dev": true,
      "license": "MIT",
      "funding": {
        "type": "opencollective",
        "url": "https://opencollective.com/popperjs"
      }
    },
    "node_modules/postcss": {
      "version": "8.4.35",
      "dev": true,
      "funding": [
        {
          "type": "opencollective",
          "url": "https://opencollective.com/postcss/"
        },
        {
          "type": "tidelift",
          "url": "https://tidelift.com/funding/github/npm/postcss"
        },
        {
          "type": "github",
          "url": "https://github.com/sponsors/ai"
        }
      ],
      "license": "MIT",
      "dependencies": {
        "nanoid": "^3.3.7",
        "picocolors": "^1.0.0",
        "source-map-js": "^1.0.2"
      },
      "engines": {
        "node": "^10 || ^12 || >=14"
      }
    },
    "node_modules/postcss-url": {
      "version": "10.1.3",
      "dev": true,
      "license": "MIT",
      "dependencies": {
        "make-dir": "~3.1.0",
        "mime": "~2.5.2",
        "minimatch": "~3.0.4",
        "xxhashjs": "~0.2.2"
      },
      "engines": {
        "node": ">=10"
      },
      "peerDependencies": {
        "postcss": "^8.0.0"
      }
    },
    "node_modules/postcss-url/node_modules/minimatch": {
      "version": "3.0.8",
      "dev": true,
      "license": "ISC",
      "dependencies": {
        "brace-expansion": "^1.1.7"
      },
      "engines": {
        "node": "*"
      }
    },
    "node_modules/postcss-values-parser": {
      "version": "6.0.2",
      "dev": true,
      "license": "MPL-2.0",
      "dependencies": {
        "color-name": "^1.1.4",
        "is-url-superb": "^4.0.0",
        "quote-unquote": "^1.0.0"
      },
      "engines": {
        "node": ">=10"
      },
      "peerDependencies": {
        "postcss": "^8.2.9"
      }
    },
    "node_modules/precinct": {
      "version": "11.0.5",
      "dev": true,
      "license": "MIT",
      "dependencies": {
        "@dependents/detective-less": "^4.1.0",
        "commander": "^10.0.1",
        "detective-amd": "^5.0.2",
        "detective-cjs": "^5.0.1",
        "detective-es6": "^4.0.1",
        "detective-postcss": "^6.1.3",
        "detective-sass": "^5.0.3",
        "detective-scss": "^4.0.3",
        "detective-stylus": "^4.0.0",
        "detective-typescript": "^11.1.0",
        "module-definition": "^5.0.1",
        "node-source-walk": "^6.0.2"
      },
      "bin": {
        "precinct": "bin/cli.js"
      },
      "engines": {
        "node": "^14.14.0 || >=16.0.0"
      }
    },
    "node_modules/precinct/node_modules/commander": {
      "version": "10.0.1",
      "dev": true,
      "license": "MIT",
      "engines": {
        "node": ">=14"
      }
    },
    "node_modules/prelude-ls": {
      "version": "1.2.1",
      "dev": true,
      "license": "MIT",
      "engines": {
        "node": ">= 0.8.0"
      }
    },
    "node_modules/pretty-format": {
      "version": "29.7.0",
      "license": "MIT",
      "dependencies": {
        "@jest/schemas": "^29.6.3",
        "ansi-styles": "^5.0.0",
        "react-is": "^18.0.0"
      },
      "engines": {
        "node": "^14.15.0 || ^16.10.0 || >=18.0.0"
      }
    },
    "node_modules/pretty-format/node_modules/ansi-styles": {
      "version": "5.2.0",
      "license": "MIT",
      "engines": {
        "node": ">=10"
      },
      "funding": {
        "url": "https://github.com/chalk/ansi-styles?sponsor=1"
      }
    },
    "node_modules/pretty-ms": {
      "version": "7.0.1",
      "dev": true,
      "license": "MIT",
      "dependencies": {
        "parse-ms": "^2.1.0"
      },
      "engines": {
        "node": ">=10"
      },
      "funding": {
        "url": "https://github.com/sponsors/sindresorhus"
      }
    },
    "node_modules/prettyjson": {
      "version": "1.2.5",
      "license": "MIT",
      "dependencies": {
        "colors": "1.4.0",
        "minimist": "^1.2.0"
      },
      "bin": {
        "prettyjson": "bin/prettyjson"
      }
    },
    "node_modules/proc-log": {
      "version": "2.0.1",
      "dev": true,
      "license": "ISC",
      "engines": {
        "node": "^12.13.0 || ^14.15.0 || >=16.0.0"
      }
    },
    "node_modules/progress": {
      "version": "2.0.3",
      "license": "MIT",
      "engines": {
        "node": ">=0.4.0"
      }
    },
    "node_modules/promise-all-reject-late": {
      "version": "1.0.1",
      "dev": true,
      "license": "ISC",
      "funding": {
        "url": "https://github.com/sponsors/isaacs"
      }
    },
    "node_modules/promise-call-limit": {
      "version": "1.0.1",
      "dev": true,
      "license": "ISC",
      "funding": {
        "url": "https://github.com/sponsors/isaacs"
      }
    },
    "node_modules/promise-inflight": {
      "version": "1.0.1",
      "license": "ISC"
    },
    "node_modules/promise-polyfill": {
      "version": "1.1.6",
      "dev": true,
      "license": "MIT"
    },
    "node_modules/promise-retry": {
      "version": "2.0.1",
      "license": "MIT",
      "dependencies": {
        "err-code": "^2.0.2",
        "retry": "^0.12.0"
      },
      "engines": {
        "node": ">=10"
      }
    },
    "node_modules/prompts": {
      "version": "2.4.2",
      "dev": true,
      "license": "MIT",
      "dependencies": {
        "kleur": "^3.0.3",
        "sisteransi": "^1.0.5"
      },
      "engines": {
        "node": ">= 6"
      }
    },
    "node_modules/proto-list": {
      "version": "1.2.4",
      "dev": true,
      "license": "ISC"
    },
    "node_modules/protocols": {
      "version": "2.0.1",
      "dev": true,
      "license": "MIT"
    },
    "node_modules/punycode": {
      "version": "2.1.1",
      "dev": true,
      "license": "MIT",
      "engines": {
        "node": ">=6"
      }
    },
    "node_modules/punycode.js": {
      "version": "2.3.1",
      "license": "MIT",
      "engines": {
        "node": ">=6"
      }
    },
    "node_modules/pure-rand": {
      "version": "6.0.4",
      "dev": true,
      "funding": [
        {
          "type": "individual",
          "url": "https://github.com/sponsors/dubzzz"
        },
        {
          "type": "opencollective",
          "url": "https://opencollective.com/fast-check"
        }
      ],
      "license": "MIT"
    },
    "node_modules/queue-microtask": {
      "version": "1.2.3",
      "funding": [
        {
          "type": "github",
          "url": "https://github.com/sponsors/feross"
        },
        {
          "type": "patreon",
          "url": "https://www.patreon.com/feross"
        },
        {
          "type": "consulting",
          "url": "https://feross.org/support"
        }
      ],
      "license": "MIT"
    },
    "node_modules/quote-unquote": {
      "version": "1.0.0",
      "dev": true,
      "license": "MIT"
    },
    "node_modules/range-parser": {
      "version": "1.2.0",
      "dev": true,
      "license": "MIT",
      "engines": {
        "node": ">= 0.6"
      }
    },
    "node_modules/rc": {
      "version": "1.2.8",
      "dev": true,
      "license": "(BSD-2-Clause OR MIT OR Apache-2.0)",
      "dependencies": {
        "deep-extend": "^0.6.0",
        "ini": "~1.3.0",
        "minimist": "^1.2.0",
        "strip-json-comments": "~2.0.1"
      },
      "bin": {
        "rc": "cli.js"
      }
    },
    "node_modules/rc/node_modules/strip-json-comments": {
      "version": "2.0.1",
      "dev": true,
      "license": "MIT",
      "engines": {
        "node": ">=0.10.0"
      }
    },
    "node_modules/react-is": {
      "version": "18.3.1",
      "license": "MIT"
    },
    "node_modules/read": {
      "version": "3.0.1",
      "license": "ISC",
      "dependencies": {
        "mute-stream": "^1.0.0"
      },
      "engines": {
        "node": "^14.17.0 || ^16.13.0 || >=18.0.0"
      }
    },
    "node_modules/read-cmd-shim": {
      "version": "3.0.1",
      "dev": true,
      "license": "ISC",
      "engines": {
        "node": "^12.13.0 || ^14.15.0 || >=16.0.0"
      }
    },
    "node_modules/read-package-json": {
      "version": "5.0.2",
      "dev": true,
      "license": "ISC",
      "dependencies": {
        "glob": "^8.0.1",
        "json-parse-even-better-errors": "^2.3.1",
        "normalize-package-data": "^4.0.0",
        "npm-normalize-package-bin": "^2.0.0"
      },
      "engines": {
        "node": "^12.13.0 || ^14.15.0 || >=16.0.0"
      }
    },
    "node_modules/read-package-json/node_modules/brace-expansion": {
      "version": "2.0.1",
      "dev": true,
      "license": "MIT",
      "dependencies": {
        "balanced-match": "^1.0.0"
      }
    },
    "node_modules/read-package-json/node_modules/glob": {
      "version": "8.0.3",
      "dev": true,
      "license": "ISC",
      "dependencies": {
        "fs.realpath": "^1.0.0",
        "inflight": "^1.0.4",
        "inherits": "2",
        "minimatch": "^5.0.1",
        "once": "^1.3.0"
      },
      "engines": {
        "node": ">=12"
      },
      "funding": {
        "url": "https://github.com/sponsors/isaacs"
      }
    },
    "node_modules/read-package-json/node_modules/hosted-git-info": {
      "version": "5.1.0",
      "dev": true,
      "license": "ISC",
      "dependencies": {
        "lru-cache": "^7.5.1"
      },
      "engines": {
        "node": "^12.13.0 || ^14.15.0 || >=16.0.0"
      }
    },
    "node_modules/read-package-json/node_modules/lru-cache": {
      "version": "7.14.0",
      "dev": true,
      "license": "ISC",
      "engines": {
        "node": ">=12"
      }
    },
    "node_modules/read-package-json/node_modules/minimatch": {
      "version": "5.1.0",
      "dev": true,
      "license": "ISC",
      "dependencies": {
        "brace-expansion": "^2.0.1"
      },
      "engines": {
        "node": ">=10"
      }
    },
    "node_modules/read-package-json/node_modules/normalize-package-data": {
      "version": "4.0.1",
      "dev": true,
      "license": "BSD-2-Clause",
      "dependencies": {
        "hosted-git-info": "^5.0.0",
        "is-core-module": "^2.8.1",
        "semver": "^7.3.5",
        "validate-npm-package-license": "^3.0.4"
      },
      "engines": {
        "node": "^12.13.0 || ^14.15.0 || >=16.0.0"
      }
    },
    "node_modules/read-package-json/node_modules/npm-normalize-package-bin": {
      "version": "2.0.0",
      "dev": true,
      "license": "ISC",
      "engines": {
        "node": "^12.13.0 || ^14.15.0 || >=16.0.0"
      }
    },
    "node_modules/read-pkg": {
      "version": "9.0.1",
      "dev": true,
      "license": "MIT",
      "dependencies": {
        "@types/normalize-package-data": "^2.4.3",
        "normalize-package-data": "^6.0.0",
        "parse-json": "^8.0.0",
        "type-fest": "^4.6.0",
        "unicorn-magic": "^0.1.0"
      },
      "engines": {
        "node": ">=18"
      },
      "funding": {
        "url": "https://github.com/sponsors/sindresorhus"
      }
    },
    "node_modules/read-pkg/node_modules/parse-json": {
      "version": "8.1.0",
      "dev": true,
      "license": "MIT",
      "dependencies": {
        "@babel/code-frame": "^7.22.13",
        "index-to-position": "^0.1.2",
        "type-fest": "^4.7.1"
      },
      "engines": {
        "node": ">=18"
      },
      "funding": {
        "url": "https://github.com/sponsors/sindresorhus"
      }
    },
    "node_modules/read-pkg/node_modules/type-fest": {
      "version": "4.20.1",
      "dev": true,
      "license": "(MIT OR CC0-1.0)",
      "engines": {
        "node": ">=16"
      },
      "funding": {
        "url": "https://github.com/sponsors/sindresorhus"
      }
    },
    "node_modules/readable-stream": {
      "version": "3.6.2",
      "dev": true,
      "license": "MIT",
      "dependencies": {
        "inherits": "^2.0.3",
        "string_decoder": "^1.1.1",
        "util-deprecate": "^1.0.1"
      },
      "engines": {
        "node": ">= 6"
      }
    },
    "node_modules/readdir-scoped-modules": {
      "version": "1.1.0",
      "dev": true,
      "license": "ISC",
      "dependencies": {
        "debuglog": "^1.0.1",
        "dezalgo": "^1.0.0",
        "graceful-fs": "^4.1.2",
        "once": "^1.3.0"
      }
    },
    "node_modules/regenerator-runtime": {
      "version": "0.14.0",
      "dev": true,
      "license": "MIT"
    },
    "node_modules/registry-auth-token": {
      "version": "3.3.2",
      "dev": true,
      "license": "MIT",
      "dependencies": {
        "rc": "^1.1.6",
        "safe-buffer": "^5.0.1"
      }
    },
    "node_modules/registry-url": {
      "version": "3.1.0",
      "dev": true,
      "license": "MIT",
      "dependencies": {
        "rc": "^1.0.1"
      },
      "engines": {
        "node": ">=0.10.0"
      }
    },
    "node_modules/rename-overwrite": {
      "version": "5.0.0",
      "dev": true,
      "license": "MIT",
      "dependencies": {
        "@zkochan/rimraf": "^2.1.2",
        "fs-extra": "10.1.0"
      },
      "engines": {
        "node": ">=12.10"
      }
    },
    "node_modules/rename-overwrite/node_modules/fs-extra": {
      "version": "10.1.0",
      "dev": true,
      "license": "MIT",
      "dependencies": {
        "graceful-fs": "^4.2.0",
        "jsonfile": "^6.0.1",
        "universalify": "^2.0.0"
      },
      "engines": {
        "node": ">=12"
      }
    },
    "node_modules/repeat-string": {
      "version": "1.6.1",
      "license": "MIT",
      "engines": {
        "node": ">=0.10"
      }
    },
    "node_modules/require-directory": {
      "version": "2.1.1",
      "license": "MIT",
      "engines": {
        "node": ">=0.10.0"
      }
    },
    "node_modules/require-from-string": {
      "version": "2.0.2",
      "dev": true,
      "license": "MIT",
      "engines": {
        "node": ">=0.10.0"
      }
    },
    "node_modules/require-main-filename": {
      "version": "2.0.0",
      "dev": true,
      "license": "ISC"
    },
    "node_modules/requirejs": {
      "version": "2.3.6",
      "dev": true,
      "license": "MIT",
      "bin": {
        "r_js": "bin/r.js",
        "r.js": "bin/r.js"
      },
      "engines": {
        "node": ">=0.4.0"
      }
    },
    "node_modules/requirejs-config-file": {
      "version": "4.0.0",
      "dev": true,
      "license": "MIT",
      "dependencies": {
        "esprima": "^4.0.0",
        "stringify-object": "^3.2.1"
      },
      "engines": {
        "node": ">=10.13.0"
      }
    },
    "node_modules/resolve": {
      "version": "1.22.8",
      "dev": true,
      "license": "MIT",
      "dependencies": {
        "is-core-module": "^2.13.0",
        "path-parse": "^1.0.7",
        "supports-preserve-symlinks-flag": "^1.0.0"
      },
      "bin": {
        "resolve": "bin/resolve"
      },
      "funding": {
        "url": "https://github.com/sponsors/ljharb"
      }
    },
    "node_modules/resolve-cwd": {
      "version": "3.0.0",
      "dev": true,
      "license": "MIT",
      "dependencies": {
        "resolve-from": "^5.0.0"
      },
      "engines": {
        "node": ">=8"
      }
    },
    "node_modules/resolve-dependency-path": {
      "version": "3.0.2",
      "dev": true,
      "license": "MIT",
      "engines": {
        "node": ">=14"
      }
    },
    "node_modules/resolve-from": {
      "version": "5.0.0",
      "dev": true,
      "license": "MIT",
      "engines": {
        "node": ">=8"
      }
    },
    "node_modules/restore-cursor": {
      "version": "3.1.0",
      "dev": true,
      "license": "MIT",
      "dependencies": {
        "onetime": "^5.1.0",
        "signal-exit": "^3.0.2"
      },
      "engines": {
        "node": ">=8"
      }
    },
    "node_modules/retry": {
      "version": "0.12.0",
      "license": "MIT",
      "engines": {
        "node": ">= 4"
      }
    },
    "node_modules/reusify": {
      "version": "1.0.4",
      "license": "MIT",
      "engines": {
        "iojs": ">=1.0.0",
        "node": ">=0.10.0"
      }
    },
    "node_modules/rfdc": {
      "version": "1.3.0",
      "license": "MIT"
    },
    "node_modules/rimraf": {
      "version": "5.0.7",
      "license": "ISC",
      "dependencies": {
        "glob": "^10.3.7"
      },
      "bin": {
        "rimraf": "dist/esm/bin.mjs"
      },
      "engines": {
        "node": ">=14.18"
      },
      "funding": {
        "url": "https://github.com/sponsors/isaacs"
      }
    },
    "node_modules/rimraf/node_modules/brace-expansion": {
      "version": "2.0.1",
      "license": "MIT",
      "dependencies": {
        "balanced-match": "^1.0.0"
      }
    },
    "node_modules/rimraf/node_modules/glob": {
      "version": "10.3.15",
      "license": "ISC",
      "dependencies": {
        "foreground-child": "^3.1.0",
        "jackspeak": "^2.3.6",
        "minimatch": "^9.0.1",
        "minipass": "^7.0.4",
        "path-scurry": "^1.11.0"
      },
      "bin": {
        "glob": "dist/esm/bin.mjs"
      },
      "engines": {
        "node": ">=16 || 14 >=14.18"
      },
      "funding": {
        "url": "https://github.com/sponsors/isaacs"
      }
    },
    "node_modules/rimraf/node_modules/minimatch": {
      "version": "9.0.4",
      "license": "ISC",
      "dependencies": {
        "brace-expansion": "^2.0.1"
      },
      "engines": {
        "node": ">=16 || 14 >=14.17"
      },
      "funding": {
        "url": "https://github.com/sponsors/isaacs"
      }
    },
    "node_modules/rimraf/node_modules/minipass": {
      "version": "7.1.1",
      "license": "ISC",
      "engines": {
        "node": ">=16 || 14 >=14.17"
      }
    },
    "node_modules/run-async": {
      "version": "3.0.0",
      "dev": true,
      "license": "MIT",
      "engines": {
        "node": ">=0.12.0"
      }
    },
    "node_modules/run-parallel": {
      "version": "1.2.0",
      "funding": [
        {
          "type": "github",
          "url": "https://github.com/sponsors/feross"
        },
        {
          "type": "patreon",
          "url": "https://www.patreon.com/feross"
        },
        {
          "type": "consulting",
          "url": "https://feross.org/support"
        }
      ],
      "license": "MIT",
      "dependencies": {
        "queue-microtask": "^1.2.2"
      }
    },
    "node_modules/rxjs": {
      "version": "7.8.1",
      "dev": true,
      "license": "Apache-2.0",
      "dependencies": {
        "tslib": "^2.1.0"
      }
    },
    "node_modules/rxjs/node_modules/tslib": {
      "version": "2.4.0",
      "dev": true,
      "license": "0BSD"
    },
    "node_modules/safe-buffer": {
      "version": "5.1.2",
      "dev": true,
      "license": "MIT"
    },
    "node_modules/safer-buffer": {
      "version": "2.1.2",
      "license": "MIT"
    },
    "node_modules/sass-lookup": {
      "version": "5.0.1",
      "dev": true,
      "license": "MIT",
      "dependencies": {
        "commander": "^10.0.1"
      },
      "bin": {
        "sass-lookup": "bin/cli.js"
      },
      "engines": {
        "node": ">=14"
      }
    },
    "node_modules/sass-lookup/node_modules/commander": {
      "version": "10.0.1",
      "dev": true,
      "license": "MIT",
      "engines": {
        "node": ">=14"
      }
    },
    "node_modules/select": {
      "version": "1.1.2",
      "dev": true,
      "license": "MIT"
    },
    "node_modules/semver": {
      "version": "7.6.2",
      "license": "ISC",
      "bin": {
        "semver": "bin/semver.js"
      },
      "engines": {
        "node": ">=10"
      }
    },
    "node_modules/serialize-error": {
      "version": "7.0.1",
      "dev": true,
      "license": "MIT",
      "dependencies": {
        "type-fest": "^0.13.1"
      },
      "engines": {
        "node": ">=10"
      },
      "funding": {
        "url": "https://github.com/sponsors/sindresorhus"
      }
    },
    "node_modules/serialize-error/node_modules/type-fest": {
      "version": "0.13.1",
      "dev": true,
      "license": "(MIT OR CC0-1.0)",
      "engines": {
        "node": ">=10"
      },
      "funding": {
        "url": "https://github.com/sponsors/sindresorhus"
      }
    },
    "node_modules/serve": {
      "version": "14.2.3",
      "dev": true,
      "license": "MIT",
      "dependencies": {
        "@zeit/schemas": "2.36.0",
        "ajv": "8.12.0",
        "arg": "5.0.2",
        "boxen": "7.0.0",
        "chalk": "5.0.1",
        "chalk-template": "0.4.0",
        "clipboardy": "3.0.0",
        "compression": "1.7.4",
        "is-port-reachable": "4.0.0",
        "serve-handler": "6.1.5",
        "update-check": "1.5.4"
      },
      "bin": {
        "serve": "build/main.js"
      },
      "engines": {
        "node": ">= 14"
      }
    },
    "node_modules/serve-handler": {
      "version": "6.1.5",
      "dev": true,
      "license": "MIT",
      "dependencies": {
        "bytes": "3.0.0",
        "content-disposition": "0.5.2",
        "fast-url-parser": "1.1.3",
        "mime-types": "2.1.18",
        "minimatch": "3.1.2",
        "path-is-inside": "1.0.2",
        "path-to-regexp": "2.2.1",
        "range-parser": "1.2.0"
      }
    },
    "node_modules/serve-handler/node_modules/mime-db": {
      "version": "1.33.0",
      "dev": true,
      "license": "MIT",
      "engines": {
        "node": ">= 0.6"
      }
    },
    "node_modules/serve-handler/node_modules/mime-types": {
      "version": "2.1.18",
      "dev": true,
      "license": "MIT",
      "dependencies": {
        "mime-db": "~1.33.0"
      },
      "engines": {
        "node": ">= 0.6"
      }
    },
    "node_modules/serve/node_modules/ajv": {
      "version": "8.12.0",
      "dev": true,
      "license": "MIT",
      "dependencies": {
        "fast-deep-equal": "^3.1.1",
        "json-schema-traverse": "^1.0.0",
        "require-from-string": "^2.0.2",
        "uri-js": "^4.2.2"
      },
      "funding": {
        "type": "github",
        "url": "https://github.com/sponsors/epoberezkin"
      }
    },
    "node_modules/serve/node_modules/arg": {
      "version": "5.0.2",
      "dev": true,
      "license": "MIT"
    },
    "node_modules/serve/node_modules/chalk": {
      "version": "5.0.1",
      "dev": true,
      "license": "MIT",
      "engines": {
        "node": "^12.17.0 || ^14.13 || >=16.0.0"
      },
      "funding": {
        "url": "https://github.com/chalk/chalk?sponsor=1"
      }
    },
    "node_modules/serve/node_modules/json-schema-traverse": {
      "version": "1.0.0",
      "dev": true,
      "license": "MIT"
    },
    "node_modules/set-blocking": {
      "version": "2.0.0",
      "dev": true,
      "license": "ISC"
    },
    "node_modules/shallow-clone": {
      "version": "3.0.1",
      "dev": true,
      "license": "MIT",
      "dependencies": {
        "kind-of": "^6.0.2"
      },
      "engines": {
        "node": ">=8"
      }
    },
    "node_modules/shebang-command": {
      "version": "2.0.0",
      "license": "MIT",
      "dependencies": {
        "shebang-regex": "^3.0.0"
      },
      "engines": {
        "node": ">=8"
      }
    },
    "node_modules/shebang-command/node_modules/shebang-regex": {
      "version": "3.0.0",
      "license": "MIT",
      "engines": {
        "node": ">=8"
      }
    },
    "node_modules/shell-quote": {
      "version": "1.8.1",
      "dev": true,
      "license": "MIT",
      "funding": {
        "url": "https://github.com/sponsors/ljharb"
      }
    },
    "node_modules/shiki": {
      "version": "1.10.0",
      "dev": true,
      "license": "MIT",
      "dependencies": {
        "@shikijs/core": "1.10.0"
      }
    },
    "node_modules/signal-exit": {
      "version": "3.0.7",
      "dev": true,
      "license": "ISC"
    },
    "node_modules/sigstore": {
      "version": "2.2.2",
      "license": "Apache-2.0",
      "dependencies": {
        "@sigstore/bundle": "^2.2.0",
        "@sigstore/core": "^1.0.0",
        "@sigstore/protobuf-specs": "^0.3.0",
        "@sigstore/sign": "^2.2.3",
        "@sigstore/tuf": "^2.3.1",
        "@sigstore/verify": "^1.1.0"
      },
      "engines": {
        "node": "^16.14.0 || >=18.0.0"
      }
    },
    "node_modules/sisteransi": {
      "version": "1.0.5",
      "dev": true,
      "license": "MIT"
    },
    "node_modules/slash": {
      "version": "3.0.0",
      "dev": true,
      "license": "MIT",
      "engines": {
        "node": ">=8"
      }
    },
    "node_modules/slice-ansi": {
      "version": "5.0.0",
      "dev": true,
      "license": "MIT",
      "dependencies": {
        "ansi-styles": "^6.0.0",
        "is-fullwidth-code-point": "^4.0.0"
      },
      "engines": {
        "node": ">=12"
      },
      "funding": {
        "url": "https://github.com/chalk/slice-ansi?sponsor=1"
      }
    },
    "node_modules/slice-ansi/node_modules/ansi-styles": {
      "version": "6.2.1",
      "dev": true,
      "license": "MIT",
      "engines": {
        "node": ">=12"
      },
      "funding": {
        "url": "https://github.com/chalk/ansi-styles?sponsor=1"
      }
    },
    "node_modules/slice-ansi/node_modules/is-fullwidth-code-point": {
      "version": "4.0.0",
      "dev": true,
      "license": "MIT",
      "engines": {
        "node": ">=12"
      },
      "funding": {
        "url": "https://github.com/sponsors/sindresorhus"
      }
    },
    "node_modules/smart-buffer": {
      "version": "4.2.0",
      "license": "MIT",
      "engines": {
        "node": ">= 6.0.0",
        "npm": ">= 3.0.0"
      }
    },
    "node_modules/socks": {
      "version": "2.7.3",
      "license": "MIT",
      "dependencies": {
        "ip-address": "^9.0.5",
        "smart-buffer": "^4.2.0"
      },
      "engines": {
        "node": ">= 10.0.0",
        "npm": ">= 3.0.0"
      }
    },
    "node_modules/socks-proxy-agent": {
      "version": "7.0.0",
      "dev": true,
      "license": "MIT",
      "dependencies": {
        "agent-base": "^6.0.2",
        "debug": "^4.3.3",
        "socks": "^2.6.2"
      },
      "engines": {
        "node": ">= 10"
      }
    },
    "node_modules/sort-keys": {
      "version": "5.0.0",
      "dev": true,
      "license": "MIT",
      "dependencies": {
        "is-plain-obj": "^4.0.0"
      },
      "engines": {
        "node": ">=12"
      },
      "funding": {
        "url": "https://github.com/sponsors/sindresorhus"
      }
    },
    "node_modules/source-map": {
      "version": "0.6.1",
      "dev": true,
      "license": "BSD-3-Clause",
      "engines": {
        "node": ">=0.10.0"
      }
    },
    "node_modules/source-map-js": {
      "version": "1.0.2",
      "dev": true,
      "license": "BSD-3-Clause",
      "engines": {
        "node": ">=0.10.0"
      }
    },
    "node_modules/source-map-support": {
      "version": "0.5.21",
      "dev": true,
      "license": "MIT",
      "dependencies": {
        "buffer-from": "^1.0.0",
        "source-map": "^0.6.0"
      }
    },
    "node_modules/spawn-command": {
      "version": "0.0.2",
      "dev": true
    },
    "node_modules/spdx-correct": {
      "version": "3.1.1",
      "license": "Apache-2.0",
      "dependencies": {
        "spdx-expression-parse": "^3.0.0",
        "spdx-license-ids": "^3.0.0"
      }
    },
    "node_modules/spdx-exceptions": {
      "version": "2.3.0",
      "license": "CC-BY-3.0"
    },
    "node_modules/spdx-expression-parse": {
      "version": "3.0.1",
      "license": "MIT",
      "dependencies": {
        "spdx-exceptions": "^2.1.0",
        "spdx-license-ids": "^3.0.0"
      }
    },
    "node_modules/spdx-license-ids": {
      "version": "3.0.11",
      "license": "CC0-1.0"
    },
    "node_modules/split.js": {
      "version": "1.6.5",
      "dev": true,
      "license": "MIT"
    },
    "node_modules/sprintf-js": {
      "version": "1.0.3",
      "dev": true,
      "license": "BSD-3-Clause"
    },
    "node_modules/ssh2": {
      "version": "1.15.0",
      "hasInstallScript": true,
      "dependencies": {
        "asn1": "^0.2.6",
        "bcrypt-pbkdf": "^1.0.2"
      },
      "engines": {
        "node": ">=10.16.0"
      },
      "optionalDependencies": {
        "cpu-features": "~0.0.9",
        "nan": "^2.18.0"
      }
    },
    "node_modules/ssri": {
      "version": "9.0.1",
      "dev": true,
      "license": "ISC",
      "dependencies": {
        "minipass": "^3.1.1"
      },
      "engines": {
        "node": "^12.13.0 || ^14.15.0 || >=16.0.0"
      }
    },
    "node_modules/stack-trace": {
      "version": "0.0.10",
      "license": "MIT",
      "engines": {
        "node": "*"
      }
    },
    "node_modules/stack-utils": {
      "version": "2.0.6",
      "dev": true,
      "license": "MIT",
      "dependencies": {
        "escape-string-regexp": "^2.0.0"
      },
      "engines": {
        "node": ">=10"
      }
    },
    "node_modules/stack-utils/node_modules/escape-string-regexp": {
      "version": "2.0.0",
      "dev": true,
      "license": "MIT",
      "engines": {
        "node": ">=8"
      }
    },
    "node_modules/stream-to-array": {
      "version": "2.3.0",
      "dev": true,
      "license": "MIT",
      "dependencies": {
        "any-promise": "^1.1.0"
      }
    },
    "node_modules/stream-to-string": {
      "version": "1.2.1",
      "dev": true,
      "license": "MIT",
      "dependencies": {
        "promise-polyfill": "^1.1.6"
      }
    },
    "node_modules/streamroller": {
      "version": "3.1.5",
      "license": "MIT",
      "dependencies": {
        "date-format": "^4.0.14",
        "debug": "^4.3.4",
        "fs-extra": "^8.1.0"
      },
      "engines": {
        "node": ">=8.0"
      }
    },
    "node_modules/streamroller/node_modules/fs-extra": {
      "version": "8.1.0",
      "license": "MIT",
      "dependencies": {
        "graceful-fs": "^4.2.0",
        "jsonfile": "^4.0.0",
        "universalify": "^0.1.0"
      },
      "engines": {
        "node": ">=6 <7 || >=8"
      }
    },
    "node_modules/streamroller/node_modules/jsonfile": {
      "version": "4.0.0",
      "license": "MIT",
      "optionalDependencies": {
        "graceful-fs": "^4.1.6"
      }
    },
    "node_modules/streamroller/node_modules/universalify": {
      "version": "0.1.2",
      "license": "MIT",
      "engines": {
        "node": ">= 4.0.0"
      }
    },
    "node_modules/string_decoder": {
      "version": "1.1.1",
      "dev": true,
      "license": "MIT",
      "dependencies": {
        "safe-buffer": "~5.1.0"
      }
    },
    "node_modules/string-length": {
      "version": "4.0.2",
      "dev": true,
      "license": "MIT",
      "dependencies": {
        "char-regex": "^1.0.2",
        "strip-ansi": "^6.0.0"
      },
      "engines": {
        "node": ">=10"
      }
    },
    "node_modules/string-width": {
      "version": "4.2.3",
      "license": "MIT",
      "dependencies": {
        "emoji-regex": "^8.0.0",
        "is-fullwidth-code-point": "^3.0.0",
        "strip-ansi": "^6.0.1"
      },
      "engines": {
        "node": ">=8"
      }
    },
    "node_modules/string-width-cjs": {
      "name": "string-width",
      "version": "4.2.3",
      "license": "MIT",
      "dependencies": {
        "emoji-regex": "^8.0.0",
        "is-fullwidth-code-point": "^3.0.0",
        "strip-ansi": "^6.0.1"
      },
      "engines": {
        "node": ">=8"
      }
    },
    "node_modules/stringify-object": {
      "version": "3.3.0",
      "dev": true,
      "license": "BSD-2-Clause",
      "dependencies": {
        "get-own-enumerable-property-symbols": "^3.0.0",
        "is-obj": "^1.0.1",
        "is-regexp": "^1.0.0"
      },
      "engines": {
        "node": ">=4"
      }
    },
    "node_modules/strip-ansi": {
      "version": "6.0.1",
      "license": "MIT",
      "dependencies": {
        "ansi-regex": "^5.0.1"
      },
      "engines": {
        "node": ">=8"
      }
    },
    "node_modules/strip-ansi-cjs": {
      "name": "strip-ansi",
      "version": "6.0.1",
      "license": "MIT",
      "dependencies": {
        "ansi-regex": "^5.0.1"
      },
      "engines": {
        "node": ">=8"
      }
    },
    "node_modules/strip-ansi-cjs/node_modules/ansi-regex": {
      "version": "5.0.1",
      "license": "MIT",
      "engines": {
        "node": ">=8"
      }
    },
    "node_modules/strip-ansi/node_modules/ansi-regex": {
      "version": "5.0.1",
      "license": "MIT",
      "engines": {
        "node": ">=8"
      }
    },
    "node_modules/strip-bom": {
      "version": "4.0.0",
      "dev": true,
      "license": "MIT",
      "engines": {
        "node": ">=8"
      }
    },
    "node_modules/strip-final-newline": {
      "version": "2.0.0",
      "dev": true,
      "license": "MIT",
      "engines": {
        "node": ">=6"
      }
    },
    "node_modules/strip-json-comments": {
      "version": "3.1.1",
      "dev": true,
      "license": "MIT",
      "engines": {
        "node": ">=8"
      },
      "funding": {
        "url": "https://github.com/sponsors/sindresorhus"
      }
    },
    "node_modules/strong-log-transformer": {
      "version": "2.1.0",
      "dev": true,
      "license": "Apache-2.0",
      "dependencies": {
        "duplexer": "^0.1.1",
        "minimist": "^1.2.0",
        "through": "^2.3.4"
      },
      "bin": {
        "sl-log-transformer": "bin/sl-log-transformer.js"
      },
      "engines": {
        "node": ">=4"
      }
    },
    "node_modules/stylus-lookup": {
      "version": "5.0.1",
      "dev": true,
      "license": "MIT",
      "dependencies": {
        "commander": "^10.0.1"
      },
      "bin": {
        "stylus-lookup": "bin/cli.js"
      },
      "engines": {
        "node": ">=14"
      }
    },
    "node_modules/stylus-lookup/node_modules/commander": {
      "version": "10.0.1",
      "dev": true,
      "license": "MIT",
      "engines": {
        "node": ">=14"
      }
    },
    "node_modules/supertap": {
      "version": "3.0.1",
      "dev": true,
      "license": "MIT",
      "dependencies": {
        "indent-string": "^5.0.0",
        "js-yaml": "^3.14.1",
        "serialize-error": "^7.0.1",
        "strip-ansi": "^7.0.1"
      },
      "engines": {
        "node": "^12.20.0 || ^14.13.1 || >=16.0.0"
      }
    },
    "node_modules/supertap/node_modules/argparse": {
      "version": "1.0.10",
      "dev": true,
      "license": "MIT",
      "dependencies": {
        "sprintf-js": "~1.0.2"
      }
    },
    "node_modules/supertap/node_modules/indent-string": {
      "version": "5.0.0",
      "dev": true,
      "license": "MIT",
      "engines": {
        "node": ">=12"
      },
      "funding": {
        "url": "https://github.com/sponsors/sindresorhus"
      }
    },
    "node_modules/supertap/node_modules/js-yaml": {
      "version": "3.14.1",
      "dev": true,
      "license": "MIT",
      "dependencies": {
        "argparse": "^1.0.7",
        "esprima": "^4.0.0"
      },
      "bin": {
        "js-yaml": "bin/js-yaml.js"
      }
    },
    "node_modules/supertap/node_modules/strip-ansi": {
      "version": "7.1.0",
      "dev": true,
      "license": "MIT",
      "dependencies": {
        "ansi-regex": "^6.0.1"
      },
      "engines": {
        "node": ">=12"
      },
      "funding": {
        "url": "https://github.com/chalk/strip-ansi?sponsor=1"
      }
    },
    "node_modules/supports-color": {
      "version": "7.2.0",
      "license": "MIT",
      "dependencies": {
        "has-flag": "^4.0.0"
      },
      "engines": {
        "node": ">=8"
      }
    },
    "node_modules/supports-preserve-symlinks-flag": {
      "version": "1.0.0",
      "dev": true,
      "license": "MIT",
      "engines": {
        "node": ">= 0.4"
      },
      "funding": {
        "url": "https://github.com/sponsors/ljharb"
      }
    },
    "node_modules/symlink-dir": {
      "version": "6.0.0",
      "dev": true,
      "license": "MIT",
      "dependencies": {
        "better-path-resolve": "^1.0.0",
        "rename-overwrite": "^5.0.0"
      },
      "bin": {
        "symlink-dir": "dist/cli.js"
      },
      "engines": {
        "node": ">=18.12"
      }
    },
    "node_modules/tapable": {
      "version": "2.2.1",
      "dev": true,
      "license": "MIT",
      "engines": {
        "node": ">=6"
      }
    },
    "node_modules/tar": {
      "version": "6.2.1",
      "license": "ISC",
      "dependencies": {
        "chownr": "^2.0.0",
        "fs-minipass": "^2.0.0",
        "minipass": "^5.0.0",
        "minizlib": "^2.1.1",
        "mkdirp": "^1.0.3",
        "yallist": "^4.0.0"
      },
      "engines": {
        "node": ">=10"
      }
    },
    "node_modules/tar/node_modules/chownr": {
      "version": "2.0.0",
      "license": "ISC",
      "engines": {
        "node": ">=10"
      }
    },
    "node_modules/tar/node_modules/minipass": {
      "version": "5.0.0",
      "license": "ISC",
      "engines": {
        "node": ">=8"
      }
    },
    "node_modules/tar/node_modules/yallist": {
      "version": "4.0.0",
      "license": "ISC"
    },
    "node_modules/temp-dir": {
      "version": "3.0.0",
      "dev": true,
      "license": "MIT",
      "engines": {
        "node": ">=14.16"
      }
    },
    "node_modules/test-exclude": {
      "version": "6.0.0",
      "dev": true,
      "license": "ISC",
      "dependencies": {
        "@istanbuljs/schema": "^0.1.2",
        "glob": "^7.1.4",
        "minimatch": "^3.0.4"
      },
      "engines": {
        "node": ">=8"
      }
    },
    "node_modules/text-table": {
      "version": "0.2.0",
      "dev": true,
      "license": "MIT"
    },
    "node_modules/through": {
      "version": "2.3.8",
      "dev": true,
      "license": "MIT"
    },
    "node_modules/time-zone": {
      "version": "1.0.0",
      "dev": true,
      "license": "MIT",
      "engines": {
        "node": ">=4"
      }
    },
    "node_modules/tiny-emitter": {
      "version": "2.1.0",
      "dev": true,
      "license": "MIT"
    },
    "node_modules/tmp": {
      "version": "0.0.33",
      "dev": true,
      "license": "MIT",
      "dependencies": {
        "os-tmpdir": "~1.0.2"
      },
      "engines": {
        "node": ">=0.6.0"
      }
    },
    "node_modules/tmpl": {
      "version": "1.0.5",
      "dev": true,
      "license": "BSD-3-Clause"
    },
    "node_modules/to-fast-properties": {
      "version": "2.0.0",
      "dev": true,
      "license": "MIT",
      "engines": {
        "node": ">=4"
      }
    },
    "node_modules/to-regex-range": {
      "version": "5.0.1",
      "license": "MIT",
      "dependencies": {
        "is-number": "^7.0.0"
      },
      "engines": {
        "node": ">=8.0"
      }
    },
    "node_modules/tr46": {
      "version": "0.0.3",
      "dev": true,
      "license": "MIT"
    },
    "node_modules/tree-kill": {
      "version": "1.2.2",
      "dev": true,
      "license": "MIT",
      "bin": {
        "tree-kill": "cli.js"
      }
    },
    "node_modules/treeverse": {
      "version": "2.0.0",
      "dev": true,
      "license": "ISC",
      "engines": {
        "node": "^12.13.0 || ^14.15.0 || >=16.0.0"
      }
    },
    "node_modules/ts-api-utils": {
      "version": "1.3.0",
      "dev": true,
      "license": "MIT",
      "engines": {
        "node": ">=16"
      },
      "peerDependencies": {
        "typescript": ">=4.2.0"
      }
    },
    "node_modules/ts-graphviz": {
      "version": "1.8.2",
      "dev": true,
      "license": "MIT",
      "engines": {
        "node": ">=14.16"
      },
      "funding": {
        "type": "github",
        "url": "https://github.com/sponsors/ts-graphviz"
      }
    },
    "node_modules/ts-jest": {
      "version": "29.1.5",
      "dev": true,
      "license": "MIT",
      "dependencies": {
        "bs-logger": "0.x",
        "fast-json-stable-stringify": "2.x",
        "jest-util": "^29.0.0",
        "json5": "^2.2.3",
        "lodash.memoize": "4.x",
        "make-error": "1.x",
        "semver": "^7.5.3",
        "yargs-parser": "^21.0.1"
      },
      "bin": {
        "ts-jest": "cli.js"
      },
      "engines": {
        "node": "^14.15.0 || ^16.10.0 || ^18.0.0 || >=20.0.0"
      },
      "peerDependencies": {
        "@babel/core": ">=7.0.0-beta.0 <8",
        "@jest/transform": "^29.0.0",
        "@jest/types": "^29.0.0",
        "babel-jest": "^29.0.0",
        "jest": "^29.0.0",
        "typescript": ">=4.3 <6"
      },
      "peerDependenciesMeta": {
        "@babel/core": {
          "optional": true
        },
        "@jest/transform": {
          "optional": true
        },
        "@jest/types": {
          "optional": true
        },
        "babel-jest": {
          "optional": true
        },
        "esbuild": {
          "optional": true
        }
      }
    },
    "node_modules/ts-jest/node_modules/jest-util": {
      "version": "29.7.0",
      "dev": true,
      "license": "MIT",
      "dependencies": {
        "@jest/types": "^29.6.3",
        "@types/node": "*",
        "chalk": "^4.0.0",
        "ci-info": "^3.2.0",
        "graceful-fs": "^4.2.9",
        "picomatch": "^2.2.3"
      },
      "engines": {
        "node": "^14.15.0 || ^16.10.0 || >=18.0.0"
      }
    },
    "node_modules/ts-node": {
      "version": "7.0.1",
      "dev": true,
      "license": "MIT",
      "dependencies": {
        "arrify": "^1.0.0",
        "buffer-from": "^1.1.0",
        "diff": "^3.1.0",
        "make-error": "^1.1.1",
        "minimist": "^1.2.0",
        "mkdirp": "^0.5.1",
        "source-map-support": "^0.5.6",
        "yn": "^2.0.0"
      },
      "bin": {
        "ts-node": "dist/bin.js"
      },
      "engines": {
        "node": ">=4.2.0"
      }
    },
    "node_modules/ts-node/node_modules/diff": {
      "version": "3.5.0",
      "dev": true,
      "license": "BSD-3-Clause",
      "engines": {
        "node": ">=0.3.1"
      }
    },
    "node_modules/ts-node/node_modules/mkdirp": {
      "version": "0.5.6",
      "dev": true,
      "license": "MIT",
      "dependencies": {
        "minimist": "^1.2.6"
      },
      "bin": {
        "mkdirp": "bin/cmd.js"
      }
    },
    "node_modules/tsconfig-paths": {
      "version": "4.2.0",
      "dev": true,
      "license": "MIT",
      "dependencies": {
        "json5": "^2.2.2",
        "minimist": "^1.2.6",
        "strip-bom": "^3.0.0"
      },
      "engines": {
        "node": ">=6"
      }
    },
    "node_modules/tsconfig-paths/node_modules/strip-bom": {
      "version": "3.0.0",
      "dev": true,
      "license": "MIT",
      "engines": {
        "node": ">=4"
      }
    },
    "node_modules/tslib": {
      "version": "1.14.1",
      "dev": true,
      "license": "0BSD"
    },
    "node_modules/tsutils": {
      "version": "3.21.0",
      "dev": true,
      "license": "MIT",
      "dependencies": {
        "tslib": "^1.8.1"
      },
      "engines": {
        "node": ">= 6"
      },
      "peerDependencies": {
        "typescript": ">=2.8.0 || >= 3.2.0-dev || >= 3.3.0-dev || >= 3.4.0-dev || >= 3.5.0-dev || >= 3.6.0-dev || >= 3.6.0-beta || >= 3.7.0-dev || >= 3.7.0-beta"
      }
    },
    "node_modules/tuf-js": {
      "version": "2.2.0",
      "license": "MIT",
      "dependencies": {
        "@tufjs/models": "2.0.0",
        "debug": "^4.3.4",
        "make-fetch-happen": "^13.0.0"
      },
      "engines": {
        "node": "^16.14.0 || >=18.0.0"
      }
    },
    "node_modules/tuf-js/node_modules/@npmcli/fs": {
      "version": "3.1.0",
      "license": "ISC",
      "dependencies": {
        "semver": "^7.3.5"
      },
      "engines": {
        "node": "^14.17.0 || ^16.13.0 || >=18.0.0"
      }
    },
    "node_modules/tuf-js/node_modules/brace-expansion": {
      "version": "2.0.1",
      "license": "MIT",
      "dependencies": {
        "balanced-match": "^1.0.0"
      }
    },
    "node_modules/tuf-js/node_modules/cacache": {
      "version": "18.0.2",
      "license": "ISC",
      "dependencies": {
        "@npmcli/fs": "^3.1.0",
        "fs-minipass": "^3.0.0",
        "glob": "^10.2.2",
        "lru-cache": "^10.0.1",
        "minipass": "^7.0.3",
        "minipass-collect": "^2.0.1",
        "minipass-flush": "^1.0.5",
        "minipass-pipeline": "^1.2.4",
        "p-map": "^4.0.0",
        "ssri": "^10.0.0",
        "tar": "^6.1.11",
        "unique-filename": "^3.0.0"
      },
      "engines": {
        "node": "^16.14.0 || >=18.0.0"
      }
    },
    "node_modules/tuf-js/node_modules/fs-minipass": {
      "version": "3.0.3",
      "license": "ISC",
      "dependencies": {
        "minipass": "^7.0.3"
      },
      "engines": {
        "node": "^14.17.0 || ^16.13.0 || >=18.0.0"
      }
    },
    "node_modules/tuf-js/node_modules/glob": {
      "version": "10.3.10",
      "license": "ISC",
      "dependencies": {
        "foreground-child": "^3.1.0",
        "jackspeak": "^2.3.5",
        "minimatch": "^9.0.1",
        "minipass": "^5.0.0 || ^6.0.2 || ^7.0.0",
        "path-scurry": "^1.10.1"
      },
      "bin": {
        "glob": "dist/esm/bin.mjs"
      },
      "engines": {
        "node": ">=16 || 14 >=14.17"
      },
      "funding": {
        "url": "https://github.com/sponsors/isaacs"
      }
    },
    "node_modules/tuf-js/node_modules/make-fetch-happen": {
      "version": "13.0.0",
      "license": "ISC",
      "dependencies": {
        "@npmcli/agent": "^2.0.0",
        "cacache": "^18.0.0",
        "http-cache-semantics": "^4.1.1",
        "is-lambda": "^1.0.1",
        "minipass": "^7.0.2",
        "minipass-fetch": "^3.0.0",
        "minipass-flush": "^1.0.5",
        "minipass-pipeline": "^1.2.4",
        "negotiator": "^0.6.3",
        "promise-retry": "^2.0.1",
        "ssri": "^10.0.0"
      },
      "engines": {
        "node": "^16.14.0 || >=18.0.0"
      }
    },
    "node_modules/tuf-js/node_modules/minimatch": {
      "version": "9.0.3",
      "license": "ISC",
      "dependencies": {
        "brace-expansion": "^2.0.1"
      },
      "engines": {
        "node": ">=16 || 14 >=14.17"
      },
      "funding": {
        "url": "https://github.com/sponsors/isaacs"
      }
    },
    "node_modules/tuf-js/node_modules/minipass": {
      "version": "7.0.4",
      "license": "ISC",
      "engines": {
        "node": ">=16 || 14 >=14.17"
      }
    },
    "node_modules/tuf-js/node_modules/minipass-collect": {
      "version": "2.0.1",
      "license": "ISC",
      "dependencies": {
        "minipass": "^7.0.3"
      },
      "engines": {
        "node": ">=16 || 14 >=14.17"
      }
    },
    "node_modules/tuf-js/node_modules/minipass-fetch": {
      "version": "3.0.4",
      "license": "MIT",
      "dependencies": {
        "minipass": "^7.0.3",
        "minipass-sized": "^1.0.3",
        "minizlib": "^2.1.2"
      },
      "engines": {
        "node": "^14.17.0 || ^16.13.0 || >=18.0.0"
      },
      "optionalDependencies": {
        "encoding": "^0.1.13"
      }
    },
    "node_modules/tuf-js/node_modules/ssri": {
      "version": "10.0.5",
      "license": "ISC",
      "dependencies": {
        "minipass": "^7.0.3"
      },
      "engines": {
        "node": "^14.17.0 || ^16.13.0 || >=18.0.0"
      }
    },
    "node_modules/tuf-js/node_modules/unique-filename": {
      "version": "3.0.0",
      "license": "ISC",
      "dependencies": {
        "unique-slug": "^4.0.0"
      },
      "engines": {
        "node": "^14.17.0 || ^16.13.0 || >=18.0.0"
      }
    },
    "node_modules/tuf-js/node_modules/unique-slug": {
      "version": "4.0.0",
      "license": "ISC",
      "dependencies": {
        "imurmurhash": "^0.1.4"
      },
      "engines": {
        "node": "^14.17.0 || ^16.13.0 || >=18.0.0"
      }
    },
    "node_modules/tweetnacl": {
      "version": "0.14.5",
      "license": "Unlicense"
    },
    "node_modules/type-check": {
      "version": "0.4.0",
      "dev": true,
      "license": "MIT",
      "dependencies": {
        "prelude-ls": "^1.2.1"
      },
      "engines": {
        "node": ">= 0.8.0"
      }
    },
    "node_modules/type-detect": {
      "version": "4.0.8",
      "dev": true,
      "license": "MIT",
      "engines": {
        "node": ">=4"
      }
    },
    "node_modules/type-fest": {
      "version": "0.20.2",
      "dev": true,
      "license": "(MIT OR CC0-1.0)",
      "engines": {
        "node": ">=10"
      },
      "funding": {
        "url": "https://github.com/sponsors/sindresorhus"
      }
    },
    "node_modules/typedarray-to-buffer": {
      "version": "3.1.5",
      "dev": true,
      "license": "MIT",
      "dependencies": {
        "is-typedarray": "^1.0.0"
      }
    },
    "node_modules/typedoc": {
      "version": "0.26.3",
      "dev": true,
      "license": "Apache-2.0",
      "dependencies": {
        "lunr": "^2.3.9",
        "markdown-it": "^14.1.0",
        "minimatch": "^9.0.5",
        "shiki": "^1.9.1",
        "yaml": "^2.4.5"
      },
      "bin": {
        "typedoc": "bin/typedoc"
      },
      "engines": {
        "node": ">= 18"
      },
      "peerDependencies": {
        "typescript": "4.6.x || 4.7.x || 4.8.x || 4.9.x || 5.0.x || 5.1.x || 5.2.x || 5.3.x || 5.4.x || 5.5.x"
      }
    },
    "node_modules/typedoc/node_modules/brace-expansion": {
      "version": "2.0.1",
      "dev": true,
      "license": "MIT",
      "dependencies": {
        "balanced-match": "^1.0.0"
      }
    },
    "node_modules/typedoc/node_modules/minimatch": {
      "version": "9.0.5",
      "dev": true,
      "license": "ISC",
      "dependencies": {
        "brace-expansion": "^2.0.1"
      },
      "engines": {
        "node": ">=16 || 14 >=14.17"
      },
      "funding": {
        "url": "https://github.com/sponsors/isaacs"
      }
    },
    "node_modules/typescript": {
      "version": "5.5.3",
      "dev": true,
      "license": "Apache-2.0",
      "bin": {
        "tsc": "bin/tsc",
        "tsserver": "bin/tsserver"
      },
      "engines": {
        "node": ">=14.17"
      }
    },
    "node_modules/uc.micro": {
      "version": "2.1.0",
      "license": "MIT"
    },
    "node_modules/uglify-js": {
      "version": "3.17.3",
      "dev": true,
      "license": "BSD-2-Clause",
      "optional": true,
      "bin": {
        "uglifyjs": "bin/uglifyjs"
      },
      "engines": {
        "node": ">=0.8.0"
      }
    },
    "node_modules/underscore": {
      "version": "1.13.6",
      "license": "MIT"
    },
    "node_modules/undici-types": {
      "version": "5.26.5",
      "dev": true,
      "license": "MIT"
    },
    "node_modules/unicorn-magic": {
      "version": "0.1.0",
      "dev": true,
      "license": "MIT",
      "engines": {
        "node": ">=18"
      },
      "funding": {
        "url": "https://github.com/sponsors/sindresorhus"
      }
    },
    "node_modules/unique-filename": {
      "version": "1.1.1",
      "dev": true,
      "license": "ISC",
      "dependencies": {
        "unique-slug": "^2.0.0"
      }
    },
    "node_modules/unique-slug": {
      "version": "2.0.2",
      "dev": true,
      "license": "ISC",
      "dependencies": {
        "imurmurhash": "^0.1.4"
      }
    },
    "node_modules/universal-user-agent": {
      "version": "7.0.2",
      "dev": true,
      "license": "ISC"
    },
    "node_modules/universalify": {
      "version": "2.0.0",
      "license": "MIT",
      "engines": {
        "node": ">= 10.0.0"
      }
    },
    "node_modules/upath": {
      "version": "2.0.1",
      "dev": true,
      "license": "MIT",
      "engines": {
        "node": ">=4",
        "yarn": "*"
      }
    },
    "node_modules/update-browserslist-db": {
      "version": "1.0.13",
      "dev": true,
      "funding": [
        {
          "type": "opencollective",
          "url": "https://opencollective.com/browserslist"
        },
        {
          "type": "tidelift",
          "url": "https://tidelift.com/funding/github/npm/browserslist"
        },
        {
          "type": "github",
          "url": "https://github.com/sponsors/ai"
        }
      ],
      "license": "MIT",
      "dependencies": {
        "escalade": "^3.1.1",
        "picocolors": "^1.0.0"
      },
      "bin": {
        "update-browserslist-db": "cli.js"
      },
      "peerDependencies": {
        "browserslist": ">= 4.21.0"
      }
    },
    "node_modules/update-check": {
      "version": "1.5.4",
      "dev": true,
      "license": "MIT",
      "dependencies": {
        "registry-auth-token": "3.3.2",
        "registry-url": "3.1.0"
      }
    },
    "node_modules/uri-js": {
      "version": "4.4.1",
      "dev": true,
      "license": "BSD-2-Clause",
      "dependencies": {
        "punycode": "^2.1.0"
      }
    },
    "node_modules/url-search-params-polyfill": {
      "version": "8.2.5",
      "dev": true,
      "license": "MIT"
    },
    "node_modules/util-deprecate": {
      "version": "1.0.2",
      "dev": true,
      "license": "MIT"
    },
    "node_modules/uuid": {
      "version": "8.3.2",
      "dev": true,
      "license": "MIT",
      "bin": {
        "uuid": "dist/bin/uuid"
      }
    },
    "node_modules/v8-compile-cache-lib": {
      "version": "3.0.1",
      "dev": true,
      "license": "MIT",
      "optional": true,
      "peer": true
    },
    "node_modules/validate-npm-package-license": {
      "version": "3.0.4",
      "license": "Apache-2.0",
      "dependencies": {
        "spdx-correct": "^3.0.0",
        "spdx-expression-parse": "^3.0.0"
      }
    },
    "node_modules/validate-npm-package-name": {
      "version": "5.0.1",
      "license": "ISC",
      "engines": {
        "node": "^14.17.0 || ^16.13.0 || >=18.0.0"
      }
    },
    "node_modules/vary": {
      "version": "1.1.2",
      "dev": true,
      "license": "MIT",
      "engines": {
        "node": ">= 0.8"
      }
    },
    "node_modules/walk-up-path": {
      "version": "1.0.0",
      "dev": true,
      "license": "ISC"
    },
    "node_modules/walkdir": {
      "version": "0.4.1",
      "dev": true,
      "license": "MIT",
      "engines": {
        "node": ">=6.0.0"
      }
    },
    "node_modules/walker": {
      "version": "1.0.8",
      "dev": true,
      "license": "Apache-2.0",
      "dependencies": {
        "makeerror": "1.0.12"
      }
    },
    "node_modules/wcwidth": {
      "version": "1.0.1",
      "dev": true,
      "license": "MIT",
      "dependencies": {
        "defaults": "^1.0.3"
      }
    },
    "node_modules/web-help": {
      "resolved": "packages/imperative/web-help",
      "link": true
    },
    "node_modules/web-streams-polyfill": {
      "version": "3.3.3",
      "dev": true,
      "license": "MIT",
      "engines": {
        "node": ">= 8"
      }
    },
    "node_modules/webidl-conversions": {
      "version": "3.0.1",
      "dev": true,
      "license": "BSD-2-Clause"
    },
    "node_modules/well-known-symbols": {
      "version": "2.0.0",
      "dev": true,
      "license": "ISC",
      "engines": {
        "node": ">=6"
      }
    },
    "node_modules/whatwg-url": {
      "version": "5.0.0",
      "dev": true,
      "license": "MIT",
      "dependencies": {
        "tr46": "~0.0.3",
        "webidl-conversions": "^3.0.0"
      }
    },
    "node_modules/which": {
      "version": "2.0.2",
      "license": "ISC",
      "dependencies": {
        "isexe": "^2.0.0"
      },
      "bin": {
        "node-which": "bin/node-which"
      },
      "engines": {
        "node": ">= 8"
      }
    },
    "node_modules/which-module": {
      "version": "2.0.0",
      "dev": true,
      "license": "ISC"
    },
    "node_modules/wide-align": {
      "version": "1.1.5",
      "dev": true,
      "license": "ISC",
      "dependencies": {
        "string-width": "^1.0.2 || 2 || 3 || 4"
      }
    },
    "node_modules/widest-line": {
      "version": "4.0.1",
      "dev": true,
      "license": "MIT",
      "dependencies": {
        "string-width": "^5.0.1"
      },
      "engines": {
        "node": ">=12"
      },
      "funding": {
        "url": "https://github.com/sponsors/sindresorhus"
      }
    },
    "node_modules/widest-line/node_modules/emoji-regex": {
      "version": "9.2.2",
      "dev": true,
      "license": "MIT"
    },
    "node_modules/widest-line/node_modules/string-width": {
      "version": "5.1.2",
      "dev": true,
      "license": "MIT",
      "dependencies": {
        "eastasianwidth": "^0.2.0",
        "emoji-regex": "^9.2.2",
        "strip-ansi": "^7.0.1"
      },
      "engines": {
        "node": ">=12"
      },
      "funding": {
        "url": "https://github.com/sponsors/sindresorhus"
      }
    },
    "node_modules/widest-line/node_modules/strip-ansi": {
      "version": "7.1.0",
      "dev": true,
      "license": "MIT",
      "dependencies": {
        "ansi-regex": "^6.0.1"
      },
      "engines": {
        "node": ">=12"
      },
      "funding": {
        "url": "https://github.com/chalk/strip-ansi?sponsor=1"
      }
    },
    "node_modules/wontache": {
      "version": "0.1.0",
      "license": "BSD-3-Clause",
      "dependencies": {
        "underscore": "^1.13.0-2"
      }
    },
    "node_modules/word-wrap": {
      "version": "1.2.5",
      "dev": true,
      "license": "MIT",
      "engines": {
        "node": ">=0.10.0"
      }
    },
    "node_modules/wordwrap": {
      "version": "1.0.0",
      "dev": true,
      "license": "MIT"
    },
    "node_modules/wrap-ansi": {
      "version": "7.0.0",
      "license": "MIT",
      "dependencies": {
        "ansi-styles": "^4.0.0",
        "string-width": "^4.1.0",
        "strip-ansi": "^6.0.0"
      },
      "engines": {
        "node": ">=10"
      },
      "funding": {
        "url": "https://github.com/chalk/wrap-ansi?sponsor=1"
      }
    },
    "node_modules/wrap-ansi-cjs": {
      "name": "wrap-ansi",
      "version": "7.0.0",
      "license": "MIT",
      "dependencies": {
        "ansi-styles": "^4.0.0",
        "string-width": "^4.1.0",
        "strip-ansi": "^6.0.0"
      },
      "engines": {
        "node": ">=10"
      },
      "funding": {
        "url": "https://github.com/chalk/wrap-ansi?sponsor=1"
      }
    },
    "node_modules/wrappy": {
      "version": "1.0.2",
      "dev": true,
      "license": "ISC"
    },
    "node_modules/write-file-atomic": {
      "version": "4.0.2",
      "dev": true,
      "license": "ISC",
      "dependencies": {
        "imurmurhash": "^0.1.4",
        "signal-exit": "^3.0.7"
      },
      "engines": {
        "node": "^12.13.0 || ^14.15.0 || >=16.0.0"
      }
    },
    "node_modules/write-json-file": {
      "version": "5.0.0",
      "dev": true,
      "license": "MIT",
      "dependencies": {
        "detect-indent": "^7.0.0",
        "is-plain-obj": "^4.0.0",
        "sort-keys": "^5.0.0",
        "write-file-atomic": "^3.0.3"
      },
      "engines": {
        "node": "^12.20.0 || ^14.13.1 || >=16.0.0"
      },
      "funding": {
        "url": "https://github.com/sponsors/sindresorhus"
      }
    },
    "node_modules/write-json-file/node_modules/write-file-atomic": {
      "version": "3.0.3",
      "dev": true,
      "license": "ISC",
      "dependencies": {
        "imurmurhash": "^0.1.4",
        "is-typedarray": "^1.0.0",
        "signal-exit": "^3.0.2",
        "typedarray-to-buffer": "^3.1.5"
      }
    },
    "node_modules/write-package": {
      "version": "7.0.1",
      "dev": true,
      "license": "MIT",
      "dependencies": {
        "deepmerge-ts": "^5.1.0",
        "read-pkg": "^9.0.0",
        "sort-keys": "^5.0.0",
        "type-fest": "^4.6.0",
        "write-json-file": "^5.0.0"
      },
      "engines": {
        "node": ">=18"
      },
      "funding": {
        "url": "https://github.com/sponsors/sindresorhus"
      }
    },
    "node_modules/write-package/node_modules/type-fest": {
      "version": "4.20.1",
      "dev": true,
      "license": "(MIT OR CC0-1.0)",
      "engines": {
        "node": ">=16"
      },
      "funding": {
        "url": "https://github.com/sponsors/sindresorhus"
      }
    },
    "node_modules/xml": {
      "version": "1.0.1",
      "dev": true,
      "license": "MIT"
    },
    "node_modules/xmlbuilder": {
      "version": "15.0.0",
      "dev": true,
      "license": "MIT",
      "engines": {
        "node": ">=8.0"
      }
    },
    "node_modules/xxhashjs": {
      "version": "0.2.2",
      "dev": true,
      "license": "MIT",
      "dependencies": {
        "cuint": "^0.2.2"
      }
    },
    "node_modules/y18n": {
      "version": "4.0.3",
      "dev": true,
      "license": "ISC"
    },
    "node_modules/yallist": {
      "version": "3.1.1",
      "dev": true,
      "license": "ISC"
    },
<<<<<<< HEAD
=======
    "node_modules/yaml": {
      "version": "2.4.5",
      "dev": true,
      "license": "ISC",
      "bin": {
        "yaml": "bin.mjs"
      },
      "engines": {
        "node": ">= 14"
      }
    },
    "node_modules/yamljs": {
      "version": "0.3.0",
      "license": "MIT",
      "dependencies": {
        "argparse": "^1.0.7",
        "glob": "^7.0.5"
      },
      "bin": {
        "json2yaml": "bin/json2yaml",
        "yaml2json": "bin/yaml2json"
      }
    },
    "node_modules/yamljs/node_modules/argparse": {
      "version": "1.0.10",
      "license": "MIT",
      "dependencies": {
        "sprintf-js": "~1.0.2"
      }
    },
>>>>>>> 8a472620
    "node_modules/yargs": {
      "version": "17.7.2",
      "license": "MIT",
      "dependencies": {
        "cliui": "^8.0.1",
        "escalade": "^3.1.1",
        "get-caller-file": "^2.0.5",
        "require-directory": "^2.1.1",
        "string-width": "^4.2.3",
        "y18n": "^5.0.5",
        "yargs-parser": "^21.1.1"
      },
      "engines": {
        "node": ">=12"
      }
    },
    "node_modules/yargs-parser": {
      "version": "21.1.1",
      "license": "ISC",
      "engines": {
        "node": ">=12"
      }
    },
    "node_modules/yargs/node_modules/cliui": {
      "version": "8.0.1",
      "license": "ISC",
      "dependencies": {
        "string-width": "^4.2.0",
        "strip-ansi": "^6.0.1",
        "wrap-ansi": "^7.0.0"
      },
      "engines": {
        "node": ">=12"
      }
    },
    "node_modules/yargs/node_modules/y18n": {
      "version": "5.0.8",
      "license": "ISC",
      "engines": {
        "node": ">=10"
      }
    },
    "node_modules/yn": {
      "version": "2.0.0",
      "dev": true,
      "license": "MIT",
      "engines": {
        "node": ">=4"
      }
    },
    "node_modules/yocto-queue": {
      "version": "0.1.0",
      "license": "MIT",
      "engines": {
        "node": ">=10"
      },
      "funding": {
        "url": "https://github.com/sponsors/sindresorhus"
      }
    },
    "node_modules/yoctocolors-cjs": {
      "version": "2.1.1",
      "dev": true,
      "license": "MIT",
      "engines": {
        "node": ">=18"
      },
      "funding": {
        "url": "https://github.com/sponsors/sindresorhus"
      }
    },
    "packages/cli": {
      "name": "@zowe/cli",
      "version": "8.0.0-next.202407051717",
      "hasInstallScript": true,
      "license": "EPL-2.0",
      "dependencies": {
        "@zowe/core-for-zowe-sdk": "8.0.0-next.202407051717",
        "@zowe/imperative": "8.0.0-next.202407051717",
        "@zowe/provisioning-for-zowe-sdk": "8.0.0-next.202407051717",
        "@zowe/zos-console-for-zowe-sdk": "8.0.0-next.202407051717",
        "@zowe/zos-files-for-zowe-sdk": "8.0.0-next.202407051717",
        "@zowe/zos-jobs-for-zowe-sdk": "8.0.0-next.202407051717",
        "@zowe/zos-logs-for-zowe-sdk": "8.0.0-next.202407051717",
        "@zowe/zos-tso-for-zowe-sdk": "8.0.0-next.202407051717",
        "@zowe/zos-uss-for-zowe-sdk": "8.0.0-next.202407051717",
        "@zowe/zos-workflows-for-zowe-sdk": "8.0.0-next.202407051717",
        "@zowe/zosmf-for-zowe-sdk": "8.0.0-next.202407051717",
        "find-process": "1.4.7",
        "lodash": "4.17.21",
        "minimatch": "9.0.5",
        "tar": "6.2.1"
      },
      "bin": {
        "zowe": "lib/main.js"
      },
      "devDependencies": {
        "@types/diff": "^5.0.9",
        "@types/lodash": "^4.17.6",
        "@types/tar": "^6.1.11",
        "@zowe/cli-test-utils": "8.0.0-next.202407051717",
        "comment-json": "^4.2.3",
        "strip-ansi": "^6.0.1",
        "which": "^4.0.0"
      },
      "engines": {
        "node": ">=18.12.0"
      },
      "optionalDependencies": {
        "@zowe/secrets-for-zowe-sdk": "8.0.0-next.202407051717"
      }
    },
    "packages/cli/node_modules/brace-expansion": {
      "version": "2.0.1",
      "license": "MIT",
      "dependencies": {
        "balanced-match": "^1.0.0"
      }
    },
    "packages/cli/node_modules/isexe": {
      "version": "3.1.1",
      "dev": true,
      "license": "ISC",
      "engines": {
        "node": ">=16"
      }
    },
    "packages/cli/node_modules/minimatch": {
      "version": "9.0.5",
      "license": "ISC",
      "dependencies": {
        "brace-expansion": "^2.0.1"
      },
      "engines": {
        "node": ">=16 || 14 >=14.17"
      },
      "funding": {
        "url": "https://github.com/sponsors/isaacs"
      }
    },
    "packages/cli/node_modules/which": {
      "version": "4.0.0",
      "dev": true,
      "license": "ISC",
      "dependencies": {
        "isexe": "^3.1.1"
      },
      "bin": {
        "node-which": "bin/which.js"
      },
      "engines": {
        "node": "^16.13.0 || >=18.0.0"
      }
    },
    "packages/core": {
      "name": "@zowe/core-for-zowe-sdk",
      "version": "8.0.0-next.202407051717",
      "license": "EPL-2.0",
      "dependencies": {
        "comment-json": "~4.2.3",
        "string-width": "^4.2.3"
      },
      "devDependencies": {
        "@zowe/cli-test-utils": "8.0.0-next.202407051717",
        "@zowe/imperative": "8.0.0-next.202407051717"
      },
      "engines": {
        "node": ">=18.12.0"
      },
      "peerDependencies": {
        "@zowe/imperative": "^8.0.0-next"
      }
    },
    "packages/imperative": {
      "name": "@zowe/imperative",
      "version": "8.0.0-next.202407051717",
      "license": "EPL-2.0",
      "dependencies": {
        "@types/yargs": "^17.0.32",
        "chalk": "^4.1.2",
        "cli-table3": "^0.6.3",
        "comment-json": "~4.2.3",
        "cross-spawn": "^7.0.3",
        "dataobject-parser": "^1.2.25",
        "deepmerge": "^4.3.1",
        "diff": "^5.2.0",
        "diff2html": "3.4.20-usewontache.1.60e7a2e",
        "fast-glob": "^3.3.2",
        "fastest-levenshtein": "^1.0.16",
        "find-up": "^5.0.0",
        "fs-extra": "^11.0.0",
        "http-proxy-agent": "7.0.2",
        "https-proxy-agent": "7.0.4",
        "jest-diff": "^29.0.0",
        "js-yaml": "^4.1.0",
        "jsonfile": "^6.0.0",
        "jsonschema": "^1.4.1",
        "lodash": "^4.17.21",
        "lodash-deep": "^2.0.0",
        "log4js": "^6.9.1",
        "markdown-it": "^14.1.0",
        "mustache": "^4.2.0",
        "npm-package-arg": "^11.0.1",
        "opener": "^1.5.2",
        "pacote": "^18.0.6",
        "prettyjson": "^1.2.5",
        "progress": "^2.0.3",
        "read": "^3.0.1",
        "semver": "^7.5.2",
        "stack-trace": "^0.0.10",
        "strip-ansi": "^6.0.1",
        "which": "^4.0.0",
        "wrap-ansi": "^7.0.0",
        "yargs": "^17.7.2"
      },
      "devDependencies": {
        "@types/cross-spawn": "^6.0.6",
        "@types/diff": "^5.0.9",
        "@types/fs-extra": "^11.0.4",
        "@types/glob": "^8.1.0",
        "@types/jsonfile": "^6.1.4",
        "@types/lodash": "^4.17.6",
        "@types/lodash-deep": "^2.0.4",
        "@types/mustache": "^4.2.5",
        "@types/npm-package-arg": "^6.1.4",
        "@types/pacote": "^11.1.8",
        "@types/progress": "^2.0.7",
        "@types/stack-trace": "^0.0.33",
        "@zowe/secrets-for-zowe-sdk": "8.0.0-next.202407051717",
        "concurrently": "^8.0.0",
        "cowsay": "^1.6.0",
        "deep-diff": "^1.0.0",
        "get-function-arguments": "^1.0.0",
        "serve": "^14.2.3",
        "stream-to-string": "^1.2.0",
        "uuid": "^10.0.0",
        "web-help": "file:web-help",
        "yargs-parser": "^21.1.1"
      },
      "engines": {
        "node": ">=18.12.0"
      }
    },
    "packages/imperative/node_modules/agent-base": {
      "version": "7.1.1",
      "resolved": "https://registry.npmjs.org/agent-base/-/agent-base-7.1.1.tgz",
      "integrity": "sha512-H0TSyFNDMomMNJQBn8wFV5YC/2eJ+VXECwOadZJT554xP6cODZHPX3H9QMQECxvrgiSOP1pHjy1sMWQVYJOUOA==",
      "dependencies": {
        "debug": "^4.3.4"
      },
      "engines": {
        "node": ">= 14"
      }
    },
    "packages/imperative/node_modules/diff": {
      "version": "5.2.0",
      "license": "BSD-3-Clause",
      "engines": {
        "node": ">=0.3.1"
      }
    },
    "packages/imperative/node_modules/diff2html": {
      "version": "3.4.20-usewontache.1.60e7a2e",
      "license": "MIT",
      "dependencies": {
        "diff": "5.1.0",
        "wontache": "0.1.0"
      },
      "engines": {
        "node": ">=12"
      },
      "optionalDependencies": {
        "highlight.js": "11.6.0"
      }
    },
    "packages/imperative/node_modules/diff2html/node_modules/diff": {
      "version": "5.1.0",
      "license": "BSD-3-Clause",
      "engines": {
        "node": ">=0.3.1"
      }
    },
    "packages/imperative/node_modules/highlight.js": {
      "version": "11.6.0",
      "license": "BSD-3-Clause",
      "optional": true,
      "engines": {
        "node": ">=12.0.0"
      }
    },
    "packages/imperative/node_modules/http-proxy-agent": {
      "version": "7.0.2",
      "resolved": "https://registry.npmjs.org/http-proxy-agent/-/http-proxy-agent-7.0.2.tgz",
      "integrity": "sha512-T1gkAiYYDWYx3V5Bmyu7HcfcvL7mUrTWiM6yOfa3PIphViJ/gFPbvidQ+veqSOHci/PxBcDabeUNCzpOODJZig==",
      "dependencies": {
        "agent-base": "^7.1.0",
        "debug": "^4.3.4"
      },
      "engines": {
        "node": ">= 14"
      }
    },
    "packages/imperative/node_modules/https-proxy-agent": {
      "version": "7.0.4",
      "resolved": "https://registry.npmjs.org/https-proxy-agent/-/https-proxy-agent-7.0.4.tgz",
      "integrity": "sha512-wlwpilI7YdjSkWaQ/7omYBMTliDcmCN8OLihO6I9B86g06lMyAoqgoDpV0XqoaPOKj+0DIdAvnsWfyAAhmimcg==",
      "dependencies": {
        "agent-base": "^7.0.2",
        "debug": "4"
      },
      "engines": {
        "node": ">= 14"
      }
    },
    "packages/imperative/node_modules/isexe": {
      "version": "3.1.1",
      "license": "ISC",
      "engines": {
        "node": ">=16"
      }
    },
    "packages/imperative/node_modules/scroll-into-view-if-needed": {
      "version": "2.2.22",
      "dev": true,
      "license": "MIT",
      "dependencies": {
        "compute-scroll-into-view": "^1.0.12"
      }
    },
    "packages/imperative/node_modules/uuid": {
      "version": "10.0.0",
      "dev": true,
      "funding": [
        "https://github.com/sponsors/broofa",
        "https://github.com/sponsors/ctavan"
      ],
      "license": "MIT",
      "bin": {
        "uuid": "dist/bin/uuid"
      }
    },
    "packages/imperative/node_modules/which": {
      "version": "4.0.0",
      "license": "ISC",
      "dependencies": {
        "isexe": "^3.1.1"
      },
      "bin": {
        "node-which": "bin/which.js"
      },
      "engines": {
        "node": "^16.13.0 || >=18.0.0"
      }
    },
    "packages/imperative/web-help": {
      "dev": true,
      "license": "ISC",
      "dependencies": {
        "balloon-css": "^1.0.4",
        "bootstrap": "^4.4.1",
        "clipboard": "^2.0.4",
        "github-markdown-css": "^5.1.0",
        "jquery": "^3.4.1",
        "jstree": "^3.3.8",
        "scroll-into-view-if-needed": "2.2.22",
        "split.js": "^1.5.11",
        "url-search-params-polyfill": "^8.0.0"
      },
      "devDependencies": {
        "@types/jquery": "^3.3.31",
        "@types/jstree": "^3.3.39",
        "postcss": "^8.3.6",
        "postcss-url": "^10.1.3"
      }
    },
    "packages/provisioning": {
      "name": "@zowe/provisioning-for-zowe-sdk",
      "version": "8.0.0-next.202407051717",
      "license": "EPL-2.0",
      "dependencies": {
        "js-yaml": "^4.1.0"
      },
      "devDependencies": {
        "@types/js-yaml": "^4.0.9",
        "@zowe/cli-test-utils": "8.0.0-next.202407051717",
        "@zowe/core-for-zowe-sdk": "8.0.0-next.202407051717",
        "@zowe/imperative": "8.0.0-next.202407051717"
      },
      "engines": {
        "node": ">=18.12.0"
      },
      "peerDependencies": {
        "@zowe/core-for-zowe-sdk": "^8.0.0-next",
        "@zowe/imperative": "^8.0.0-next"
      }
    },
    "packages/secrets": {
      "name": "@zowe/secrets-for-zowe-sdk",
      "version": "8.0.0-next.202407051717",
      "hasInstallScript": true,
      "license": "EPL-2.0",
      "devDependencies": {
        "@napi-rs/cli": "^2.18.4",
        "ava": "^6.0.0"
      },
      "engines": {
        "node": ">=14"
      }
    },
    "packages/workflows": {
      "name": "@zowe/zos-workflows-for-zowe-sdk",
      "version": "8.0.0-next.202407051717",
      "license": "EPL-2.0",
      "dependencies": {
        "@zowe/zos-files-for-zowe-sdk": "8.0.0-next.202407051717"
      },
      "devDependencies": {
        "@zowe/cli-test-utils": "8.0.0-next.202407051717",
        "@zowe/core-for-zowe-sdk": "8.0.0-next.202407051717",
        "@zowe/imperative": "8.0.0-next.202407051717"
      },
      "engines": {
        "node": ">=18.12.0"
      },
      "peerDependencies": {
        "@zowe/core-for-zowe-sdk": "^8.0.0-next",
        "@zowe/imperative": "^8.0.0-next"
      }
    },
    "packages/zosconsole": {
      "name": "@zowe/zos-console-for-zowe-sdk",
      "version": "8.0.0-next.202407051717",
      "license": "EPL-2.0",
      "devDependencies": {
        "@zowe/cli-test-utils": "8.0.0-next.202407051717",
        "@zowe/core-for-zowe-sdk": "8.0.0-next.202407051717",
        "@zowe/imperative": "8.0.0-next.202407051717"
      },
      "engines": {
        "node": ">=18.12.0"
      },
      "peerDependencies": {
        "@zowe/core-for-zowe-sdk": "^8.0.0-next",
        "@zowe/imperative": "^8.0.0-next"
      }
    },
    "packages/zosfiles": {
      "name": "@zowe/zos-files-for-zowe-sdk",
      "version": "8.0.0-next.202407051717",
      "license": "EPL-2.0",
      "dependencies": {
        "minimatch": "^9.0.5"
      },
      "devDependencies": {
        "@zowe/cli-test-utils": "8.0.0-next.202407051717",
        "@zowe/core-for-zowe-sdk": "8.0.0-next.202407051717",
        "@zowe/imperative": "8.0.0-next.202407051717",
        "@zowe/zos-uss-for-zowe-sdk": "8.0.0-next.202407051717"
      },
      "engines": {
        "node": ">=18.12.0"
      },
      "peerDependencies": {
        "@zowe/core-for-zowe-sdk": "^8.0.0-next",
        "@zowe/imperative": "^8.0.0-next"
      }
    },
    "packages/zosfiles/node_modules/brace-expansion": {
      "version": "2.0.1",
      "license": "MIT",
      "dependencies": {
        "balanced-match": "^1.0.0"
      }
    },
    "packages/zosfiles/node_modules/minimatch": {
      "version": "9.0.5",
      "license": "ISC",
      "dependencies": {
        "brace-expansion": "^2.0.1"
      },
      "engines": {
        "node": ">=16 || 14 >=14.17"
      },
      "funding": {
        "url": "https://github.com/sponsors/isaacs"
      }
    },
    "packages/zosjobs": {
      "name": "@zowe/zos-jobs-for-zowe-sdk",
      "version": "8.0.0-next.202407051717",
      "license": "EPL-2.0",
      "dependencies": {
        "@zowe/zos-files-for-zowe-sdk": "8.0.0-next.202407051717"
      },
      "devDependencies": {
        "@zowe/cli-test-utils": "8.0.0-next.202407051717",
        "@zowe/core-for-zowe-sdk": "8.0.0-next.202407051717",
        "@zowe/imperative": "8.0.0-next.202407051717"
      },
      "engines": {
        "node": ">=18.12.0"
      },
      "peerDependencies": {
        "@zowe/core-for-zowe-sdk": "^8.0.0-next",
        "@zowe/imperative": "^8.0.0-next"
      }
    },
    "packages/zoslogs": {
      "name": "@zowe/zos-logs-for-zowe-sdk",
      "version": "8.0.0-next.202407051717",
      "license": "EPL-2.0",
      "devDependencies": {
        "@zowe/cli-test-utils": "8.0.0-next.202407051717",
        "@zowe/core-for-zowe-sdk": "8.0.0-next.202407051717",
        "@zowe/imperative": "8.0.0-next.202407051717"
      },
      "engines": {
        "node": ">=18.12.0"
      },
      "peerDependencies": {
        "@zowe/core-for-zowe-sdk": "^8.0.0-next",
        "@zowe/imperative": "^8.0.0-next"
      }
    },
    "packages/zosmf": {
      "name": "@zowe/zosmf-for-zowe-sdk",
      "version": "8.0.0-next.202407051717",
      "license": "EPL-2.0",
      "devDependencies": {
        "@zowe/cli-test-utils": "8.0.0-next.202407051717",
        "@zowe/core-for-zowe-sdk": "8.0.0-next.202407051717",
        "@zowe/imperative": "8.0.0-next.202407051717"
      },
      "engines": {
        "node": ">=18.12.0"
      },
      "peerDependencies": {
        "@zowe/core-for-zowe-sdk": "^8.0.0-next",
        "@zowe/imperative": "^8.0.0-next"
      }
    },
    "packages/zostso": {
      "name": "@zowe/zos-tso-for-zowe-sdk",
      "version": "8.0.0-next.202407051717",
      "license": "EPL-2.0",
      "dependencies": {
        "@zowe/zosmf-for-zowe-sdk": "8.0.0-next.202407051717"
      },
      "devDependencies": {
        "@zowe/cli-test-utils": "8.0.0-next.202407051717",
        "@zowe/core-for-zowe-sdk": "8.0.0-next.202407051717",
        "@zowe/imperative": "8.0.0-next.202407051717"
      },
      "engines": {
        "node": ">=18.12.0"
      },
      "peerDependencies": {
        "@zowe/core-for-zowe-sdk": "^8.0.0-next",
        "@zowe/imperative": "^8.0.0-next"
      }
    },
    "packages/zosuss": {
      "name": "@zowe/zos-uss-for-zowe-sdk",
      "version": "8.0.0-next.202407051717",
      "license": "EPL-2.0",
      "dependencies": {
        "ssh2": "^1.15.0"
      },
      "devDependencies": {
        "@types/ssh2": "^1.11.19",
        "@zowe/cli-test-utils": "8.0.0-next.202407051717",
        "@zowe/imperative": "8.0.0-next.202407051717"
      },
      "engines": {
        "node": ">=18.12.0"
      },
      "peerDependencies": {
        "@zowe/imperative": "^8.0.0-next"
      }
    }
  }
}<|MERGE_RESOLUTION|>--- conflicted
+++ resolved
@@ -16249,8 +16249,6 @@
       "dev": true,
       "license": "ISC"
     },
-<<<<<<< HEAD
-=======
     "node_modules/yaml": {
       "version": "2.4.5",
       "dev": true,
@@ -16262,26 +16260,6 @@
         "node": ">= 14"
       }
     },
-    "node_modules/yamljs": {
-      "version": "0.3.0",
-      "license": "MIT",
-      "dependencies": {
-        "argparse": "^1.0.7",
-        "glob": "^7.0.5"
-      },
-      "bin": {
-        "json2yaml": "bin/json2yaml",
-        "yaml2json": "bin/yaml2json"
-      }
-    },
-    "node_modules/yamljs/node_modules/argparse": {
-      "version": "1.0.10",
-      "license": "MIT",
-      "dependencies": {
-        "sprintf-js": "~1.0.2"
-      }
-    },
->>>>>>> 8a472620
     "node_modules/yargs": {
       "version": "17.7.2",
       "license": "MIT",
