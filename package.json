--- conflicted
+++ resolved
@@ -65,11 +65,7 @@
     "audit:public": "npm audit --registry https://registry.npmjs.org/"
   },
   "dependencies": {
-<<<<<<< HEAD
-    "@zowe/imperative": "4.4.5",
-=======
     "@zowe/imperative": "4.4.6",
->>>>>>> aabe62ac
     "@zowe/perf-timing": "^1.0.3",
     "get-stdin": "^7.0.0",
     "js-yaml": "3.13.1",
