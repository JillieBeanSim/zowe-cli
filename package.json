{
  "name": "@zowe/cli",
  "version": "3.1.0-alpha.201903151809",
  "description": "Zowe CLI is a command line interface (CLI) that provides a simple and streamlined way to interact with IBM z/OS.",
  "author": "Broadcom",
  "license": "EPL-2.0",
  "repository": {
    "type": "git",
    "url": "https://github.com/zowe/zowe-cli.git"
  },
  "bin": {
    "bright": "./lib/main.js",
    "zowe": "./lib/main.js"
  },
  "keywords": [
    "zosmf",
    "mainframe",
    "CLI",
    "zos",
    "z/OSMF",
    "mvs",
    "os390",
    "z/OS",
    "zowe"
  ],
  "files": [
    "lib",
    "docs",
    "scripts"
  ],
  "publishConfig": {
    "registry": "https://gizaartifactory.jfrog.io/gizaartifactory/api/npm/npm-local-release/"
  },
  "imperative": {
    "configurationModule": "lib/imperative.js"
  },
  "main": "lib/index.js",
  "typings": "lib/index.d.ts",
  "scripts": {
    "generateCleanTypedoc": "npm run typedoc && gulp cleanTypedoc",
    "build": "gulp updateLicense && tsc --pretty && npm run lint && npm run checkTestsCompile && madge -c lib",
    "installWithBuild": "npm install && npm run build",
    "postinstall": "node ./scripts/validatePlugins",
    "checkTestsCompile": "echo \"Checking that test source compiles...\" && tsc --project __tests__/test-tsconfig.json --noEmit ",
    "lint": "npm run lint:packages && npm run lint:tests",
    "lint:packages": "tslint --format stylish -c ./tslint-packages.json \"packages/**/*.ts\"",
    "lint:tests": "tslint --format stylish -c ./tslint-tests.json \"**/__tests__/**/*.ts\"",
    "test": "npm run test:unit && npm run test:integration && npm run test:system",
    "test:cleanResults": "rimraf __tests__/__results__",
    "test:cleanUpProfiles": "sh __tests__/__scripts__/clean_profiles.sh",
    "test:integration": "cross-env FORCE_COLOR=1 jest \".*__tests__.*\\.integration\\.(spec|test)\\.ts\" --coverage false",
    "test:system": "cross-env FORCE_COLOR=1 jest \".*__tests__.*\\.system\\.(spec|test)\\.ts\" --coverage false",
    "test:unit": "cross-env FORCE_COLOR=1 jest \".*__tests__.*\\.unit\\.(spec|test)\\.ts\" --coverage",
    "watch": "tsc --pretty --watch",
    "watch:test": "jest --watch",
    "typedoc": "typedoc --options ./typedoc.json ./packages/",
    "doc:generate": "npm run doc:clean && gulp doc",
    "doc:clean": "rimraf docs/CLIReadme.md",
    "typedocSpecifySrc": "typedoc --options ./typedoc.json",
    "audit:public": "npm audit --registry https://registry.npmjs.org/"
  },
<<<<<<< HEAD
  "dependencies": {
    "@brightside/imperative": "^3.1.0-alpha.201902272042",
=======
  "dependencies":   {
    "@zowe/imperative": "^3.0.0-alpha.201903151355",
>>>>>>> 5c3a3e5e
    "@zowe/perf-timing": "^1.0.3-alpha.201902201448",
    "js-yaml": "3.9.0",
    "string-width": "2.1.1"
  },
  "devDependencies": {
    "@types/chai": "^4.0.1",
    "@types/chai-string": "^1.1.30",
    "@types/fs-extra": "^5.0.5",
    "@types/jest": "^22.2.3",
    "@types/js-yaml": "^3.11.1",
    "@types/node": "8.0.28",
    "@types/sinon": "2.3.3",
    "@types/yargs": "8.0.2",
    "chai": "^4.1.2",
    "chai-string": "^1.4.0",
    "chalk": "2.3.0",
    "clear-require": "^2.0.0",
    "codepage": "^1.10.1",
    "cross-env": "^5.1.4",
    "dataobject-parser": "^1.1.3",
    "fs-extra": "^7.0.1",
    "glob": "^7.1.2",
    "gulp": "^4.0.0",
    "gulp-cli": "^2.0.1",
    "gulp-debug": "^3.1.0",
    "gulp-plumber": "^1.1.0",
    "gulp-replace": "^0.6.1",
    "gulp-util": "^3.0.8",
    "jest": "^24.1.0",
    "jest-cli": "^24.1.0",
    "jest-environment-node": "^24.0.0",
    "jest-environment-node-debug": "^2.0.0",
    "jest-junit": "6.3.0",
    "jest-sonar-reporter": "2.0.0",
    "jest-stare": "1.11.1",
    "jsonfile": "^4.0.0",
    "madge": "3.2.0",
    "prompt": "1.0.0",
    "rimraf": "2.6.2",
    "shebang-regex": "^2.0.0",
    "sinon": "3.2.1",
    "sinon-chai": "2.13.0",
    "strip-ansi": "^4.0.0",
    "through2": "^2.0.3",
    "ts-jest": "^23.10.5",
    "ts-node": "^3.3.0",
    "tslint": "5.10.0",
    "typescript": "3.2.2",
    "uuid": "^3.3.2"
  },
  "resolutions": {
    "cpx/chokidar": "^2.1.1"
  },
  "engines": {
    "node": ">=6.0.0"
  },
  "jest": {
    "globals": {
      "ts-jest": {
        "disableSourceMapSupport": true
      }
    },
    "watchPathIgnorePatterns": [
      ".*jest-stare.*\\.js"
    ],
    "modulePathIgnorePatterns": [
      "__tests__/__snapshots__/"
    ],
    "setupFilesAfterEnv": [
      "./__tests__/beforeTests.js"
    ],
    "testResultsProcessor": "jest-stare",
    "transform": {
      ".(ts)": "ts-jest"
    },
    "testRegex": "__tests__.*\\.(spec|test)\\.ts$",
    "moduleFileExtensions": [
      "ts",
      "js"
    ],
    "testEnvironment": "node",
    "collectCoverageFrom": [
      "packages/**/*.ts",
      "!**/__tests__/**",
      "!packages/**/doc/I*.ts",
      "!**/main.ts"
    ],
    "collectCoverage": false,
    "coverageReporters": [
      "json",
      "lcov",
      "text",
      "cobertura"
    ],
    "coverageDirectory": "<rootDir>/__tests__/__results__/unit/coverage"
  },
  "jestSonar": {
    "reportPath": "__tests__/__results__/jest-sonar"
  },
  "jest-stare": {
    "resultDir": "__tests__/__results__/jest-stare",
    "coverageLink": "../unit/coverage/lcov-report/index.html",
    "additionalResultsProcessors": [
      "jest-junit",
      "jest-sonar-reporter"
    ]
  },
  "jest-junit": {
    "output": "__tests__/__results__/junit.xml"
  }
}<|MERGE_RESOLUTION|>--- conflicted
+++ resolved
@@ -59,13 +59,8 @@
     "typedocSpecifySrc": "typedoc --options ./typedoc.json",
     "audit:public": "npm audit --registry https://registry.npmjs.org/"
   },
-<<<<<<< HEAD
   "dependencies": {
-    "@brightside/imperative": "^3.1.0-alpha.201902272042",
-=======
-  "dependencies":   {
     "@zowe/imperative": "^3.0.0-alpha.201903151355",
->>>>>>> 5c3a3e5e
     "@zowe/perf-timing": "^1.0.3-alpha.201902201448",
     "js-yaml": "3.9.0",
     "string-width": "2.1.1"
