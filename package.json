--- conflicted
+++ resolved
@@ -78,12 +78,7 @@
     "@types/jest": "^22.2.3",
     "@types/js-yaml": "^3.11.1",
     "@types/minimatch": "^3.0.3",
-<<<<<<< HEAD
-    "@types/node": "^12.12.0",
-    "@types/sinon": "2.3.3",
-=======
     "@types/node": "^12.12.24",
->>>>>>> ab02cfef
     "@types/ssh2": "^0.5.38",
     "@types/yargs": "^13.0.4",
     "ansi-colors": "^4.1.1",
