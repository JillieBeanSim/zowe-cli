--- conflicted
+++ resolved
@@ -1,53 +1,9 @@
 {
   "name": "@zowe/cli",
-<<<<<<< HEAD
-  "version": "7.0.0-next.202012221958",
-  "description": "Zowe CLI is a command line interface (CLI) that provides a simple and streamlined way to interact with IBM z/OS.",
-  "author": "Broadcom",
-  "license": "EPL-2.0",
-  "homepage": "https://github.com/zowe/zowe-cli#readme",
-  "bugs": {
-    "url": "https://github.com/zowe/zowe-cli/issues"
-  },
-  "repository": {
-    "type": "git",
-    "url": "https://github.com/zowe/zowe-cli.git"
-  },
-  "bin": {
-    "bright": "lib/main.js",
-    "zowe": "lib/main.js"
-  },
-  "keywords": [
-    "zosmf",
-    "mainframe",
-    "CLI",
-    "zos",
-    "z/OSMF",
-    "mvs",
-    "os390",
-    "z/OS",
-    "zowe"
-  ],
-  "files": [
-    "lib",
-    "docs",
-    "scripts",
-    "web-help/logo.png"
-  ],
-  "publishConfig": {
-    "registry": "https://zowe.jfrog.io/zowe/api/npm/npm-local-release/"
-  },
-  "imperative": {
-    "configurationModule": "lib/imperative.js"
-  },
-  "main": "lib/index.js",
-  "typings": "lib/index.d.ts",
-=======
   "private": true,
   "description": "Zowe CLI is a command line interface (CLI) that provides a simple and streamlined way to interact with IBM z/OS.",
   "author": "Broadcom",
   "license": "EPL-2.0",
->>>>>>> 81b967c7
   "scripts": {
     "build": "npm install --save-dev gulp && gulp updateLicense && lerna run build && npm run lint && npm run checkTestsCompile && npm run circularDependencyCheck && echo Fix build and remove Git dependencies before publishing to NPM.",
     "clean": "lerna run --parallel clean",
@@ -74,18 +30,8 @@
     "audit:public": "npm audit --registry https://registry.npmjs.org/"
   },
   "dependencies": {
-<<<<<<< HEAD
-    "@zowe/imperative": "5.0.0-next.202010301408",
-    "@zowe/perf-timing": "1.0.7",
-    "get-stdin": "7.0.0",
-    "js-yaml": "3.13.1",
-    "minimatch": "3.0.4",
-    "ssh2": "0.8.7",
-    "string-width": "2.1.1"
-=======
     "@zowe/imperative": "https://github.com:zowe/imperative#json-config-next",
     "@zowe/perf-timing": "1.0.7"
->>>>>>> 81b967c7
   },
   "devDependencies": {
     "@types/fs-extra": "^8.0.1",
@@ -120,14 +66,9 @@
     "syncpack": "^5.6.10",
     "ts-jest": "^24.2.0",
     "ts-node": "^7.0.1",
-<<<<<<< HEAD
-    "tslint": "^6.1.2",
-    "typedoc": "^0.15.0",
-=======
     "tslint": "^6.1.3",
     "typedoc": "^0.16.0",
     "typedoc-plugin-external-module-map": "^1.2.1",
->>>>>>> 81b967c7
     "typescript": "^3.8.0",
     "uuid": "^3.3.2"
   },
