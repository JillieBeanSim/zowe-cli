{
  "name": "@zowe/cli",
<<<<<<< HEAD
  "version": "6.10.2",
=======
  "version": "6.11.0",
>>>>>>> 59820d6c
  "description": "Zowe CLI is a command line interface (CLI) that provides a simple and streamlined way to interact with IBM z/OS.",
  "author": "Broadcom",
  "license": "EPL-2.0",
  "homepage": "https://github.com/zowe/zowe-cli#readme",
  "bugs": {
    "url": "https://github.com/zowe/zowe-cli/issues"
  },
  "repository": {
    "type": "git",
    "url": "https://github.com/zowe/zowe-cli.git"
  },
  "bin": {
    "bright": "./lib/main.js",
    "zowe": "./lib/main.js"
  },
  "keywords": [
    "zosmf",
    "mainframe",
    "CLI",
    "zos",
    "z/OSMF",
    "mvs",
    "os390",
    "z/OS",
    "zowe"
  ],
  "files": [
    "lib",
    "docs",
    "scripts",
    "web-help/logo.png"
  ],
  "publishConfig": {
    "registry": "https://zowe.jfrog.io/zowe/api/npm/npm-local-release/"
  },
  "imperative": {
    "configurationModule": "lib/imperative.js"
  },
  "main": "lib/index.js",
  "typings": "lib/index.d.ts",
  "scripts": {
    "generateCleanTypedoc": "npm run typedoc && gulp cleanTypedoc",
    "build": "gulp updateLicense && tsc --pretty && npm run lint && npm run checkTestsCompile && madge -c lib",
    "installWithBuild": "npm install && npm run build",
    "postinstall": "node ./scripts/validatePlugins",
    "checkTestsCompile": "echo \"Checking that test source compiles...\" && tsc --project __tests__/test-tsconfig.json --noEmit ",
    "lint": "npm run lint:packages && npm run lint:tests",
    "lint:packages": "tslint --format stylish -c ./tslint-packages.json \"packages/**/*.ts\"",
    "lint:tests": "tslint --format stylish -c ./tslint-tests.json \"**/__tests__/**/*.ts\"",
    "test": "npm run test:unit && npm run test:integration && npm run test:system",
    "test:cleanResults": "rimraf __tests__/__results__",
    "test:cleanUpProfiles": "sh __tests__/__scripts__/clean_profiles.sh",
    "test:integration": "cross-env FORCE_COLOR=1 jest \".*__tests__.*\\.integration\\.(spec|test)\\.ts\" --coverage false",
    "test:system": "cross-env FORCE_COLOR=1 jest \".*__tests__.*\\.system\\.(spec|test)\\.ts\" --coverage false",
    "test:unit": "cross-env FORCE_COLOR=1 jest \".*__tests__.*\\.unit\\.(spec|test)\\.ts\" --coverage",
    "watch": "tsc --pretty --watch",
    "watch:test": "jest --watch",
    "typedoc": "typedoc --options ./typedoc.json ./packages/",
    "doc:generate": "npm run doc:clean && gulp doc",
    "doc:clean": "rimraf docs/CLIReadme.md",
    "typedocSpecifySrc": "typedoc --options ./typedoc.json",
    "audit:public": "npm audit --registry https://registry.npmjs.org/"
  },
  "dependencies": {
    "@zowe/imperative": "4.6.0",
    "@zowe/perf-timing": "1.0.6",
    "get-stdin": "7.0.0",
    "js-yaml": "3.13.1",
    "minimatch": "3.0.4",
    "ssh2": "0.8.7",
    "string-width": "2.1.1"
  },
  "devDependencies": {
    "@types/fs-extra": "^8.0.1",
    "@types/jest": "^22.2.3",
    "@types/js-yaml": "^3.11.1",
    "@types/minimatch": "^3.0.3",
    "@types/node": "^12.12.24",
    "@types/ssh2": "^0.5.38",
    "@types/yargs": "^13.0.4",
    "ansi-colors": "^4.1.1",
    "chalk": "^2.4.2",
    "clear-require": "^2.0.0",
    "codepage": "^1.10.1",
    "cross-env": "^5.1.4",
    "fancy-log": "^1.3.3",
    "fs-extra": "^8.1.0",
    "glob": "^7.1.6",
    "gulp": "^4.0.2",
    "gulp-cli": "^2.0.1",
    "gulp-debug": "^4.0.0",
    "gulp-plumber": "^1.2.1",
    "gulp-replace": "^0.6.1",
    "jest": "^24.9.0",
    "jest-cli": "^24.9.0",
    "jest-environment-node": "^24.1.0",
    "jest-environment-node-debug": "^2.0.0",
    "jest-junit": "^6.3.0",
    "jest-sonar-reporter": "^2.0.0",
    "jest-stare": "^1.11.1",
    "jsonfile": "^4.0.0",
    "madge": "^3.6.0",
    "rimraf": "^2.6.3",
    "shebang-regex": "^2.0.0",
    "ts-jest": "^24.2.0",
    "ts-node": "^7.0.1",
    "tslint": "^5.20.1",
    "typedoc": "^0.15.0",
    "typescript": "^3.7.4",
    "uuid": "^3.3.2"
  },
  "engines": {
    "node": ">=8.0.0"
  },
  "jest": {
    "globals": {
      "ts-jest": {
        "disableSourceMapSupport": true
      }
    },
    "watchPathIgnorePatterns": [
      ".*jest-stare.*\\.js"
    ],
    "modulePathIgnorePatterns": [
      "__tests__/__snapshots__/"
    ],
    "setupFilesAfterEnv": [
      "./__tests__/beforeTests.js"
    ],
    "testResultsProcessor": "jest-stare",
    "transform": {
      ".(ts)": "ts-jest"
    },
    "testRegex": "__tests__.*\\.(spec|test)\\.ts$",
    "moduleFileExtensions": [
      "ts",
      "js"
    ],
    "testEnvironment": "node",
    "collectCoverageFrom": [
      "packages/**/*.ts",
      "!**/__tests__/**",
      "!packages/**/doc/I*.ts",
      "!**/main.ts"
    ],
    "collectCoverage": false,
    "coverageReporters": [
      "json",
      "lcov",
      "text",
      "cobertura"
    ],
    "coverageDirectory": "<rootDir>/__tests__/__results__/unit/coverage"
  },
  "jestSonar": {
    "reportPath": "__tests__/__results__/jest-sonar"
  },
  "jest-stare": {
    "resultDir": "__tests__/__results__/jest-stare",
    "coverageLink": "../unit/coverage/lcov-report/index.html",
    "additionalResultsProcessors": [
      "jest-junit",
      "jest-sonar-reporter"
    ]
  },
  "jest-junit": {
    "output": "__tests__/__results__/junit.xml"
  }
}<|MERGE_RESOLUTION|>--- conflicted
+++ resolved
@@ -1,10 +1,6 @@
 {
   "name": "@zowe/cli",
-<<<<<<< HEAD
-  "version": "6.10.2",
-=======
   "version": "6.11.0",
->>>>>>> 59820d6c
   "description": "Zowe CLI is a command line interface (CLI) that provides a simple and streamlined way to interact with IBM z/OS.",
   "author": "Broadcom",
   "license": "EPL-2.0",
