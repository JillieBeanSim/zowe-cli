{
  "name": "@zowe/cli",
  "private": true,
  "description": "Zowe CLI is a command line interface (CLI) that provides a simple and streamlined way to interact with IBM z/OS.",
  "author": "Zowe",
  "license": "EPL-2.0",
  "workspaces": [
    "packages/*",
    "__tests__/__packages__/*"
  ],
  "scripts": {
    "build": "lerna run build && node scripts/updateLicenses.js && npm run lint && npm run checkTestsCompile && npm run circularDependencyCheck",
    "build:exe": "cd zowex && cargo build && cargo clippy && cargo test",
    "clean": "lerna run --parallel clean",
    "clean:exe": "cd zowex && cargo clean",
    "installWithBuild": "npm install && npm run build",
    "checkTestsCompile": "echo \"Checking that test source compiles...\" && tsc --project __tests__/test-tsconfig.json --noEmit",
    "circularDependencyCheck": "lerna run --parallel circularDependencyCheck -- -- --warning --no-spinner",
    "lint": "eslint \"packages/**/*.ts\" \"**/__tests__/**/*.ts\"",
    "lint:packages": "eslint \"packages/**/*.ts\" --ignore-pattern \"**/__tests__/**/*.ts\"",
    "lint:tests": "eslint \"**/__tests__/**/*.ts\"",
    "link:imperative": "node -e \"require('symlink-dir')(process.argv[1] || '../imperative', './node_modules/@zowe/imperative').then(console.log)\"",
    "update:imperative": "npm i --package-lock-only --no-package-lock --save-exact @zowe/imperative@zowe-v2-lts && syncpack fix-mismatches --dev --prod --filter @zowe/imperative && npm i",
    "test": "npm run test:unit && npm run test:integration && npm run test:system",
    "test:act": "node scripts/testCliWorkflow.js",
    "test:cleanResults": "rimraf __tests__/__results__",
    "test:cleanUpProfiles": "sh __tests__/__scripts__/clean_profiles.sh",
    "test:integration": "env-cmd -f __tests__/__resources__/env/integration.env --no-override jest \".*__tests__.*\\**\\.integration\\.(spec|test)\\.ts$\" --coverage false",
    "test:system": "env-cmd -f __tests__/__resources__/env/system.env --no-override jest \".*__tests__.*\\**\\.system\\.(spec|test)\\.ts$\" --coverage false",
    "test:unit": "env-cmd -f __tests__/__resources__/env/unit.env --no-override jest \".*__tests__.*\\**\\.unit\\.(spec|test)\\.ts$\" --coverage",
    "watch": "lerna run --parallel watch",
    "watch:exe": "cd zowex && cargo install cargo-watch && cargo watch -x build -x clippy -x test",
    "watch:test": "jest --watch",
    "generateCleanTypedoc": "npm run typedoc",
    "typedoc": "typedoc",
    "typedoc:packages": "lerna run --parallel typedoc",
    "audit:public": "npm audit --registry https://registry.npmjs.org/",
    "prepare": "husky install"
  },
  "dependencies": {
<<<<<<< HEAD
    "@zowe/imperative": "5.16.0",
=======
    "@zowe/imperative": "5.18.0",
>>>>>>> 3d81e910
    "@zowe/perf-timing": "1.0.7"
  },
  "devDependencies": {
    "@types/jest": "^28.0.0",
    "@types/node": "^14.18.28",
    "@typescript-eslint/eslint-plugin": "^5.33.0",
    "@typescript-eslint/parser": "^5.33.0",
    "ansi-colors": "^4.1.1",
    "chalk": "^4.1.0",
    "clear-require": "^2.0.0",
    "env-cmd": "^10.1.0",
    "eslint": "^8.22.0",
    "eslint-plugin-jest": "^26.8.0",
    "eslint-plugin-unused-imports": "^2.0.0",
    "fancy-log": "^1.3.3",
    "glob": "^7.1.6",
    "husky": "^6.0.0",
    "jest": "^28.1.3",
    "jest-cli": "^29.0.0",
    "jest-environment-node": "^28.0.0",
    "jest-environment-node-debug": "^2.0.0",
    "jest-junit": "^12.0.0",
    "jest-sonar-reporter": "^2.0.0",
    "jest-stare": "^2.2.0",
    "js-yaml": "^4.1.0",
    "jsonfile": "^4.0.0",
    "lerna": "^5.4.3",
    "madge": "^4.0.1",
    "mustache": "^4.2.0",
    "npm-lockfile": "^3.0.4",
    "rimraf": "^2.6.3",
    "shebang-regex": "^2.0.0",
    "symlink-dir": "^5.1.1",
    "syncpack": "^5.6.10",
    "ts-jest": "^28.0.8",
    "typedoc": "^0.23.10",
    "typescript": "^4.0.0"
  },
  "jest": {
    "globals": {
      "ts-jest": {
        "disableSourceMapSupport": true
      }
    },
    "watchPathIgnorePatterns": [
      ".*jest-stare.*\\.js"
    ],
    "modulePathIgnorePatterns": [
      "__tests__/__snapshots__/",
      ".*/node_modules/.*",
      ".*/lib/.*"
    ],
    "setupFilesAfterEnv": [
      "./__tests__/beforeTests.js"
    ],
    "testResultsProcessor": "jest-stare",
    "transform": {
      "\\.ts$": "ts-jest"
    },
    "testRegex": "__tests__.*\\.(spec|test)\\.ts$",
    "moduleFileExtensions": [
      "ts",
      "js"
    ],
    "testEnvironment": "node",
    "collectCoverageFrom": [
      "packages/**/*.ts",
      "!**/__tests__/**",
      "!packages/**/doc/I*.ts",
      "!**/main.ts"
    ],
    "collectCoverage": false,
    "coverageReporters": [
      "json",
      "lcov",
      "text",
      "cobertura"
    ],
    "coverageDirectory": "<rootDir>/__tests__/__results__/unit/coverage"
  },
  "jestSonar": {
    "reportPath": "__tests__/__results__/jest-sonar"
  },
  "jest-stare": {
    "resultDir": "__tests__/__results__/jest-stare",
    "coverageLink": "../unit/coverage/lcov-report/index.html",
    "additionalResultsProcessors": [
      "jest-junit",
      "jest-sonar-reporter"
    ]
  },
  "jest-junit": {
    "outputDirectory": "__tests__/__results__",
    "reportTestSuiteErrors": true
  }
}<|MERGE_RESOLUTION|>--- conflicted
+++ resolved
@@ -38,11 +38,7 @@
     "prepare": "husky install"
   },
   "dependencies": {
-<<<<<<< HEAD
-    "@zowe/imperative": "5.16.0",
-=======
     "@zowe/imperative": "5.18.0",
->>>>>>> 3d81e910
     "@zowe/perf-timing": "1.0.7"
   },
   "devDependencies": {
