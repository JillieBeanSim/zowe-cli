# Zowe CLI Help


Welcome to Zowe CLI!

Zowe CLI is a command line interface (CLI) that provides a simple and streamlined way to interact with IBM z/OS.

For additional Zowe CLI documentation, visit https://zowe.github.io/docs-site

For Zowe CLI support, visit https://zowe.org


### Table of Contents
* [config](#module-config)
	* [set](#command-set)
	* [reset](#command-reset)
	* [list](#command-list)
	* [get](#command-get)
* [plugins](#module-plugins)
	* [install](#command-install)
	* [list](#command-list)
	* [uninstall](#command-uninstall)
	* [update](#command-update)
	* [validate](#command-validate)
* [profiles](#module-profiles)
	* [create | cre](#module-create)
		* [zosmf-profile](#command-zosmf-profile)
		* [tso-profile](#command-tso-profile)
		* [ssh-profile](#command-ssh-profile)
	* [update | upd](#module-update)
		* [zosmf-profile](#command-zosmf-profile)
		* [tso-profile](#command-tso-profile)
		* [ssh-profile](#command-ssh-profile)
	* [delete | rm](#module-delete)
		* [zosmf-profile](#command-zosmf-profile)
		* [tso-profile](#command-tso-profile)
		* [ssh-profile](#command-ssh-profile)
	* [list | ls](#module-list)
		* [zosmf-profiles](#command-zosmf-profiles)
		* [tso-profiles](#command-tso-profiles)
		* [ssh-profiles](#command-ssh-profiles)
	* [set-default | set](#module-set-default)
		* [zosmf-profile](#command-zosmf-profile)
		* [tso-profile](#command-tso-profile)
		* [ssh-profile](#command-ssh-profile)
* [provisioning | pv](#module-provisioning)
	* [list | ls](#module-list)
		* [template-info](#command-template-info)
		* [catalog-templates](#command-catalog-templates)
		* [instance-info](#command-instance-info)
		* [instance-variables](#command-instance-variables)
		* [registry-instances](#command-registry-instances)
	* [provision | prov](#module-provision)
		* [template](#command-template)
	* [perform | perf](#module-perform)
		* [action](#command-action)
	* [delete | del](#module-delete)
		* [instance](#command-instance)
* [zos-console | console](#module-zos-console)
	* [collect](#module-collect)
		* [sync-responses](#command-sync-responses)
	* [issue](#module-issue)
		* [command](#command-command)
* [zos-files | files](#module-zos-files)
	* [create | cre](#module-create)
		* [data-set-sequential](#command-data-set-sequential)
		* [data-set-partitioned](#command-data-set-partitioned)
		* [data-set-binary](#command-data-set-binary)
		* [data-set-c](#command-data-set-c)
		* [data-set-classic](#command-data-set-classic)
		* [data-set-vsam](#command-data-set-vsam)
	* [delete | del](#module-delete)
		* [data-set](#command-data-set)
		* [data-set-vsam](#command-data-set-vsam)
		* [uss-file](#command-uss-file)
	* [invoke | call](#module-invoke)
		* [ams-statements](#command-ams-statements)
		* [ams-file](#command-ams-file)
	* [download | dl](#module-download)
		* [data-set](#command-data-set)
		* [all-members](#command-all-members)
		* [uss-file](#command-uss-file)
	* [list | ls](#module-list)
		* [all-members](#command-all-members)
		* [data-set](#command-data-set)
		* [uss-files](#command-uss-files)
	* [upload | ul](#module-upload)
		* [file-to-data-set](#command-file-to-data-set)
		* [stdin-to-data-set](#command-stdin-to-data-set)
		* [dir-to-pds](#command-dir-to-pds)
		* [file-to-uss](#command-file-to-uss)
		* [dir-to-uss](#command-dir-to-uss)
* [zos-jobs | jobs](#module-zos-jobs)
	* [submit | sub](#module-submit)
		* [data-set](#command-data-set)
		* [local-file](#command-local-file)
	* [download | dl](#module-download)
		* [output](#command-output)
	* [view | vw](#module-view)
		* [job-status-by-jobid](#command-job-status-by-jobid)
		* [spool-file-by-id](#command-spool-file-by-id)
	* [list | ls](#module-list)
		* [spool-files-by-jobid](#command-spool-files-by-jobid)
		* [jobs](#command-jobs)
	* [delete | del](#module-delete)
		* [job](#command-job)
	* [cancel | can](#module-cancel)
		* [job](#command-job)
* [zos-tso | tso](#module-zos-tso)
	* [send](#module-send)
		* [address-space](#command-address-space)
	* [start | st](#module-start)
		* [address-space](#command-address-space)
	* [ping](#module-ping)
		* [address-space](#command-address-space)
	* [stop | sp](#module-stop)
		* [address-space](#command-address-space)
	* [issue](#module-issue)
		* [command](#command-command)
* [zos-uss | uss](#module-zos-uss)
	* [issue | iss](#module-issue)
		* [ssh](#command-ssh)
* [zos-workflows | wf](#module-zos-workflows)
	* [create | cre](#module-create)
		* [workflow-from-data-set](#command-workflow-from-data-set)
		* [workflow-from-uss-file](#command-workflow-from-uss-file)
		* [workflow-from-local-file](#command-workflow-from-local-file)
	* [start | sta](#module-start)
		* [workflow-full](#command-workflow-full)
		* [workflow-step](#command-workflow-step)
	* [list | ls](#module-list)
		* [active-workflows](#command-active-workflows)
		* [active-workflow-details](#command-active-workflow-details)
		* [definition-file-details](#command-definition-file-details)
		* [archived-workflows](#command-archived-workflows)
	* [archive](#module-archive)
		* [active-workflow](#command-active-workflow)
	* [delete | del](#module-delete)
		* [active-workflow](#command-active-workflow)
		* [archived-workflow](#command-archived-workflow)
* [zosmf](#module-zosmf)
	* [check](#module-check)
		* [status](#command-status)
	* [list](#module-list)
		* [systems](#command-systems)


# config<a name="module-config"></a>
Manage configuration and overrides. To see all set-able options use "list" command.
## set<a name="command-set"></a>
Set a configuration setting

#### Usage

   zowe config set <configName> <configValue> [options]

#### Positional Arguments

*   `configName`		 *(string)*

	* Setting name\. Possible values:
      CredentialManager \- The package name of a plugin that will override the
      default credential manager to allow for different credential storage
      methods\.

*   `configValue`		 *(string)*

	* Value to set

### Examples

*  Set the default credential manager to
my-credential-manager:

      * `$  zowe config set CredentialManager my-credential-manager`

## reset<a name="command-reset"></a>
Reset a configuration setting to default value\.

#### Usage

   zowe config reset <configName> [options]

#### Positional Arguments

*   `configName`		 *(string)*

	* Setting name to reset

### Examples

*  Reset the credential manager to default value:

      * `$  zowe config reset CredentialManager`

## list<a name="command-list"></a>
List a configuration setting options

#### Usage

   zowe config list [options]

#### Options

*   `--values`  *(boolean)*

	* Show values for every option

### Examples

*  List a configuration setting options:

      * `$  zowe config list `

*  List a configuration setting options with values:

      * `$  zowe config list --values`

## get<a name="command-get"></a>
Get a value of single setting option

#### Usage

   zowe config get <configName> [options]

#### Positional Arguments

*   `configName`		 *(string)*

	* Setting name

### Examples

*  Get a value of CredentialManager setting:

      * `$  zowe config get CredentialManager`

# plugins<a name="module-plugins"></a>
Install and manage plug-ins
## install<a name="command-install"></a>
Install plug\-ins to an application\.

#### Usage

   zowe plugins install [plugin...] [options]

#### Positional Arguments

*   `plugin...`		 *(string)*

	* A space\-separated list of plug\-ins to install\. A plug\-in can be any
      format that is accepted by the \`npm install\` command (local directory,
      TAR file, git URL, public package, private package, etc\.\.\.)\.

      To use a relative local directory, at least one '/' or '\' must exist in
      the plug\-in path\. For example, you have a local plug\-in in a folder
      called 'test\-plugin' that you want to install\. Specify the relative
      local directory by issuing the following command:

      zowe plugins install \./test\-plugin

      If you omit the '\./', then the install command looks for 'test\-plugin'
      in an npm registry\.

      If the plugin argument is omitted, the plugins\.json file will determine
      which plug\-ins are installed\. For more information on the
      plugins\.json file, see the \-\-file option\.

#### Options

*   `--file`  *(local file path)*

	* Specifies the location of a plugins\.json file that contains the
      plug\-ins you want to install\.

      All plug\-ins specified in plugins\.json will be installed to the base
      CLI and the contents will be placed into
      C:\Users\<user>\\.zowe\plugins\plugins\.json\.

      If you do not specify a plugins\.json file and do not specify a
      plug\-in, the default plugin\.json file
      (C:\Users\<user>\\.zowe\plugins\plugins\.json) will be used\. This
      provides a way to install plug\-ins that were lost or corrupted after
      reinstalling or updating Zowe CLI\.

*   `--registry`  *(string)*

	* The npm registry that is used when installing remote packages\. When
      this value is omitted, the value returned by \`npm config get registry\`
      is used\.

      For more information about npm registries, see:
      https://docs\.npmjs\.com/misc/registry

*   `--login`  *(boolean)*

	* The flag to add a registry user account to install from secure
      registry\. It saves credentials to the \.npmrc file using \`npm
      adduser\`\. When this value is omitted, credentials from \.npmrc file is
      used\. If you used this flag once for specific registry, you don't have
      to use it again, it uses credentials from \.npmrc file\.

      For more information about npm registries, see:
      https://docs\.npmjs\.com/cli/adduser

### Examples

*  Install plug-ins saved in
C:\Users\<user>\.zowe\plugins\plugins.json:

      * `$  zowe plugins install `

*  Install plug-ins saved in a properly formatted
config file:

      * `$  zowe plugins install --file /some/file/path/file_name.json`

*  Install a remote plug-in:

      * `$  zowe plugins install my-plugin`

*  Install a remote plug-in using semver:

      * `$  zowe plugins install my-plugin@"^1.2.3"`

*  Install a remote plug-in from the specified
registry:

      * `$  zowe plugins install my-plugin --registry https://registry.npmjs.org/`

*  Install a local folder, local TAR file, and a git
URL:

      * `$  zowe plugins install ./local-file /root/tar/some-tar.tgz git://github.com/project/repository.git#v1.0.0`

*  Install a remote plug-in from the registry which
requires authorization(don't need to use this flag if you have already
logged in before):

      * `$  zowe plugins install my-plugin --registry https://registry.npmjs.org/ --login`

## list<a name="command-list"></a>
List all plug\-ins installed\.

#### Usage

   zowe plugins list [options]

## uninstall<a name="command-uninstall"></a>
Uninstall plug\-ins\.

#### Usage

   zowe plugins uninstall [plugin...] [options]

#### Positional Arguments

*   `plugin...`		 *(string)*

	* The name of the plug\-in to uninstall\.

      If the plug\-in argument is omitted, no action is taken\.

### Examples

*  Uninstall a plug-in:

      * `$  zowe plugins uninstall my-plugin`

## update<a name="command-update"></a>
Update plug\-ins\.

#### Usage

   zowe plugins update [plugin...] [options]

#### Positional Arguments

*   `plugin...`		 *(string)*

	* The name of the plug\-in to update\.

      If the plug\-in argument is omitted, no action is taken\.

#### Options

*   `--registry`  *(string)*

	* The npm registry that is used when installing remote packages\. When
      this value is omitted, the value returned by \`npm config get registry\`
      is used\.

      For more information about npm registries, see:
      https://docs\.npmjs\.com/misc/registry

*   `--login`  *(boolean)*

	* The flag to add a registry user account to install from secure
      registry\. It saves credentials to the \.npmrc file using \`npm
      adduser\`\. When this value is omitted, credentials from \.npmrc file is
      used\. If you used this flag once for specific registry, you don't have
      to use it again, it uses credentials from \.npmrc file\.

      For more information about npm registries, see:
      https://docs\.npmjs\.com/cli/adduser

### Examples

*  Update a plug-in:

      * `$  zowe plugins update my-plugin`

*  Update a remote plug-in from the registry which
requires authorization(don't need to use this flag if you have already
logged in before):

      * `$  zowe plugins update my-plugin --registry https://registry.npmjs.org/ --login`

## validate<a name="command-validate"></a>
Validate a plug\-in that has been installed\.

#### Usage

   zowe plugins validate [plugin] [options]

#### Positional Arguments

*   `plugin`		 *(string)*

	* The name of the plug\-in to validate\.
      Validation issues identified for this plug\-in are displayed\.

      If the plug\-in argument is omitted, all installed plug\-ins are
      validated\.

### Examples

*  Validate a plug-in named my-plugin:

      * `$  zowe plugins validate my-plugin`

*  Validate all installed plug-ins:

      * `$  zowe plugins validate `

# profiles<a name="module-profiles"></a>
Create and manage configuration profiles
## create | cre<a name="module-create"></a>
Create new configuration profiles.
### zosmf-profile<a name="command-zosmf-profile"></a>
z/OSMF Profile

#### Usage

   zowe profiles create zosmf-profile <profileName> [options]

#### Positional Arguments

*   `profileName`		 *(string)*

	* Specifies the name of the new zosmf profile\. You can load this profile
      by using the name on commands that support the "\-\-zosmf\-profile"
      option\.

#### Zosmf Connection Options

*   `--host`  | `-H` *(string)*

	* The z/OSMF server host name\.

*   `--port`  | `-P` *(number)*

	* The z/OSMF server port\.

      Default value: 443

*   `--user`  | `-u` *(string)*

	* Mainframe (z/OSMF) user name, which can be the same as your TSO login\.

*   `--password`  | `--pass` | `--pw` *(string)*

	* Mainframe (z/OSMF) password, which can be the same as your TSO
      password\.

*   `--reject-unauthorized`  | `--ru` *(boolean)*

	* Reject self\-signed certificates\.

      Default value: true

*   `--base-path`  | `--bp` *(string)*

	* The base path for your API mediation layer instance\. Specify this
      option to prepend the base path to all z/OSMF resources when making REST
      requests\. Do not specify this option if you are not using an API
      mediation layer\.

#### Options

*   `--overwrite`  | `--ow` *(boolean)*

	* Overwrite the zosmf profile when a profile of the same name exists\.

### Examples

*  Create a zosmf profile called 'zos123' to connect to
z/OSMF at host zos123 and port 1443:

      * `$  zowe profiles create zosmf-profile zos123 --host zos123 --port 1443 --user ibmuser --password myp4ss`

*  Create a zosmf profile called 'zos124' to connect to
z/OSMF at the host zos124 (default port - 443) and allow self-signed
certificates:

      * `$  zowe profiles create zosmf-profile zos124 --host zos124 --user ibmuser --password myp4ss --reject-unauthorized false`

*  Create a zosmf profile called 'zos124' to connect to
z/OSMF at the host zos124 (default port - 443) and allow self-signed
certificates:

      * `$  zowe profiles create zosmf-profile zosAPIML --host zosAPIML --port 2020 --user ibmuser --password myp4ss --reject-unauthorized false --base-path basePath`

### tso-profile<a name="command-tso-profile"></a>
z/OS TSO/E User Profile

#### Usage

   zowe profiles create tso-profile <profileName> [options]

#### Positional Arguments

*   `profileName`		 *(string)*

	* Specifies the name of the new tso profile\. You can load this profile by
      using the name on commands that support the "\-\-tso\-profile" option\.

#### TSO ADDRESS SPACE OPTIONS

*   `--account`  | `-a` *(string)*

	* Your z/OS TSO/E accounting information\.

*   `--character-set`  | `--cs` *(string)*

	* Character set for address space to convert messages and responses from
      UTF\-8 to EBCDIC\.

      Default value: 697

*   `--code-page`  | `--cp` *(string)*

	* Codepage value for TSO/E address space to convert messages and responses
      from UTF\-8 to EBCDIC\.

      Default value: 1047

*   `--columns`  | `--cols` *(number)*

	* The number of columns on a screen\.

      Default value: 80

*   `--logon-procedure`  | `-l` *(string)*

	* The logon procedure to use when creating TSO procedures on your behalf\.

      Default value: IZUFPROC

*   `--region-size`  | `--rs` *(number)*

	* Region size for the TSO/E address space\.

      Default value: 4096

*   `--rows`  *(number)*

	* The number of rows on a screen\.

      Default value: 24

#### Options

*   `--overwrite`  | `--ow` *(boolean)*

	* Overwrite the tso profile when a profile of the same name exists\.

### Examples

*  Create a tso profile called 'myprof' with default
settings and JES accounting information of 'IZUACCT':

      * `$  zowe profiles create tso-profile myprof -a IZUACCT`

*  Create a tso profile called 'largeregion' with a
region size of 8192, a logon procedure of MYPROC, and JES accounting
information of '1234':

      * `$  zowe profiles create tso-profile largeregion -a 1234 --rs 8192`

### ssh-profile<a name="command-ssh-profile"></a>
z/OS SSH Profile

#### Usage

   zowe profiles create ssh-profile <profileName> [options]

#### Positional Arguments

*   `profileName`		 *(string)*

	* Specifies the name of the new ssh profile\. You can load this profile by
      using the name on commands that support the "\-\-ssh\-profile" option\.

#### z/OS Ssh Connection Options

*   `--host`  | `-H` *(string)*

	* The z/OS SSH server host name\.

*   `--port`  | `-P` *(number)*

	* The z/OS SSH server port\.

      Default value: 22

*   `--user`  | `-u` *(string)*

	* Mainframe user name, which can be the same as your TSO login\.

*   `--password`  | `--pass` | `--pw` *(string)*

	* Mainframe password, which can be the same as your TSO password\.

*   `--privateKey`  | `--key` | `--pk` *(string)*

	* Path to a file containing your private key, that must match a public key
      stored in the server for authentication

*   `--keyPassphrase`  | `--passphrase` | `--kp` *(string)*

	* Private key passphrase, which unlocks the private key\.

*   `--handshakeTimeout`  | `--timeout` | `--to` *(number)*

	* How long in milliseconds to wait for the SSH handshake to complete\.

#### Options

*   `--overwrite`  | `--ow` *(boolean)*

	* Overwrite the ssh profile when a profile of the same name exists\.

### Examples

*  Create a ssh profile called 'ssh111' to connect to
z/OS SSH server at host 'zos123' and default port 22:

      * `$  zowe profiles create ssh-profile ssh111 --host sshhost --user ibmuser --password myp4ss`

*  Create a ssh profile called 'ssh222' to connect to
z/OS SSH server at host 'zos123' and port 13022:

      * `$  zowe profiles create ssh-profile ssh222 --host sshhost --port 13022 --user ibmuser --password myp4ss`

*  Create a ssh profile called 'ssh333' to connect to
z/OS SSH server at host 'zos123' using a privatekey '/path/to/privatkey'
and its decryption passphrase 'privateKeyPassphrase' for privatekey
authentication:

      * `$  zowe profiles create ssh-profile ssh333 --host sshhost --user ibmuser --priavetKey /path/to/privatekey --keyPassphrase privateKeyPassphrase`

## update | upd<a name="module-update"></a>
Update a  profile.You can update any property present within the profile configuration. The updated profile  will be printed so that you can review the result of the updates.
### zosmf-profile<a name="command-zosmf-profile"></a>
z/OSMF Profile

#### Usage

   zowe profiles update zosmf-profile <profileName> [options]

#### Positional Arguments

*   `profileName`		 *(string)*

	* Specifies the name of the new zosmf profile\. You can load this profile
      by using the name on commands that support the "\-\-zosmf\-profile"
      option\.

#### Zosmf Connection Options

*   `--host`  | `-H` *(string)*

	* The z/OSMF server host name\.

*   `--port`  | `-P` *(number)*

	* The z/OSMF server port\.

*   `--user`  | `-u` *(string)*

	* Mainframe (z/OSMF) user name, which can be the same as your TSO login\.

*   `--password`  | `--pass` | `--pw` *(string)*

	* Mainframe (z/OSMF) password, which can be the same as your TSO
      password\.

*   `--reject-unauthorized`  | `--ru` *(boolean)*

	* Reject self\-signed certificates\.

*   `--base-path`  | `--bp` *(string)*

	* The base path for your API mediation layer instance\. Specify this
      option to prepend the base path to all z/OSMF resources when making REST
      requests\. Do not specify this option if you are not using an API
      mediation layer\.

### Examples

*  Update a zosmf profile named 'zos123' with a new
username and password:

      * `$  zowe profiles update zosmf-profile zos123 --user newuser --password newp4ss`

### tso-profile<a name="command-tso-profile"></a>
z/OS TSO/E User Profile

#### Usage

   zowe profiles update tso-profile <profileName> [options]

#### Positional Arguments

*   `profileName`		 *(string)*

	* Specifies the name of the new tso profile\. You can load this profile by
      using the name on commands that support the "\-\-tso\-profile" option\.

#### TSO ADDRESS SPACE OPTIONS

*   `--account`  | `-a` *(string)*

	* Your z/OS TSO/E accounting information\.

*   `--character-set`  | `--cs` *(string)*

	* Character set for address space to convert messages and responses from
      UTF\-8 to EBCDIC\.

*   `--code-page`  | `--cp` *(string)*

	* Codepage value for TSO/E address space to convert messages and responses
      from UTF\-8 to EBCDIC\.

*   `--columns`  | `--cols` *(number)*

	* The number of columns on a screen\.

*   `--logon-procedure`  | `-l` *(string)*

	* The logon procedure to use when creating TSO procedures on your behalf\.

*   `--region-size`  | `--rs` *(number)*

	* Region size for the TSO/E address space\.

*   `--rows`  *(number)*

	* The number of rows on a screen\.

### Examples

*  Update a tso profile called myprof with new JES
accounting information:

      * `$  zowe profiles update tso-profile myprof -a NEWACCT`

### ssh-profile<a name="command-ssh-profile"></a>
z/OS SSH Profile

#### Usage

   zowe profiles update ssh-profile <profileName> [options]

#### Positional Arguments

*   `profileName`		 *(string)*

	* Specifies the name of the new ssh profile\. You can load this profile by
      using the name on commands that support the "\-\-ssh\-profile" option\.

#### z/OS Ssh Connection Options

*   `--host`  | `-H` *(string)*

	* The z/OS SSH server host name\.

*   `--port`  | `-P` *(number)*

	* The z/OS SSH server port\.

*   `--user`  | `-u` *(string)*

	* Mainframe user name, which can be the same as your TSO login\.

*   `--password`  | `--pass` | `--pw` *(string)*

	* Mainframe password, which can be the same as your TSO password\.

*   `--privateKey`  | `--key` | `--pk` *(string)*

	* Path to a file containing your private key, that must match a public key
      stored in the server for authentication

*   `--keyPassphrase`  | `--passphrase` | `--kp` *(string)*

	* Private key passphrase, which unlocks the private key\.

*   `--handshakeTimeout`  | `--timeout` | `--to` *(number)*

	* How long in milliseconds to wait for the SSH handshake to complete\.

## delete | rm<a name="module-delete"></a>
Delete existing profiles.
### zosmf-profile<a name="command-zosmf-profile"></a>
Delete a zosmf profile\. You must specify a profile name to be deleted\.
To find a list of available profiles for deletion, issue the profiles
list command\. By default, you will be prompted to confirm the profile
removal\.

#### Usage

   zowe profiles delete zosmf-profile <profileName> [options]

#### Positional Arguments

*   `profileName`		 *(string)*

	* Specifies the name of the zosmf profile to be deleted\. You can also
      load this profile by using the name on commands that support the
      "\-\-zosmf\-profile" option\.

#### Options

*   `--force`  *(boolean)*

	* Force deletion of profile, and dependent profiles if specified\. No
      prompt will be displayed before deletion occurs\.

### Examples

*  Delete a zosmf profile named profilename:

      * `$  zowe profiles delete zosmf-profile profilename`

### tso-profile<a name="command-tso-profile"></a>
Delete a tso profile\. You must specify a profile name to be deleted\.
To find a list of available profiles for deletion, issue the profiles
list command\. By default, you will be prompted to confirm the profile
removal\.

#### Usage

   zowe profiles delete tso-profile <profileName> [options]

#### Positional Arguments

*   `profileName`		 *(string)*

	* Specifies the name of the tso profile to be deleted\. You can also load
      this profile by using the name on commands that support the
      "\-\-tso\-profile" option\.

#### Options

*   `--force`  *(boolean)*

	* Force deletion of profile, and dependent profiles if specified\. No
      prompt will be displayed before deletion occurs\.

### Examples

*  Delete a tso profile named profilename:

      * `$  zowe profiles delete tso-profile profilename`

### ssh-profile<a name="command-ssh-profile"></a>
Delete a ssh profile\. You must specify a profile name to be deleted\.
To find a list of available profiles for deletion, issue the profiles
list command\. By default, you will be prompted to confirm the profile
removal\.

#### Usage

   zowe profiles delete ssh-profile <profileName> [options]

#### Positional Arguments

*   `profileName`		 *(string)*

	* Specifies the name of the ssh profile to be deleted\. You can also load
      this profile by using the name on commands that support the
      "\-\-ssh\-profile" option\.

#### Options

*   `--force`  *(boolean)*

	* Force deletion of profile, and dependent profiles if specified\. No
      prompt will be displayed before deletion occurs\.

### Examples

*  Delete a ssh profile named profilename:

      * `$  zowe profiles delete ssh-profile profilename`

## list | ls<a name="module-list"></a>
List profiles of the type 
### zosmf-profiles<a name="command-zosmf-profiles"></a>
z/OSMF Profile

#### Usage

   zowe profiles list zosmf-profiles [options]

#### Options

*   `--show-contents`  | `--sc` *(boolean)*

	* List zosmf profiles and their contents\. All profile details will be
      printed as part of command output\.

### Examples

*  List profiles of type zosmf:

      * `$  zowe profiles list zosmf-profiles `

*  List profiles of type zosmf and display their
contents:

      * `$  zowe profiles list zosmf-profiles --sc`

### tso-profiles<a name="command-tso-profiles"></a>
z/OS TSO/E User Profile

#### Usage

   zowe profiles list tso-profiles [options]

#### Options

*   `--show-contents`  | `--sc` *(boolean)*

	* List tso profiles and their contents\. All profile details will be
      printed as part of command output\.

### Examples

*  List profiles of type tso:

      * `$  zowe profiles list tso-profiles `

*  List profiles of type tso and display their
contents:

      * `$  zowe profiles list tso-profiles --sc`

### ssh-profiles<a name="command-ssh-profiles"></a>
z/OS SSH Profile

#### Usage

   zowe profiles list ssh-profiles [options]

#### Options

*   `--show-contents`  | `--sc` *(boolean)*

	* List ssh profiles and their contents\. All profile details will be
      printed as part of command output\.

### Examples

*  List profiles of type ssh:

      * `$  zowe profiles list ssh-profiles `

*  List profiles of type ssh and display their
contents:

      * `$  zowe profiles list ssh-profiles --sc`

## set-default | set<a name="module-set-default"></a>
Set which profiles are loaded by default.
### zosmf-profile<a name="command-zosmf-profile"></a>
The zosmf set default\-profiles command allows you to set the default
profiles for this command group\. When a zosmf command is issued and no
profile override options are specified, the default profiles for the
command group are automatically loaded for the command based on the
commands profile requirements\.

#### Usage

   zowe profiles set-default zosmf-profile <profileName> [options]

#### Positional Arguments

*   `profileName`		 *(string)*

	* Specify a
      profile for default usage within the zosmf group\. When you issue
      commands within the zosmf group without a profile specified as part of
      the command, the default will be loaded instead\.

### Examples

*  Set the default profile for type zosmf to the
profile named 'profilename':

      * `$  zowe profiles set-default zosmf-profile profilename`

### tso-profile<a name="command-tso-profile"></a>
The tso set default\-profiles command allows you to set the default
profiles for this command group\. When a tso command is issued and no
profile override options are specified, the default profiles for the
command group are automatically loaded for the command based on the
commands profile requirements\.

#### Usage

   zowe profiles set-default tso-profile <profileName> [options]

#### Positional Arguments

*   `profileName`		 *(string)*

	* Specify a
      profile for default usage within the tso group\. When you issue commands
      within the tso group without a profile specified as part of the command,
      the default will be loaded instead\.

### Examples

*  Set the default profile for type tso to the profile
named 'profilename':

      * `$  zowe profiles set-default tso-profile profilename`

### ssh-profile<a name="command-ssh-profile"></a>
The ssh set default\-profiles command allows you to set the default
profiles for this command group\. When a ssh command is issued and no
profile override options are specified, the default profiles for the
command group are automatically loaded for the command based on the
commands profile requirements\.

#### Usage

   zowe profiles set-default ssh-profile <profileName> [options]

#### Positional Arguments

*   `profileName`		 *(string)*

	* Specify a
      profile for default usage within the ssh group\. When you issue commands
      within the ssh group without a profile specified as part of the command,
      the default will be loaded instead\.

### Examples

*  Set the default profile for type ssh to the profile
named 'profilename':

      * `$  zowe profiles set-default ssh-profile profilename`

# provisioning | pv<a name="module-provisioning"></a>
Perform z/OSMF provisioning tasks on Published Templates in the Service Catalog and Provisioned Instances in the Service Registry.
## list | ls<a name="module-list"></a>
Lists z/OSMF provisioning information such as the provisioned instances from the registry, the provisioned instance details, the available provisioning templates and provisioning template details.
### template-info<a name="command-template-info"></a>
List details about a template published with z/OSMF Cloud Provisioning\.

#### Usage

   zowe provisioning list template-info <name> [options]

#### Positional Arguments

*   `name`		 *(string)*

	* The name of a z/OSMF cloud provisioning template\.

#### Options

*   `--all-info`  | `--ai` *(boolean)*

	* Display detailed information about published z/OSMF service catalog
      template (summary information is printed by default)\.

#### Zosmf Connection Options

*   `--host`  | `-H` *(string)*

	* The z/OSMF server host name\.

*   `--port`  | `-P` *(number)*

	* The z/OSMF server port\.

      Default value: 443

*   `--user`  | `-u` *(string)*

	* Mainframe (z/OSMF) user name, which can be the same as your TSO login\.

*   `--password`  | `--pass` | `--pw` *(string)*

	* Mainframe (z/OSMF) password, which can be the same as your TSO
      password\.

*   `--reject-unauthorized`  | `--ru` *(boolean)*

	* Reject self\-signed certificates\.

      Default value: true

*   `--base-path`  | `--bp` *(string)*

	* The base path for your API mediation layer instance\. Specify this
      option to prepend the base path to all z/OSMF resources when making REST
      requests\. Do not specify this option if you are not using an API
      mediation layer\.

#### Profile Options

*   `--zosmf-profile`  | `--zosmf-p` *(string)*

	* The name of a (zosmf) profile to load for this command execution\.

### Examples

*  List summary information for template "template1":

      * `$  zowe provisioning list template-info template1`

### catalog-templates<a name="command-catalog-templates"></a>
Lists the z/OSMF service catalog published templates\.

#### Usage

   zowe provisioning list catalog-templates [options]

#### Options

*   `--all-info`  | `--ai` *(boolean)*

	* Display information about published z/OSMF service catalog templates
      (summary information is printed by default)\.

#### Zosmf Connection Options

*   `--host`  | `-H` *(string)*

	* The z/OSMF server host name\.

*   `--port`  | `-P` *(number)*

	* The z/OSMF server port\.

      Default value: 443

*   `--user`  | `-u` *(string)*

	* Mainframe (z/OSMF) user name, which can be the same as your TSO login\.

*   `--password`  | `--pass` | `--pw` *(string)*

	* Mainframe (z/OSMF) password, which can be the same as your TSO
      password\.

*   `--reject-unauthorized`  | `--ru` *(boolean)*

	* Reject self\-signed certificates\.

      Default value: true

*   `--base-path`  | `--bp` *(string)*

	* The base path for your API mediation layer instance\. Specify this
      option to prepend the base path to all z/OSMF resources when making REST
      requests\. Do not specify this option if you are not using an API
      mediation layer\.

#### Profile Options

*   `--zosmf-profile`  | `--zosmf-p` *(string)*

	* The name of a (zosmf) profile to load for this command execution\.

### Examples

*  List all published templates in the z/OSMF service
catalog (with full detail):

      * `$  zowe provisioning list catalog-templates --all-info`

### instance-info<a name="command-instance-info"></a>
List details about an instance provisioned with z/OSMF\.

#### Usage

   zowe provisioning list instance-info <name> [options]

#### Positional Arguments

*   `name`		 *(string)*

	* Provisioned Instance Name

#### Options

*   `--display`  *(string)*

	* Level of information to display for the provisioned instance\. Possible
      values:

      summary 	\- summary information, no actions or variables
      actions 	\- (default) summary with actions, no variables
      vars 	\- summary information with variables, no actions
      extended 	\- extended information with actions
      full 	\- all available information


      Allowed values: extended, summary, vars, actions, full

#### Zosmf Connection Options

*   `--host`  | `-H` *(string)*

	* The z/OSMF server host name\.

*   `--port`  | `-P` *(number)*

	* The z/OSMF server port\.

      Default value: 443

*   `--user`  | `-u` *(string)*

	* Mainframe (z/OSMF) user name, which can be the same as your TSO login\.

*   `--password`  | `--pass` | `--pw` *(string)*

	* Mainframe (z/OSMF) password, which can be the same as your TSO
      password\.

*   `--reject-unauthorized`  | `--ru` *(boolean)*

	* Reject self\-signed certificates\.

      Default value: true

*   `--base-path`  | `--bp` *(string)*

	* The base path for your API mediation layer instance\. Specify this
      option to prepend the base path to all z/OSMF resources when making REST
      requests\. Do not specify this option if you are not using an API
      mediation layer\.

#### Profile Options

*   `--zosmf-profile`  | `--zosmf-p` *(string)*

	* The name of a (zosmf) profile to load for this command execution\.

### Examples

*  List summary information with a list of actions for
an instance with the name "instance1":

      * `$  zowe provisioning list instance-info instance1`

*  Show extended general information with actions for a
provisioned instance with the name "instance1":

      * `$  zowe provisioning list instance-info instance1 --display extended`

### instance-variables<a name="command-instance-variables"></a>
List a set of variables and their values for a given name\.

#### Usage

   zowe provisioning list instance-variables <name> [options]

#### Positional Arguments

*   `name`		 *(string)*

	* Provisioned Instance Name

#### Zosmf Connection Options

*   `--host`  | `-H` *(string)*

	* The z/OSMF server host name\.

*   `--port`  | `-P` *(number)*

	* The z/OSMF server port\.

      Default value: 443

*   `--user`  | `-u` *(string)*

	* Mainframe (z/OSMF) user name, which can be the same as your TSO login\.

*   `--password`  | `--pass` | `--pw` *(string)*

	* Mainframe (z/OSMF) password, which can be the same as your TSO
      password\.

*   `--reject-unauthorized`  | `--ru` *(boolean)*

	* Reject self\-signed certificates\.

      Default value: true

*   `--base-path`  | `--bp` *(string)*

	* The base path for your API mediation layer instance\. Specify this
      option to prepend the base path to all z/OSMF resources when making REST
      requests\. Do not specify this option if you are not using an API
      mediation layer\.

#### Profile Options

*   `--zosmf-profile`  | `--zosmf-p` *(string)*

	* The name of a (zosmf) profile to load for this command execution\.

#### response format options

*   `--response-format-filter`  | `--rff` *(array)*

	* Filter (include) fields in the response\. Accepts an array of
      field/property names to include in the output response\. You can filter
      JSON objects properties OR table columns/fields\. In addition, you can
      use this option in conjunction with '\-\-response\-format\-type' to
      reduce the output of a command to a single field/property or a list of a
      single field/property\.

*   `--response-format-type`  | `--rft` *(string)*

	* The command response output format type\. Must be one of the following:

      table: Formats output data as a table\. Use this option when the output
      data is an array of homogeneous JSON objects\. Each property of the
      object will become a column in the table\.

      list: Formats output data as a list of strings\. Can be used on any data
      type (JSON objects/arrays) are stringified and a new line is added after
      each entry in an array\.

      object: Formats output data as a list of prettified objects (or single
      object)\. Can be used in place of "table" to change from tabular output
      to a list of prettified objects\.

      string: Formats output data as a string\. JSON objects/arrays are
      stringified\.

      Allowed values: table, list, object, string

*   `--response-format-header`  | `--rfh` *(boolean)*

	* If "\-\-response\-format\-type table" is specified, include the column
      headers in the output\.

### Examples

*  List instance variables of "instance1":

      * `$  zowe provisioning list instance-variables instance1`

### registry-instances<a name="command-registry-instances"></a>
List the provisioned instances from the z/OSMF software registry\.

#### Usage

   zowe provisioning list registry-instances [options]

#### Options

*   `--all-info`  | `--ai` *(boolean)*

	* Display all available information about provisioned instances (summary
      by default)\.

*   `--filter-by-type`  | `--fbt` *(string)*

	* Filter the list of provisioned instances by type (e\.g\. DB2 or CICS)\.

*   `--filter-by-external-name`  | `--fben` *(string)*

	* Filter the list of provisioned instances by External Name\.

*   `--types`  | `-t` *(boolean)*

	* Display a list of all types for provisioned instances (e\.g\. DB2 or
      CICS)\.

#### Zosmf Connection Options

*   `--host`  | `-H` *(string)*

	* The z/OSMF server host name\.

*   `--port`  | `-P` *(number)*

	* The z/OSMF server port\.

      Default value: 443

*   `--user`  | `-u` *(string)*

	* Mainframe (z/OSMF) user name, which can be the same as your TSO login\.

*   `--password`  | `--pass` | `--pw` *(string)*

	* Mainframe (z/OSMF) password, which can be the same as your TSO
      password\.

*   `--reject-unauthorized`  | `--ru` *(boolean)*

	* Reject self\-signed certificates\.

      Default value: true

*   `--base-path`  | `--bp` *(string)*

	* The base path for your API mediation layer instance\. Specify this
      option to prepend the base path to all z/OSMF resources when making REST
      requests\. Do not specify this option if you are not using an API
      mediation layer\.

#### Profile Options

*   `--zosmf-profile`  | `--zosmf-p` *(string)*

	* The name of a (zosmf) profile to load for this command execution\.

### Examples

*  List all provisioned instances (with full detail):

      * `$  zowe provisioning list registry-instances --all-info`

## provision | prov<a name="module-provision"></a>
Using z/OSMF cloud provisioning services provision available templates.
### template<a name="command-template"></a>
Using z/OSMF cloud provisioning services, provision available
templates\.
You can view available templates using the zowe provisioning list
catalog\-templates command\.

#### Usage

   zowe provisioning provision template <name> [options]

#### Positional Arguments

*   `name`		 *(string)*

	* The name of a z/OSMF cloud provisioning template\.

#### Options

*   `--properties`  | `-p` *(string)*

	* A sequence of string enclosed "name=value" pairs of prompt variables\.
      e\.g: "CSQ\_MQ\_SSID=ZCT1,CSQ\_CMD\_PFX=\!ZCT1"\.

*   `--properties-file`  | `--pf` *(string)*

	* Path to \.yml file containing properties\.

*   `--domain-name`  | `--dn` *(string)*

	* Required if the user has consumer authorization to more than one domain
      with this template name\.

*   `--tenant-name`  | `--tn` *(string)*

	* Required if the user has consumer authorization to more than one tenant
      in the same domain that contains this template name\.

*   `--user-data-id`  | `--udi` *(string)*

	* ID for the user data specified with user\-data\. Passed into the
      software services registry\.

*   `--user-data`  | `--ud` *(string)*

	* User data that is passed into the software services registry\. Can be
      specified only if user\-data\-id is provided\.

*   `--account-info`  | `--ai` *(string)*

	* Account information to use in the JCL JOB statement\. The default is the
      account information that is associated with the resource pool for the
      tenant\.

*   `--system-nick-names`  | `--snn` *(string)*

	* Each string is the nickname of the system upon which to provision the
      software service defined by the template\. The field is required if the
      resource pool associated with the tenant used for this operation is not
      set up to automatically select a system\. Only one nickname is
      allowed\.If the field is provided it is validated\.
      e\.g: "SYSNAME1,SYSNAME2"\.

#### Zosmf Connection Options

*   `--host`  | `-H` *(string)*

	* The z/OSMF server host name\.

*   `--port`  | `-P` *(number)*

	* The z/OSMF server port\.

      Default value: 443

*   `--user`  | `-u` *(string)*

	* Mainframe (z/OSMF) user name, which can be the same as your TSO login\.

*   `--password`  | `--pass` | `--pw` *(string)*

	* Mainframe (z/OSMF) password, which can be the same as your TSO
      password\.

*   `--reject-unauthorized`  | `--ru` *(boolean)*

	* Reject self\-signed certificates\.

      Default value: true

*   `--base-path`  | `--bp` *(string)*

	* The base path for your API mediation layer instance\. Specify this
      option to prepend the base path to all z/OSMF resources when making REST
      requests\. Do not specify this option if you are not using an API
      mediation layer\.

#### Profile Options

*   `--zosmf-profile`  | `--zosmf-p` *(string)*

	* The name of a (zosmf) profile to load for this command execution\.

### Examples

*  Provision a published software service template.:

      * `$  zowe provisioning provision template template1`

## perform | perf<a name="module-perform"></a>
Perform actions against instances provisioned with z/OSMF.
### action<a name="command-action"></a>
Perform actions on instances previously provisioned with z/OSMF cloud
provisioning services\. To view the list of provisioned instances, use
the
"zowe provisioning list registry\-instances" command\. Once you have
obtained an instance name you can use the "zowe provisioning list
instance\-info <name>" command to view the available instance actions\.

#### Usage

   zowe provisioning perform action <name> <actionname> [options]

#### Positional Arguments

*   `name`		 *(string)*

	* Provisioned Instance name\.

*   `actionname`		 *(string)*

	* The action name\. Use the "zowe provisioning list instance\-info <name>"
      command to view available instance actions\.

#### Zosmf Connection Options

*   `--host`  | `-H` *(string)*

	* The z/OSMF server host name\.

*   `--port`  | `-P` *(number)*

	* The z/OSMF server port\.

      Default value: 443

*   `--user`  | `-u` *(string)*

	* Mainframe (z/OSMF) user name, which can be the same as your TSO login\.

*   `--password`  | `--pass` | `--pw` *(string)*

	* Mainframe (z/OSMF) password, which can be the same as your TSO
      password\.

*   `--reject-unauthorized`  | `--ru` *(boolean)*

	* Reject self\-signed certificates\.

      Default value: true

*   `--base-path`  | `--bp` *(string)*

	* The base path for your API mediation layer instance\. Specify this
      option to prepend the base path to all z/OSMF resources when making REST
      requests\. Do not specify this option if you are not using an API
      mediation layer\.

#### Profile Options

*   `--zosmf-profile`  | `--zosmf-p` *(string)*

	* The name of a (zosmf) profile to load for this command execution\.

### Examples

*  Perform the "start" action on the provisioned
instance "instance1":

      * `$  zowe provisioning perform action instance1 start`

## delete | del<a name="module-delete"></a>
Deletes instance previously provisioned with z/OSMF cloud provisioning services.
### instance<a name="command-instance"></a>
Deletes selected deprovisioned instance\.

#### Usage

   zowe provisioning delete instance <name> [options]

#### Positional Arguments

*   `name`		 *(string)*

	* Deprovisioned Instance name\.

#### Zosmf Connection Options

*   `--host`  | `-H` *(string)*

	* The z/OSMF server host name\.

*   `--port`  | `-P` *(number)*

	* The z/OSMF server port\.

      Default value: 443

*   `--user`  | `-u` *(string)*

	* Mainframe (z/OSMF) user name, which can be the same as your TSO login\.

*   `--password`  | `--pass` | `--pw` *(string)*

	* Mainframe (z/OSMF) password, which can be the same as your TSO
      password\.

*   `--reject-unauthorized`  | `--ru` *(boolean)*

	* Reject self\-signed certificates\.

      Default value: true

*   `--base-path`  | `--bp` *(string)*

	* The base path for your API mediation layer instance\. Specify this
      option to prepend the base path to all z/OSMF resources when making REST
      requests\. Do not specify this option if you are not using an API
      mediation layer\.

#### Profile Options

*   `--zosmf-profile`  | `--zosmf-p` *(string)*

	* The name of a (zosmf) profile to load for this command execution\.

### Examples

*  Delete deprovisioned instance "instance1":

      * `$  zowe provisioning delete instance instance1`

# zos-console | console<a name="module-zos-console"></a>
Interact with z/OSMF console services. Issue z/OS console commands and collect responses. z/OS console services establishes extended MCS (EMCS) consoles on behalf of the user, which are used to issue the commands and collect responses.

Important! Before you use commands in the zos-console command group, ensure that you understand the implications of issuing z/OS console commands in your environment.
## collect<a name="module-collect"></a>
z/OSMF console services provides a command response key upon successful issue of a console command. You can use this key to collect additional console message responses.
### sync-responses<a name="command-sync-responses"></a>
The z/OSMF console REST APIs return a "solicited response key" after
successfully issuing a synchronous console command that produces
solicited responses\. You can use the "solicited response key"on the
"sync\-responses" command to collect any additional outstanding
solicited responses from the console the command was issued\.

In general, when issuing a z/OS console command, z/OS applications route
responses to the originating console\. The command response messages are
referred to as "solicited command responses" (i\.e\. direct responses to
the command issued)\. When issuing a z/OS console command using Zowe
CLI, collection of all solicited command responses is attempted by
default\. However, there is no z/OS mechanism that indicates the total
number of response messages that may be produced from a given command\.
Therefore, the Zowe CLI console APIs return a "solicited response key"
that can be used to "follow\-up" and collect any additional solicited
command responses\.

#### Usage

   zowe zos-console collect sync-responses <responsekey> [options]

#### Positional Arguments

*   `responsekey`		 *(string)*

	* The "solicited response key" provided in response to a previously issued
      console command\. Used by the z/OSMF console API to collect any
      additional outstanding solicited responses from a previously issued
      console command\. Must match regular expression:
      `^\[a\-zA\-Z0\-9\]\+$`

#### Options

*   `--console-name`  | `--cn` | `-c` *(string)*

	* The name of the z/OS extended MCS console to direct the command\. You
      must have the required authority to access the console specified\. You
      may also specify an arbitrary name, if your installation allows dynamic
      creation of consoles with arbitrary names\.

      Allowed values: ^\[a\-zA\-Z0\-9\]\+$

#### Zosmf Connection Options

*   `--host`  | `-H` *(string)*

	* The z/OSMF server host name\.

*   `--port`  | `-P` *(number)*

	* The z/OSMF server port\.

      Default value: 443

*   `--user`  | `-u` *(string)*

	* Mainframe (z/OSMF) user name, which can be the same as your TSO login\.

*   `--password`  | `--pass` | `--pw` *(string)*

	* Mainframe (z/OSMF) password, which can be the same as your TSO
      password\.

*   `--reject-unauthorized`  | `--ru` *(boolean)*

	* Reject self\-signed certificates\.

      Default value: true

*   `--base-path`  | `--bp` *(string)*

	* The base path for your API mediation layer instance\. Specify this
      option to prepend the base path to all z/OSMF resources when making REST
      requests\. Do not specify this option if you are not using an API
      mediation layer\.

#### Profile Options

*   `--zosmf-profile`  | `--zosmf-p` *(string)*

	* The name of a (zosmf) profile to load for this command execution\.

### Examples

*  Collect any outstanding additional solicited
response messages:

      * `$  zowe zos-console collect sync-responses C4866969`

## issue<a name="module-issue"></a>
Issue z/OS console commands and optionally collect responses.
### command<a name="command-command"></a>
Issue a z/OS console command and print command responses (known as
"solicited command responses")\.

In general, when issuing a z/OS console command, z/OS applications route
responses to the originating console\. The command response messages are
referred to as "solicited command responses" (i\.e\. direct responses to
the command issued)\. When issuing a z/OS console command using Zowe
CLI, collection of all solicited command responses is attempted by
default\. However, there is no z/OS mechanism that indicates the total
number of response messages that may be produced from a given command\.
Therefore, the Zowe CLI console APIs return a "solicited response key"
that can be used to "follow\-up" and collect any additional solicited
command responses\.

Zowe CLI will issue "follow\-up" API requests by default to collect any
additional outstanding solicited command responses until a request
returns no additional responses\. At that time, Zowe CLI will attempt a
final collection attempt\. If no messages are present, the command is
complete\. If additional messages are present, the process is repeated\.
However, this does not guarantee that all messages produced in direct
response (i\.e\. solicited) have been collected\. The z/OS application
may produce additional messages in direct response to your command at
some point in the future\. You can manually collect additional responses
using the "command response key" OR specify additional processing
options to, for example, delay collection attempts by a specified
interval\.

#### Usage

   zowe zos-console issue command <commandtext> [options]

#### Positional Arguments

*   `commandtext`		 *(string)*

	* The z/OS console command to issue

#### Options

*   `--console-name`  | `--cn` | `-c` *(string)*

	* The name of the z/OS extended MCS console to direct the command\. You
      must have the required authority to access the console specified\. You
      may also specify an arbitrary name, if your installation allows dynamic
      creation of consoles with arbitrary names\.

      Allowed values: ^\[a\-zA\-Z0\-9\]\+$

*   `--include-details`  | `--id` | `-i` *(boolean)*

	* Include additional details at the end of the Zowe CLI command response,
      such as the "command response key" and the z/OSMF command response URL\.

*   `--key-only`  | `--ko` | `-k` *(boolean)*

	* Displays only the "command response key" returned from the z/OSMF
      console API\. You can collect additional messages using the command key
      with 'zowe zos\-console collect sync\-responses <key>'\. Note that when
      using this option, you will not be presented with the "first set" of
      command response messages (if present in the API response)\. However,
      you can view them by using the \-\-response\-format\-json option\.

*   `--return-first`  | `--rf` | `-r` *(boolean)*

	* Indicates that Zowe CLI should return immediately with the response
      message set returned in the first z/OSMF API request (even if no
      responses are present)\. Using this option may result in partial or no
      response, but quicker Zowe CLI command response time\. The z/OSMF
      console API has an implicit wait when collecting the first set of
      console command responses, i\.e you will normally receive at least one
      set of response messages\.

*   `--solicited-keyword`  | `--sk` | `-s` *(string)*

	* For solicited responses (direct command responses) the response is
      considered complete if the keyword specified is present\. If the keyword
      is detected, the command will immediately return, meaning the full
      command response may not be provided\. The key only applies to the first
      request issued, follow up requests do not support searching for the
      keyword\.

*   `--sysplex-system`  | `--ss` | `--sys` *(string)*

	* Specifies the z/OS system (LPAR) in the current SYSPLEX (where your
      target z/OSMF resides) to route the z/OS console command\.

*   `--wait-to-collect`  | `--wtc` | `-w` *(number)*

	* Indicates that Zowe CLI wait at least the specified number of seconds
      before attempting to collect additional solicited response messages\. If
      additional messages are collected on "follow\-up" requests, the timer is
      reset until an attempt is made that results in no additional response
      messages\.

*   `--follow-up-attempts`  | `--fua` | `-a` *(number)*

	* Number of request attempts if no response returned

      Default value: 1

#### Zosmf Connection Options

*   `--host`  | `-H` *(string)*

	* The z/OSMF server host name\.

*   `--port`  | `-P` *(number)*

	* The z/OSMF server port\.

      Default value: 443

*   `--user`  | `-u` *(string)*

	* Mainframe (z/OSMF) user name, which can be the same as your TSO login\.

*   `--password`  | `--pass` | `--pw` *(string)*

	* Mainframe (z/OSMF) password, which can be the same as your TSO
      password\.

*   `--reject-unauthorized`  | `--ru` *(boolean)*

	* Reject self\-signed certificates\.

      Default value: true

*   `--base-path`  | `--bp` *(string)*

	* The base path for your API mediation layer instance\. Specify this
      option to prepend the base path to all z/OSMF resources when making REST
      requests\. Do not specify this option if you are not using an API
      mediation layer\.

#### Profile Options

*   `--zosmf-profile`  | `--zosmf-p` *(string)*

	* The name of a (zosmf) profile to load for this command execution\.

### Examples

*  Issue a z/OS console command to display the IPL
information for the system:

      * `$  zowe zos-console issue command "D IPLINFO"`

*  Issue a z/OS console command to display the local
and coordinated universal time and date:

      * `$  zowe zos-console issue command "D T"`

# zos-files | files<a name="module-zos-files"></a>
Manage z/OS data sets, create data sets, and more
## create | cre<a name="module-create"></a>
Create data sets
### data-set-sequential<a name="command-data-set-sequential"></a>
Create physical sequential data sets (PS)

#### Usage

   zowe zos-files create data-set-sequential <dataSetName> [options]

#### Positional Arguments

*   `dataSetName`		 *(string)*

	* The name of the data set that you want to create

#### Options

*   `--block-size`  | `--bs` *(number)*

	* The block size for the data set (for example, 6160)

      Default value: 6160

*   `--data-class`  | `--dc` *(string)*

	* The SMS data class to use for the allocation

*   `--device-type`  | `--dt` *(string)*

	* The device type, also known as 'unit'

*   `--directory-blocks`  | `--db` *(number)*

	* The number of directory blocks (for example, 25)

*   `--management-class`  | `--mc` *(string)*

	* The SMS management class to use for the allocation

*   `--record-format`  | `--rf` *(string)*

	* The record format for the data set (for example, FB for "Fixed Block")

      Default value: FB

*   `--record-length`  | `--rl` *(number)*

	* The logical record length\. Analogous to the length of a line (for
      example, 80)

      Default value: 80

*   `--secondary-space`  | `--ss` *(number)*

	* The secondary space allocation (for example, 1)

      Default value: 1

*   `--show-attributes`  | `--pa` *(boolean)*

	* Show the full allocation attributes

*   `--size`  | `--sz` *(string)*

	* The size of the data set (specified as nCYL or nTRK \- where n is the
      number of cylinders or tracks)\. Sets the primary allocation (the
      secondary allocation becomes ~10% of the primary)\.

      Default value: 1CYL

*   `--storage-class`  | `--sc` *(string)*

	* The SMS storage class to use for the allocation

*   `--volume-serial`  | `--vs` *(string)*

	* The volume serial (VOLSER) on which you want the data set to be placed\.
      A VOLSER is analogous to a drive name on a PC\.

#### Zosmf Connection Options

*   `--host`  | `-H` *(string)*

	* The z/OSMF server host name\.

*   `--port`  | `-P` *(number)*

	* The z/OSMF server port\.

      Default value: 443

*   `--user`  | `-u` *(string)*

	* Mainframe (z/OSMF) user name, which can be the same as your TSO login\.

*   `--password`  | `--pass` | `--pw` *(string)*

	* Mainframe (z/OSMF) password, which can be the same as your TSO
      password\.

*   `--reject-unauthorized`  | `--ru` *(boolean)*

	* Reject self\-signed certificates\.

      Default value: true

*   `--base-path`  | `--bp` *(string)*

	* The base path for your API mediation layer instance\. Specify this
      option to prepend the base path to all z/OSMF resources when making REST
      requests\. Do not specify this option if you are not using an API
      mediation layer\.

#### Profile Options

*   `--zosmf-profile`  | `--zosmf-p` *(string)*

	* The name of a (zosmf) profile to load for this command execution\.

### Examples

*  Create an empty physical sequential data set with
default parameters:

      * `$  zowe zos-files create data-set-sequential NEW.PS.DATASET`

### data-set-partitioned<a name="command-data-set-partitioned"></a>
Create partitioned data sets (PDS)

#### Usage

   zowe zos-files create data-set-partitioned <dataSetName> [options]

#### Positional Arguments

*   `dataSetName`		 *(string)*

	* The name of the data set that you want to create

#### Options

*   `--block-size`  | `--bs` *(number)*

	* The block size for the data set (for example, 6160)

      Default value: 6160

*   `--data-class`  | `--dc` *(string)*

	* The SMS data class to use for the allocation

*   `--data-set-type`  | `--dst` *(string)*

	* The data set type

*   `--device-type`  | `--dt` *(string)*

	* The device type, also known as 'unit'

*   `--directory-blocks`  | `--db` *(number)*

	* The number of directory blocks (for example, 25)

      Default value: 5

*   `--management-class`  | `--mc` *(string)*

	* The SMS management class to use for the allocation

*   `--record-format`  | `--rf` *(string)*

	* The record format for the data set (for example, FB for "Fixed Block")

      Default value: FB

*   `--record-length`  | `--rl` *(number)*

	* The logical record length\. Analogous to the length of a line (for
      example, 80)

      Default value: 80

*   `--secondary-space`  | `--ss` *(number)*

	* The secondary space allocation (for example, 1)

      Default value: 1

*   `--show-attributes`  | `--pa` *(boolean)*

	* Show the full allocation attributes

*   `--size`  | `--sz` *(string)*

	* The size of the data set (specified as nCYL or nTRK \- where n is the
      number of cylinders or tracks)\. Sets the primary allocation (the
      secondary allocation becomes ~10% of the primary)\.

      Default value: 1CYL

*   `--storage-class`  | `--sc` *(string)*

	* The SMS storage class to use for the allocation

*   `--volume-serial`  | `--vs` *(string)*

	* The volume serial (VOLSER) on which you want the data set to be placed\.
      A VOLSER is analogous to a drive name on a PC\.

#### Zosmf Connection Options

*   `--host`  | `-H` *(string)*

	* The z/OSMF server host name\.

*   `--port`  | `-P` *(number)*

	* The z/OSMF server port\.

      Default value: 443

*   `--user`  | `-u` *(string)*

	* Mainframe (z/OSMF) user name, which can be the same as your TSO login\.

*   `--password`  | `--pass` | `--pw` *(string)*

	* Mainframe (z/OSMF) password, which can be the same as your TSO
      password\.

*   `--reject-unauthorized`  | `--ru` *(boolean)*

	* Reject self\-signed certificates\.

      Default value: true

*   `--base-path`  | `--bp` *(string)*

	* The base path for your API mediation layer instance\. Specify this
      option to prepend the base path to all z/OSMF resources when making REST
      requests\. Do not specify this option if you are not using an API
      mediation layer\.

#### Profile Options

*   `--zosmf-profile`  | `--zosmf-p` *(string)*

	* The name of a (zosmf) profile to load for this command execution\.

### Examples

*  Create an empty PDS with default parameters:

      * `$  zowe zos-files create data-set-partitioned NEW.PDS.DATASET`

### data-set-binary<a name="command-data-set-binary"></a>
Create executable data sets

#### Usage

   zowe zos-files create data-set-binary <dataSetName> [options]

#### Positional Arguments

*   `dataSetName`		 *(string)*

	* The name of the data set that you want to create

#### Options

*   `--block-size`  | `--bs` *(number)*

	* The block size for the data set (for example, 6160)

      Default value: 27998

*   `--data-class`  | `--dc` *(string)*

	* The SMS data class to use for the allocation

*   `--data-set-type`  | `--dst` *(string)*

	* The data set type

*   `--device-type`  | `--dt` *(string)*

	* The device type, also known as 'unit'

*   `--directory-blocks`  | `--db` *(number)*

	* The number of directory blocks (for example, 25)

      Default value: 25

*   `--management-class`  | `--mc` *(string)*

	* The SMS management class to use for the allocation

*   `--record-format`  | `--rf` *(string)*

	* The record format for the data set (for example, FB for "Fixed Block")

      Default value: U

*   `--record-length`  | `--rl` *(number)*

	* The logical record length\. Analogous to the length of a line (for
      example, 80)

      Default value: 27998

*   `--secondary-space`  | `--ss` *(number)*

	* The secondary space allocation (for example, 1)

      Default value: 10

*   `--show-attributes`  | `--pa` *(boolean)*

	* Show the full allocation attributes

*   `--size`  | `--sz` *(string)*

	* The size of the data set (specified as nCYL or nTRK \- where n is the
      number of cylinders or tracks)\. Sets the primary allocation (the
      secondary allocation becomes ~10% of the primary)\.

      Default value: 10CYL

*   `--storage-class`  | `--sc` *(string)*

	* The SMS storage class to use for the allocation

*   `--volume-serial`  | `--vs` *(string)*

	* The volume serial (VOLSER) on which you want the data set to be placed\.
      A VOLSER is analogous to a drive name on a PC\.

#### Zosmf Connection Options

*   `--host`  | `-H` *(string)*

	* The z/OSMF server host name\.

*   `--port`  | `-P` *(number)*

	* The z/OSMF server port\.

      Default value: 443

*   `--user`  | `-u` *(string)*

	* Mainframe (z/OSMF) user name, which can be the same as your TSO login\.

*   `--password`  | `--pass` | `--pw` *(string)*

	* Mainframe (z/OSMF) password, which can be the same as your TSO
      password\.

*   `--reject-unauthorized`  | `--ru` *(boolean)*

	* Reject self\-signed certificates\.

      Default value: true

*   `--base-path`  | `--bp` *(string)*

	* The base path for your API mediation layer instance\. Specify this
      option to prepend the base path to all z/OSMF resources when making REST
      requests\. Do not specify this option if you are not using an API
      mediation layer\.

#### Profile Options

*   `--zosmf-profile`  | `--zosmf-p` *(string)*

	* The name of a (zosmf) profile to load for this command execution\.

### Examples

*  Create an empty binary partitioned data set (PDS)
with default parameters:

      * `$  zowe zos-files create data-set-binary NEW.BINARY.DATASET`

### data-set-c<a name="command-data-set-c"></a>
Create data sets for C code programming

#### Usage

   zowe zos-files create data-set-c <dataSetName> [options]

#### Positional Arguments

*   `dataSetName`		 *(string)*

	* The name of the data set that you want to create

#### Options

*   `--block-size`  | `--bs` *(number)*

	* The block size for the data set (for example, 6160)

      Default value: 32760

*   `--data-class`  | `--dc` *(string)*

	* The SMS data class to use for the allocation

*   `--data-set-type`  | `--dst` *(string)*

	* The data set type

*   `--device-type`  | `--dt` *(string)*

	* The device type, also known as 'unit'

*   `--directory-blocks`  | `--db` *(number)*

	* The number of directory blocks (for example, 25)

      Default value: 25

*   `--management-class`  | `--mc` *(string)*

	* The SMS management class to use for the allocation

*   `--record-format`  | `--rf` *(string)*

	* The record format for the data set (for example, FB for "Fixed Block")

      Default value: VB

*   `--record-length`  | `--rl` *(number)*

	* The logical record length\. Analogous to the length of a line (for
      example, 80)

      Default value: 260

*   `--secondary-space`  | `--ss` *(number)*

	* The secondary space allocation (for example, 1)

      Default value: 1

*   `--show-attributes`  | `--pa` *(boolean)*

	* Show the full allocation attributes

*   `--size`  | `--sz` *(string)*

	* The size of the data set (specified as nCYL or nTRK \- where n is the
      number of cylinders or tracks)\. Sets the primary allocation (the
      secondary allocation becomes ~10% of the primary)\.

      Default value: 1CYL

*   `--storage-class`  | `--sc` *(string)*

	* The SMS storage class to use for the allocation

*   `--volume-serial`  | `--vs` *(string)*

	* The volume serial (VOLSER) on which you want the data set to be placed\.
      A VOLSER is analogous to a drive name on a PC\.

#### Zosmf Connection Options

*   `--host`  | `-H` *(string)*

	* The z/OSMF server host name\.

*   `--port`  | `-P` *(number)*

	* The z/OSMF server port\.

      Default value: 443

*   `--user`  | `-u` *(string)*

	* Mainframe (z/OSMF) user name, which can be the same as your TSO login\.

*   `--password`  | `--pass` | `--pw` *(string)*

	* Mainframe (z/OSMF) password, which can be the same as your TSO
      password\.

*   `--reject-unauthorized`  | `--ru` *(boolean)*

	* Reject self\-signed certificates\.

      Default value: true

*   `--base-path`  | `--bp` *(string)*

	* The base path for your API mediation layer instance\. Specify this
      option to prepend the base path to all z/OSMF resources when making REST
      requests\. Do not specify this option if you are not using an API
      mediation layer\.

#### Profile Options

*   `--zosmf-profile`  | `--zosmf-p` *(string)*

	* The name of a (zosmf) profile to load for this command execution\.

### Examples

*  Create an empty C code PDS with default parameters:

      * `$  zowe zos-files create data-set-c NEW.CCODE.DATASET`

### data-set-classic<a name="command-data-set-classic"></a>
Create classic data sets (JCL, HLASM, CBL, etc\.\.\.)

#### Usage

   zowe zos-files create data-set-classic <dataSetName> [options]

#### Positional Arguments

*   `dataSetName`		 *(string)*

	* The name of the data set that you want to create

#### Options

*   `--block-size`  | `--bs` *(number)*

	* The block size for the data set (for example, 6160)

      Default value: 6160

*   `--data-class`  | `--dc` *(string)*

	* The SMS data class to use for the allocation

*   `--data-set-type`  | `--dst` *(string)*

	* The data set type

*   `--device-type`  | `--dt` *(string)*

	* The device type, also known as 'unit'

*   `--directory-blocks`  | `--db` *(number)*

	* The number of directory blocks (for example, 25)

      Default value: 25

*   `--management-class`  | `--mc` *(string)*

	* The SMS management class to use for the allocation

*   `--record-format`  | `--rf` *(string)*

	* The record format for the data set (for example, FB for "Fixed Block")

      Default value: FB

*   `--record-length`  | `--rl` *(number)*

	* The logical record length\. Analogous to the length of a line (for
      example, 80)

      Default value: 80

*   `--secondary-space`  | `--ss` *(number)*

	* The secondary space allocation (for example, 1)

      Default value: 1

*   `--show-attributes`  | `--pa` *(boolean)*

	* Show the full allocation attributes

*   `--size`  | `--sz` *(string)*

	* The size of the data set (specified as nCYL or nTRK \- where n is the
      number of cylinders or tracks)\. Sets the primary allocation (the
      secondary allocation becomes ~10% of the primary)\.

      Default value: 1CYL

*   `--storage-class`  | `--sc` *(string)*

	* The SMS storage class to use for the allocation

*   `--volume-serial`  | `--vs` *(string)*

	* The volume serial (VOLSER) on which you want the data set to be placed\.
      A VOLSER is analogous to a drive name on a PC\.

#### Zosmf Connection Options

*   `--host`  | `-H` *(string)*

	* The z/OSMF server host name\.

*   `--port`  | `-P` *(number)*

	* The z/OSMF server port\.

      Default value: 443

*   `--user`  | `-u` *(string)*

	* Mainframe (z/OSMF) user name, which can be the same as your TSO login\.

*   `--password`  | `--pass` | `--pw` *(string)*

	* Mainframe (z/OSMF) password, which can be the same as your TSO
      password\.

*   `--reject-unauthorized`  | `--ru` *(boolean)*

	* Reject self\-signed certificates\.

      Default value: true

*   `--base-path`  | `--bp` *(string)*

	* The base path for your API mediation layer instance\. Specify this
      option to prepend the base path to all z/OSMF resources when making REST
      requests\. Do not specify this option if you are not using an API
      mediation layer\.

#### Profile Options

*   `--zosmf-profile`  | `--zosmf-p` *(string)*

	* The name of a (zosmf) profile to load for this command execution\.

### Examples

*  Create an empty z/OS 'classic' PDS with default
parameters:

      * `$  zowe zos-files create data-set-classic NEW.CLASSIC.DATASET`

### data-set-vsam<a name="command-data-set-vsam"></a>
Create a VSAM cluster

#### Usage

   zowe zos-files create data-set-vsam <dataSetName> [options]

#### Positional Arguments

*   `dataSetName`		 *(string)*

	* The name of the dataset in which to create a VSAM cluster

#### Options

*   `--data-class`  | `--dc` *(string)*

	* The SMS data class to use for the allocation

*   `--data-set-organization`  | `--dso` *(string)*

	* The data set organization\.

      Default value: INDEXED
      Allowed values: INDEXED, IXD, LINEAR, LIN, NONINDEXED, NIXD, NUMBERED,
      NUMD, ZFS

*   `--management-class`  | `--mc` *(string)*

	* The SMS management class to use for the allocation

*   `--retain-for`  | `--rf` *(number)*

	* The number of days that the VSAM cluster will be retained on the
      system\. You can delete the cluster at any time when neither retain\-for
      nor retain\-to is specified\.

*   `--retain-to`  | `--rt` *(string)*

	* The earliest date that a command without the PURGE parameter can delete
      an entry\. Specify the expiration date in the form yyyyddd, where yyyy
      is a four\-digit year (maximum value: 2155) and ddd is the three\-digit
      day of the year from 001 through 365 (for non\-leap years) or 366 (for
      leap years)\. You can delete the cluster at any time when neither
      retain\-for nor retain\-to is used\. You cannot specify both the
      'retain\-to' and 'retain\-for' options\.

*   `--secondary-space`  | `--ss` *(number)*

	* The number of items for the secondary space allocation (for example,
      840)\. The type of item allocated is the same as the type used for the
      '\-\-size' option\. If you do not specify a secondary allocation, a
      value of ~10% of the primary allocation is used\.

*   `--show-attributes`  | `--pa` *(boolean)*

	* Show the full allocation attributes

*   `--size`  | `--sz` *(string)*

	* The primary size to allocate for the VSAM cluster\. Specify size as the
      number of items to allocate (nItems)\. You specify the type of item by
      keyword\.

      Default value: 840KB

*   `--storage-class`  | `--sc` *(string)*

	* The SMS storage class to use for the allocation

*   `--volumes`  | `-v` *(string)*

	* The storage volumes on which to allocate a VSAM cluster\. Specify a
      single volume by its volume serial (VOLSER)\. To specify more than one
      volume, enclose the option in double\-quotes and separate each VOLSER
      with a space\. You must specify the volumes option when your cluster is
      not SMS\-managed\.

#### Zosmf Connection Options

*   `--host`  | `-H` *(string)*

	* The z/OSMF server host name\.

*   `--port`  | `-P` *(number)*

	* The z/OSMF server port\.

      Default value: 443

*   `--user`  | `-u` *(string)*

	* Mainframe (z/OSMF) user name, which can be the same as your TSO login\.

*   `--password`  | `--pass` | `--pw` *(string)*

	* Mainframe (z/OSMF) password, which can be the same as your TSO
      password\.

*   `--reject-unauthorized`  | `--ru` *(boolean)*

	* Reject self\-signed certificates\.

      Default value: true

*   `--base-path`  | `--bp` *(string)*

	* The base path for your API mediation layer instance\. Specify this
      option to prepend the base path to all z/OSMF resources when making REST
      requests\. Do not specify this option if you are not using an API
      mediation layer\.

#### Profile Options

*   `--zosmf-profile`  | `--zosmf-p` *(string)*

	* The name of a (zosmf) profile to load for this command execution\.

### Examples

*  Create a VSAM data set named "SOME.DATA.SET.NAME"
using default values of INDEXED, 840 KB primary storage and 84 KB
secondary storage:

      * `$  zowe zos-files create data-set-vsam SOME.DATA.SET.NAME`

*  Create a 5 MB LINEAR VSAM data set named
"SOME.DATA.SET.NAME" with 1 MB of secondary space. Show the properties
of the data set when it is created:

      * `$  zowe zos-files create data-set-vsam SOME.DATA.SET.NAME --data-set-organization LINEAR --size 5MB --secondary-space 1MB --show-attributes`

*  Create a VSAM data set named "SOME.DATA.SET.NAME",
which is retained for 100 days:

      * `$  zowe zos-files create data-set-vsam SOME.DATA.SET.NAME --retain-for 100 `

## delete | del<a name="module-delete"></a>
Delete a data set or Unix System Services file
### data-set<a name="command-data-set"></a>
Delete a data set permanently

#### Usage

   zowe zos-files delete data-set <dataSetName> [options]

#### Positional Arguments

*   `dataSetName`		 *(string)*

	* The name of the data set that you want to delete

#### Required Options

*   `--for-sure`  | `-f` *(boolean)*

	* Specify this option to confirm that you want to delete the data set
      permanently\.

#### Options

*   `--volume`  | `--vol` *(string)*

	* The volume serial (VOLSER) where the data set resides\. The option is
      required only when the data set is not catalogued on the system\.

#### Zosmf Connection Options

*   `--host`  | `-H` *(string)*

	* The z/OSMF server host name\.

*   `--port`  | `-P` *(number)*

	* The z/OSMF server port\.

      Default value: 443

*   `--user`  | `-u` *(string)*

	* Mainframe (z/OSMF) user name, which can be the same as your TSO login\.

*   `--password`  | `--pass` | `--pw` *(string)*

	* Mainframe (z/OSMF) password, which can be the same as your TSO
      password\.

*   `--reject-unauthorized`  | `--ru` *(boolean)*

	* Reject self\-signed certificates\.

      Default value: true

*   `--base-path`  | `--bp` *(string)*

	* The base path for your API mediation layer instance\. Specify this
      option to prepend the base path to all z/OSMF resources when making REST
      requests\. Do not specify this option if you are not using an API
      mediation layer\.

#### Profile Options

*   `--zosmf-profile`  | `--zosmf-p` *(string)*

	* The name of a (zosmf) profile to load for this command execution\.

### Examples

*  Delete the data set named 'ibmuser.cntl':

      * `$  zowe zos-files delete data-set "ibmuser.cntl" -f`

### data-set-vsam<a name="command-data-set-vsam"></a>
Delete a VSAM cluster permanently

#### Usage

   zowe zos-files delete data-set-vsam <dataSetName> [options]

#### Positional Arguments

*   `dataSetName`		 *(string)*

	* The name of the VSAM cluster that you want to delete

#### Options

*   `--erase`  | `-e` *(boolean)*

	* Specify this option to overwrite the data component for the cluster with
      binary zeros\. This option is ignored if the NOERASE attribute was
      specified when the cluster was defined or altered\.

*   `--purge`  | `-p` *(boolean)*

	* Specify this option to delete the VSAM cluster regardless of its
      retention period or date\.

#### Required Options

*   `--for-sure`  | `-f` *(boolean)*

	* Specify this option to confirm that you want to delete the VSAM cluster
      permanently\.

#### Zosmf Connection Options

*   `--host`  | `-H` *(string)*

	* The z/OSMF server host name\.

*   `--port`  | `-P` *(number)*

	* The z/OSMF server port\.

      Default value: 443

*   `--user`  | `-u` *(string)*

	* Mainframe (z/OSMF) user name, which can be the same as your TSO login\.

*   `--password`  | `--pass` | `--pw` *(string)*

	* Mainframe (z/OSMF) password, which can be the same as your TSO
      password\.

*   `--reject-unauthorized`  | `--ru` *(boolean)*

	* Reject self\-signed certificates\.

      Default value: true

*   `--base-path`  | `--bp` *(string)*

	* The base path for your API mediation layer instance\. Specify this
      option to prepend the base path to all z/OSMF resources when making REST
      requests\. Do not specify this option if you are not using an API
      mediation layer\.

#### Profile Options

*   `--zosmf-profile`  | `--zosmf-p` *(string)*

	* The name of a (zosmf) profile to load for this command execution\.

### Examples

*  Delete the VSAM data set named 'ibmuser.cntl.vsam':

      * `$  zowe zos-files delete data-set-vsam "ibmuser.cntl.vsam" -f`

*  Delete all expired VSAM data sets that match
'ibmuser.AAA.**.FFF':

      * `$  zowe zos-files delete data-set-vsam "ibmuser.AAA.**.FFF" -f`

*  Delete a non-expired VSAM data set named
'ibmuser.cntl.vsam':

      * `$  zowe zos-files delete data-set-vsam "ibmuser.cntl.vsam" -f --purge`

*  Delete an expired VSAM data set named
'ibmuser.cntl.vsam' by overwriting the components with zeros:

      * `$  zowe zos-files delete data-set-vsam "ibmuser.cntl.vsam" -f --erase`

### uss-file<a name="command-uss-file"></a>
Delete a Unix Systems Services (USS) File or directory permanently

#### Usage

   zowe zos-files delete uss-file <fileName> [options]

#### Positional Arguments

*   `fileName`		 *(string)*

	* The name of the file or directory that you want to delete

#### Required Options

*   `--for-sure`  | `-f` *(boolean)*

	* Specify this option to confirm that you want to delete the file or
      directory permanently\.

#### Options

*   `--recursive`  | `-r` *(boolean)*

	* Delete directories recursively\.

#### Zosmf Connection Options

*   `--host`  | `-H` *(string)*

	* The z/OSMF server host name\.

*   `--port`  | `-P` *(number)*

	* The z/OSMF server port\.

      Default value: 443

*   `--user`  | `-u` *(string)*

	* Mainframe (z/OSMF) user name, which can be the same as your TSO login\.

*   `--password`  | `--pass` | `--pw` *(string)*

	* Mainframe (z/OSMF) password, which can be the same as your TSO
      password\.

*   `--reject-unauthorized`  | `--ru` *(boolean)*

	* Reject self\-signed certificates\.

      Default value: true

*   `--base-path`  | `--bp` *(string)*

	* The base path for your API mediation layer instance\. Specify this
      option to prepend the base path to all z/OSMF resources when making REST
      requests\. Do not specify this option if you are not using an API
      mediation layer\.

#### Profile Options

*   `--zosmf-profile`  | `--zosmf-p` *(string)*

	* The name of a (zosmf) profile to load for this command execution\.

### Examples

*  Delete the empty directory '/u/ibmuser/testcases':

      * `$  zowe zos-files delete uss-file "/a/ibmuser/testcases" -f`

*  Delete the file named '/a/ibmuser/my_text.txt':

      * `$  zowe zos-files delete uss-file "/a/ibmuser/testcases/my_text.txt" -f`

*  Recursively delete the directory named
'/u/ibmuser/testcases':

      * `$  zowe zos-files delete uss-file "/a/ibmuser/testcases" -rf`

## invoke | call<a name="module-invoke"></a>
Invoke z/OS utilities such as Access Method Services (AMS)
### ams-statements<a name="command-ams-statements"></a>
Submit control statements for execution by Access Method Services
(IDCAMS)\. You can use IDCAMS to create VSAM data sets (CSI, ZFS,
etc\.\.\.), delete data sets, and more\. You must format the control
statements exactly as the IDCAMS utility expects\. For more information
about control statements, see the IBM publication 'z/OS DFSMS Access
Method Services Commands'\.

#### Usage

   zowe zos-files invoke ams-statements <controlStatements> [options]

#### Positional Arguments

*   `controlStatements`		 *(string)*

	* The IDCAMS control statement that you want to submit\. Zowe CLI attempts
      to split the inline control statement at 255 characters\.

#### Zosmf Connection Options

*   `--host`  | `-H` *(string)*

	* The z/OSMF server host name\.

*   `--port`  | `-P` *(number)*

	* The z/OSMF server port\.

      Default value: 443

*   `--user`  | `-u` *(string)*

	* Mainframe (z/OSMF) user name, which can be the same as your TSO login\.

*   `--password`  | `--pass` | `--pw` *(string)*

	* Mainframe (z/OSMF) password, which can be the same as your TSO
      password\.

*   `--reject-unauthorized`  | `--ru` *(boolean)*

	* Reject self\-signed certificates\.

      Default value: true

*   `--base-path`  | `--bp` *(string)*

	* The base path for your API mediation layer instance\. Specify this
      option to prepend the base path to all z/OSMF resources when making REST
      requests\. Do not specify this option if you are not using an API
      mediation layer\.

#### Profile Options

*   `--zosmf-profile`  | `--zosmf-p` *(string)*

	* The name of a (zosmf) profile to load for this command execution\.

### Examples

*  Defines a cluster named 'DUMMY.VSAM.CLUSTER':

      * `$  zowe zos-files invoke ams-statements "DEFINE CLUSTER ( NAME (DUMMY.VSAM.CLUSTER) CYL(1 1))"`

*  Deletes a cluster named 'DUMMY.VSAM.CLUSTER':

      * `$  zowe zos-files invoke ams-statements "DELETE DUMMY.VSAM.CLUSTER CLUSTER"`

### ams-file<a name="command-ams-file"></a>
Submit control statements for execution by Access Method Services
(IDCAMS)\. You can use IDCAMS to create VSAM data sets (CSI, ZFS,
etc\.\.\.), delete data sets, and more\. You must format the control
statements exactly as the IDCAMS utility expects\. For more information
about control statements, see the IBM publication 'z/OS DFSMS Access
Method Services Commands'\.

#### Usage

   zowe zos-files invoke ams-file <controlStatementsFile> [options]

#### Positional Arguments

*   `controlStatementsFile`		 *(string)*

	* The path to a file that contains IDCAMS control statements\. Ensure that
      your file does not contain statements that are longer than 255
      characters (maximum allowed length)\.

#### Zosmf Connection Options

*   `--host`  | `-H` *(string)*

	* The z/OSMF server host name\.

*   `--port`  | `-P` *(number)*

	* The z/OSMF server port\.

      Default value: 443

*   `--user`  | `-u` *(string)*

	* Mainframe (z/OSMF) user name, which can be the same as your TSO login\.

*   `--password`  | `--pass` | `--pw` *(string)*

	* Mainframe (z/OSMF) password, which can be the same as your TSO
      password\.

*   `--reject-unauthorized`  | `--ru` *(boolean)*

	* Reject self\-signed certificates\.

      Default value: true

*   `--base-path`  | `--bp` *(string)*

	* The base path for your API mediation layer instance\. Specify this
      option to prepend the base path to all z/OSMF resources when making REST
      requests\. Do not specify this option if you are not using an API
      mediation layer\.

#### Profile Options

*   `--zosmf-profile`  | `--zosmf-p` *(string)*

	* The name of a (zosmf) profile to load for this command execution\.

### Examples

*  Reads the specified file and submits the controls
statements:

      * `$  zowe zos-files invoke ams-file "./path/to/file/MyControlStatements.idcams"`

## download | dl<a name="module-download"></a>
Download content from z/OS data sets and USS files to your PC
### data-set<a name="command-data-set"></a>
Download content from a z/OS data set to a local file

#### Usage

   zowe zos-files download data-set <dataSetName> [options]

#### Positional Arguments

*   `dataSetName`		 *(string)*

	* The name of the data set that you want to download

#### Options

*   `--binary`  | `-b` *(boolean)*

	* Download the file content in binary mode, which means that no data
      conversion is performed\. The data transfer process returns each line
      as\-is, without translation\. No delimiters are added between records\.

*   `--extension`  | `-e` *(string)*

	* Save the local files with a specified file extension\. For example,
      \.txt\. Or "" for no extension\. When no extension is specified, \.txt
      is used as the default file extension\.

*   `--file`  | `-f` *(string)*

	* The path to the local file where you want to download the content\. When
      you omit the option, the command generates a file name automatically for
      you\.

*   `--volume-serial`  | `--vs` *(string)*

	* The volume serial (VOLSER) where the data set resides\. You can use this
      option at any time\. However, the VOLSER is required only when the data
      set is not cataloged on the system\. A VOLSER is analogous to a drive
      name on a PC\.

#### Zosmf Connection Options

*   `--host`  | `-H` *(string)*

	* The z/OSMF server host name\.

*   `--port`  | `-P` *(number)*

	* The z/OSMF server port\.

      Default value: 443

*   `--user`  | `-u` *(string)*

	* Mainframe (z/OSMF) user name, which can be the same as your TSO login\.

*   `--password`  | `--pass` | `--pw` *(string)*

	* Mainframe (z/OSMF) password, which can be the same as your TSO
      password\.

*   `--reject-unauthorized`  | `--ru` *(boolean)*

	* Reject self\-signed certificates\.

      Default value: true

*   `--base-path`  | `--bp` *(string)*

	* The base path for your API mediation layer instance\. Specify this
      option to prepend the base path to all z/OSMF resources when making REST
      requests\. Do not specify this option if you are not using an API
      mediation layer\.

#### Profile Options

*   `--zosmf-profile`  | `--zosmf-p` *(string)*

	* The name of a (zosmf) profile to load for this command execution\.

### Examples

*  Download the data set "ibmuser.loadlib(main)" in
binary mode to the local file "main.obj":

      * `$  zowe zos-files download data-set "ibmuser.loadlib(main)" -b -f main.obj`

### all-members<a name="command-all-members"></a>
Download all members from a partitioned data set to a local folder

#### Usage

   zowe zos-files download all-members <dataSetName> [options]

#### Positional Arguments

*   `dataSetName`		 *(string)*

	* The name of the data set from which you want to download members

#### Options

*   `--binary`  | `-b` *(boolean)*

	* Download the file content in binary mode, which means that no data
      conversion is performed\. The data transfer process returns each line
      as\-is, without translation\. No delimiters are added between records\.

*   `--directory`  | `-d` *(string)*

	* The directory to where you want to save the members\. The command
      creates the directory for you when it does not already exist\. By
      default, the command creates a folder structure based on the data set
      qualifiers\. For example, the data set ibmuser\.new\.cntl's members are
      downloaded to ibmuser/new/cntl)\.

*   `--extension`  | `-e` *(string)*

	* Save the local files with a specified file extension\. For example,
      \.txt\. Or "" for no extension\. When no extension is specified, \.txt
      is used as the default file extension\.

*   `--max-concurrent-requests`  | `--mcr` *(number)*

	* Specifies the maximum number of concurrent z/OSMF REST API requests to
      download members\. Increasing the value results in faster downloads\.
      However, increasing the value increases resource consumption on z/OS and
      can be prone to errors caused by making too many concurrent requests\.
      If the download process encounters an error, the following message
      displays:
      The maximum number of TSO address spaces have been created\. When you
      specify 0, Zowe CLI attempts to download all members at once without a
      maximum number of concurrent requests\.

      Default value: 1

*   `--volume-serial`  | `--vs` *(string)*

	* The volume serial (VOLSER) where the data set resides\. You can use this
      option at any time\. However, the VOLSER is required only when the data
      set is not cataloged on the system\. A VOLSER is analogous to a drive
      name on a PC\.

#### Zosmf Connection Options

*   `--host`  | `-H` *(string)*

	* The z/OSMF server host name\.

*   `--port`  | `-P` *(number)*

	* The z/OSMF server port\.

      Default value: 443

*   `--user`  | `-u` *(string)*

	* Mainframe (z/OSMF) user name, which can be the same as your TSO login\.

*   `--password`  | `--pass` | `--pw` *(string)*

	* Mainframe (z/OSMF) password, which can be the same as your TSO
      password\.

*   `--reject-unauthorized`  | `--ru` *(boolean)*

	* Reject self\-signed certificates\.

      Default value: true

*   `--base-path`  | `--bp` *(string)*

	* The base path for your API mediation layer instance\. Specify this
      option to prepend the base path to all z/OSMF resources when making REST
      requests\. Do not specify this option if you are not using an API
      mediation layer\.

#### Profile Options

*   `--zosmf-profile`  | `--zosmf-p` *(string)*

	* The name of a (zosmf) profile to load for this command execution\.

### Examples

*  Download the members of the data set
"ibmuser.loadlib" in binary mode to the directory "loadlib/":

      * `$  zowe zos-files download all-members "ibmuser.loadlib" -b -d loadlib`

*  Download the members of the data set "ibmuser.cntl"
in text mode to the directory "jcl/":

      * `$  zowe zos-files download all-members "ibmuser.cntl" -d jcl`

### uss-file<a name="command-uss-file"></a>
Download content from a USS file to a local file on your PC

#### Usage

   zowe zos-files download uss-file <ussFileName> [options]

#### Positional Arguments

*   `ussFileName`		 *(string)*

	* The name of the USS file you want to download

#### Options

*   `--binary`  | `-b` *(boolean)*

	* Download the file content in binary mode, which means that no data
      conversion is performed\. The data transfer process returns each line
      as\-is, without translation\. No delimiters are added between records\.

*   `--file`  | `-f` *(string)*

	* The path to the local file where you want to download the content\. When
      you omit the option, the command generates a file name automatically for
      you\.

#### Zosmf Connection Options

*   `--host`  | `-H` *(string)*

	* The z/OSMF server host name\.

*   `--port`  | `-P` *(number)*

	* The z/OSMF server port\.

      Default value: 443

*   `--user`  | `-u` *(string)*

	* Mainframe (z/OSMF) user name, which can be the same as your TSO login\.

*   `--password`  | `--pass` | `--pw` *(string)*

	* Mainframe (z/OSMF) password, which can be the same as your TSO
      password\.

*   `--reject-unauthorized`  | `--ru` *(boolean)*

	* Reject self\-signed certificates\.

      Default value: true

*   `--base-path`  | `--bp` *(string)*

	* The base path for your API mediation layer instance\. Specify this
      option to prepend the base path to all z/OSMF resources when making REST
      requests\. Do not specify this option if you are not using an API
      mediation layer\.

#### Profile Options

*   `--zosmf-profile`  | `--zosmf-p` *(string)*

	* The name of a (zosmf) profile to load for this command execution\.

### Examples

*  Download the file "/a/ibmuser/my_text.txt" to
./my_text.txt:

      * `$  zowe zos-files download uss-file "/a/ibmuser/my_text.txt" -f ./my_text.txt`

*  Download the file "/a/ibmuser/MyJava.class" to
"java/MyJava.class" in binary mode:

      * `$  zowe zos-files download uss-file "/a/ibmuser/MyJava.class" -b -f "java/MyJava.class"`

## list | ls<a name="module-list"></a>
List data sets and data set members. Optionally, you can list their details and attributes.
### all-members<a name="command-all-members"></a>
List all members of a partitioned data set\. To view additional
information about each member, use the \-\-attributes option under the
Options section of this help text\.

#### Usage

   zowe zos-files list all-members <dataSetName> [options]

#### Positional Arguments

*   `dataSetName`		 *(string)*

	* The name of the data set for which you want to list the members

#### Options

*   `--attributes`  | `-a` *(boolean)*

	* Display more information about each member\. Data sets with an undefined
      record format display information related to executable modules\.
      Variable and fixed block data sets display information about when the
      members were created and modified\.

*   `--max-length`  | `--max` *(number)*

	* The option \-\-max\-length specifies the maximum number of items to
      return\. Skip this parameter to return all items\. If you specify an
      incorrect value, the parameter returns up to 1000 items\.

#### Zosmf Connection Options

*   `--host`  | `-H` *(string)*

	* The z/OSMF server host name\.

*   `--port`  | `-P` *(number)*

	* The z/OSMF server port\.

      Default value: 443

*   `--user`  | `-u` *(string)*

	* Mainframe (z/OSMF) user name, which can be the same as your TSO login\.

*   `--password`  | `--pass` | `--pw` *(string)*

	* Mainframe (z/OSMF) password, which can be the same as your TSO
      password\.

*   `--reject-unauthorized`  | `--ru` *(boolean)*

	* Reject self\-signed certificates\.

      Default value: true

*   `--base-path`  | `--bp` *(string)*

	* The base path for your API mediation layer instance\. Specify this
      option to prepend the base path to all z/OSMF resources when making REST
      requests\. Do not specify this option if you are not using an API
      mediation layer\.

#### Profile Options

*   `--zosmf-profile`  | `--zosmf-p` *(string)*

	* The name of a (zosmf) profile to load for this command execution\.

### Examples

*  Show members of the data set "ibmuser.asm":

      * `$  zowe zos-files list all-members "ibmuser.asm"`

*  Show attributes of members of the data set
"ibmuser.cntl":

      * `$  zowe zos-files list all-members "ibmuser.cntl" -a`

*  Show the first 5 members of the data set
"ibmuser.cntl":

      * `$  zowe zos-files list all-members "ibmuser.cntl" --max 5`

### data-set<a name="command-data-set"></a>
List data sets that match a pattern in the data set name

#### Usage

   zowe zos-files list data-set <dataSetName> [options]

#### Positional Arguments

*   `dataSetName`		 *(string)*

	* The name or pattern of the data set that you want to list

#### Options

*   `--attributes`  | `-a` *(boolean)*

	* Display more information about each member\. Data sets with an undefined
      record format display information related to executable modules\.
      Variable and fixed block data sets display information about when the
      members were created and modified\.

*   `--max-length`  | `--max` *(number)*

	* The option \-\-max\-length specifies the maximum number of items to
      return\. Skip this parameter to return all items\. If you specify an
      incorrect value, the parameter returns up to 1000 items\.

#### Zosmf Connection Options

*   `--host`  | `-H` *(string)*

	* The z/OSMF server host name\.

*   `--port`  | `-P` *(number)*

	* The z/OSMF server port\.

      Default value: 443

*   `--user`  | `-u` *(string)*

	* Mainframe (z/OSMF) user name, which can be the same as your TSO login\.

*   `--password`  | `--pass` | `--pw` *(string)*

	* Mainframe (z/OSMF) password, which can be the same as your TSO
      password\.

*   `--reject-unauthorized`  | `--ru` *(boolean)*

	* Reject self\-signed certificates\.

      Default value: true

*   `--base-path`  | `--bp` *(string)*

	* The base path for your API mediation layer instance\. Specify this
      option to prepend the base path to all z/OSMF resources when making REST
      requests\. Do not specify this option if you are not using an API
      mediation layer\.

#### Profile Options

*   `--zosmf-profile`  | `--zosmf-p` *(string)*

	* The name of a (zosmf) profile to load for this command execution\.

### Examples

*  Show the data set "ibmuser.asm":

      * `$  zowe zos-files list data-set "ibmuser.asm"`

*  Show attributes of the data set "ibmuser.cntl":

      * `$  zowe zos-files list data-set "ibmuser.cntl" -a`

*  Show all data sets of the user "ibmuser":

      * `$  zowe zos-files list data-set "ibmuser.*"`

*  Show attributes of all data sets of the user
"ibmuser":

      * `$  zowe zos-files list data-set "ibmuser.*" -a`

*  Show the first 5 data sets of the user "ibmuser":

      * `$  zowe zos-files list data-set "ibmuser.cntl" --max 5`

### uss-files<a name="command-uss-files"></a>
List USS files and directories in a UNIX file path

#### Usage

   zowe zos-files list uss-files <path> [options]

#### Positional Arguments

*   `path`		 *(string)*

	* The directory containing the files and directories to be listed

#### Options

*   `--max-length`  | `--max` *(number)*

	* The option \-\-max\-length specifies the maximum number of items to
      return\. Skip this parameter to return all items\. If you specify an
      incorrect value, the parameter returns up to 1000 items\.

#### Zosmf Connection Options

*   `--host`  | `-H` *(string)*

	* The z/OSMF server host name\.

*   `--port`  | `-P` *(number)*

	* The z/OSMF server port\.

      Default value: 443

*   `--user`  | `-u` *(string)*

	* Mainframe (z/OSMF) user name, which can be the same as your TSO login\.

*   `--password`  | `--pass` | `--pw` *(string)*

	* Mainframe (z/OSMF) password, which can be the same as your TSO
      password\.

*   `--reject-unauthorized`  | `--ru` *(boolean)*

	* Reject self\-signed certificates\.

      Default value: true

*   `--base-path`  | `--bp` *(string)*

	* The base path for your API mediation layer instance\. Specify this
      option to prepend the base path to all z/OSMF resources when making REST
      requests\. Do not specify this option if you are not using an API
      mediation layer\.

#### Profile Options

*   `--zosmf-profile`  | `--zosmf-p` *(string)*

	* The name of a (zosmf) profile to load for this command execution\.

#### response format options

*   `--response-format-filter`  | `--rff` *(array)*

	* Filter (include) fields in the response\. Accepts an array of
      field/property names to include in the output response\. You can filter
      JSON objects properties OR table columns/fields\. In addition, you can
      use this option in conjunction with '\-\-response\-format\-type' to
      reduce the output of a command to a single field/property or a list of a
      single field/property\.

*   `--response-format-type`  | `--rft` *(string)*

	* The command response output format type\. Must be one of the following:

      table: Formats output data as a table\. Use this option when the output
      data is an array of homogeneous JSON objects\. Each property of the
      object will become a column in the table\.

      list: Formats output data as a list of strings\. Can be used on any data
      type (JSON objects/arrays) are stringified and a new line is added after
      each entry in an array\.

      object: Formats output data as a list of prettified objects (or single
      object)\. Can be used in place of "table" to change from tabular output
      to a list of prettified objects\.

      string: Formats output data as a string\. JSON objects/arrays are
      stringified\.

      Allowed values: table, list, object, string

*   `--response-format-header`  | `--rfh` *(boolean)*

	* If "\-\-response\-format\-type table" is specified, include the column
      headers in the output\.

### Examples

*  Show the files and directories in path '/u/ibmuser':

      * `$  zowe zos-files list uss-files "/u/ibmuser"`

*  Show the files and directories in path '/u/ibmuser
displaying only the file or directory name:

      * `$  zowe zos-files list uss-files "/u/ibmuser --rff name"`

*  Show the files and directories in path '/u/ibmuser'
displaying the headers associated with the file detail:

      * `$  zowe zos-files list uss-files "/u/ibmuser --rfh"`

## upload | ul<a name="module-upload"></a>
Upload the contents of a file to z/OS data sets
### file-to-data-set<a name="command-file-to-data-set"></a>
Upload the contents of a file to a z/OS data set

#### Usage

   zowe zos-files upload file-to-data-set <inputfile> <dataSetName> [options]

#### Positional Arguments

*   `inputfile`		 *(string)*

	* The local file that you want to upload to a data set

*   `dataSetName`		 *(string)*

	* The name of the data set to which you want to upload the file

#### Options

*   `--binary`  | `-b` *(boolean)*

	* Data content in binary mode, which means that no data conversion is
      performed\. The data transfer process returns each record as\-is,
      without translation\. No delimiters are added between records\.

*   `--migrated-recall`  | `--mr` *(string)*

	* The method by which migrated data set is handled\. By default, a
      migrated data set is recalled synchronously\. You can specify the
      following values: wait, nowait, error

      Default value: nowait

*   `--volume-serial`  | `--vs` *(string)*

	* The volume serial (VOLSER) where the data set resides\. You can use this
      option at any time\. However, the VOLSER is required only when the data
      set is not cataloged on the system\. A VOLSER is analogous to a drive
      name on a PC\.

#### Zosmf Connection Options

*   `--host`  | `-H` *(string)*

	* The z/OSMF server host name\.

*   `--port`  | `-P` *(number)*

	* The z/OSMF server port\.

      Default value: 443

*   `--user`  | `-u` *(string)*

	* Mainframe (z/OSMF) user name, which can be the same as your TSO login\.

*   `--password`  | `--pass` | `--pw` *(string)*

	* Mainframe (z/OSMF) password, which can be the same as your TSO
      password\.

*   `--reject-unauthorized`  | `--ru` *(boolean)*

	* Reject self\-signed certificates\.

      Default value: true

*   `--base-path`  | `--bp` *(string)*

	* The base path for your API mediation layer instance\. Specify this
      option to prepend the base path to all z/OSMF resources when making REST
      requests\. Do not specify this option if you are not using an API
      mediation layer\.

#### Profile Options

*   `--zosmf-profile`  | `--zosmf-p` *(string)*

	* The name of a (zosmf) profile to load for this command execution\.

### Examples

*  Upload file contents to a sequential data set named
"ibmuser.ps":

      * `$  zowe zos-files upload file-to-data-set "file.txt" "ibmuser.ps"`

*  Upload file contents to a PDS member named
"ibmuser.pds(mem)":

      * `$  zowe zos-files upload file-to-data-set "file.txt" "ibmuser.pds(mem)"`

*  Upload file contents to a migrated data set and wait
for it to be recalled:

      * `$  zowe zos-files upload file-to-data-set "file.txt" "ibmuser.ps" --mr wait`

### stdin-to-data-set<a name="command-stdin-to-data-set"></a>
Upload the content of a stdin to a z/OS data set

#### Usage

   zowe zos-files upload stdin-to-data-set <dataSetName> [options]

#### Positional Arguments

*   `dataSetName`		 *(string)*

	* The name of the data set to which you want to upload data

#### Options

*   `--binary`  | `-b` *(boolean)*

	* Data content in binary mode, which means that no data conversion is
      performed\. The data transfer process returns each record as\-is,
      without translation\. No delimiters are added between records\.

*   `--migrated-recall`  | `--mr` *(string)*

	* The method by which migrated data set is handled\. By default, a
      migrated data set is recalled synchronously\. You can specify the
      following values: wait, nowait, error

      Default value: nowait

*   `--volume-serial`  | `--vs` *(string)*

	* The volume serial (VOLSER) where the data set resides\. You can use this
      option at any time\. However, the VOLSER is required only when the data
      set is not cataloged on the system\. A VOLSER is analogous to a drive
      name on a PC\.

#### Zosmf Connection Options

*   `--host`  | `-H` *(string)*

	* The z/OSMF server host name\.

*   `--port`  | `-P` *(number)*

	* The z/OSMF server port\.

      Default value: 443

*   `--user`  | `-u` *(string)*

	* Mainframe (z/OSMF) user name, which can be the same as your TSO login\.

*   `--password`  | `--pass` | `--pw` *(string)*

	* Mainframe (z/OSMF) password, which can be the same as your TSO
      password\.

*   `--reject-unauthorized`  | `--ru` *(boolean)*

	* Reject self\-signed certificates\.

      Default value: true

*   `--base-path`  | `--bp` *(string)*

	* The base path for your API mediation layer instance\. Specify this
      option to prepend the base path to all z/OSMF resources when making REST
      requests\. Do not specify this option if you are not using an API
      mediation layer\.

#### Profile Options

*   `--zosmf-profile`  | `--zosmf-p` *(string)*

	* The name of a (zosmf) profile to load for this command execution\.

### Examples

*  Stream content from stdin to a sequential data set
named "ibmuser.ps" from a Windows console:

<<<<<<< HEAD
* `          $  echo "hello world" | zowe zos-files upload stdin-to-data-set "ibmuser.ps"`
=======
      * `$  zowe zos-files upload stdin-to-data-set "ibmuser.ps" < echo "hello world"`
>>>>>>> d3d72899

*  Stream content from stdin to a partition data set
member named "ibmuser.pds(mem)" from a Windows console:

<<<<<<< HEAD
* `          $  echo "hello world" | zowe zos-files upload stdin-to-data-set "ibmuser.pds(mem)"`
=======
      * `$  zowe zos-files upload stdin-to-data-set "ibmuser.pds(mem)" < echo "hello world"`
>>>>>>> d3d72899

*  Stream content from stdin to a migrated data set and
wait for it to be recalled from a Windows console:

<<<<<<< HEAD
* `          $  echo "hello world" | zowe zos-files upload stdin-to-data-set "ibmuser.ps" --mr wait`
=======
      * `$  zowe zos-files upload stdin-to-data-set "ibmuser.ps" --mr wait < echo "hello world"`
>>>>>>> d3d72899

### dir-to-pds<a name="command-dir-to-pds"></a>
Upload files from a local directory to a partitioned data set (PDS)

#### Usage

   zowe zos-files upload dir-to-pds <inputdir> <dataSetName> [options]

#### Positional Arguments

*   `inputdir`		 *(string)*

	* The path for a local directory that you want to upload to a PDS

*   `dataSetName`		 *(string)*

	* The name of the partitioned data set to which you want to upload the
      files

#### Options

*   `--binary`  | `-b` *(boolean)*

	* Data content in binary mode, which means that no data conversion is
      performed\. The data transfer process returns each record as\-is,
      without translation\. No delimiters are added between records\.

*   `--migrated-recall`  | `--mr` *(string)*

	* The method by which migrated data set is handled\. By default, a
      migrated data set is recalled synchronously\. You can specify the
      following values: wait, nowait, error

      Default value: nowait

*   `--volume-serial`  | `--vs` *(string)*

	* The volume serial (VOLSER) where the data set resides\. You can use this
      option at any time\. However, the VOLSER is required only when the data
      set is not cataloged on the system\. A VOLSER is analogous to a drive
      name on a PC\.

#### Zosmf Connection Options

*   `--host`  | `-H` *(string)*

	* The z/OSMF server host name\.

*   `--port`  | `-P` *(number)*

	* The z/OSMF server port\.

      Default value: 443

*   `--user`  | `-u` *(string)*

	* Mainframe (z/OSMF) user name, which can be the same as your TSO login\.

*   `--password`  | `--pass` | `--pw` *(string)*

	* Mainframe (z/OSMF) password, which can be the same as your TSO
      password\.

*   `--reject-unauthorized`  | `--ru` *(boolean)*

	* Reject self\-signed certificates\.

      Default value: true

*   `--base-path`  | `--bp` *(string)*

	* The base path for your API mediation layer instance\. Specify this
      option to prepend the base path to all z/OSMF resources when making REST
      requests\. Do not specify this option if you are not using an API
      mediation layer\.

#### Profile Options

*   `--zosmf-profile`  | `--zosmf-p` *(string)*

	* The name of a (zosmf) profile to load for this command execution\.

### Examples

*  Upload a directory named "src" to a PDS named
"ibmuser.src":

      * `$  zowe zos-files upload dir-to-pds "src" "ibmuser.src"`

*  Upload a directory named "src" to a migrated PDS
named "ibmuser.src" and wait for it to be recalled:

      * `$  zowe zos-files upload dir-to-pds "src" "ibmuser.src" --mr wait`

### file-to-uss<a name="command-file-to-uss"></a>
Upload content to a USS file from local file

#### Usage

   zowe zos-files upload file-to-uss <inputfile> <USSFileName> [options]

#### Positional Arguments

*   `inputfile`		 *(string)*

	* The local file that you want to upload to a USS file

*   `USSFileName`		 *(string)*

	* The name of the USS file to which you want to upload the file

#### Options

*   `--binary`  | `-b` *(boolean)*

	* Data content in binary mode, which means that no data conversion is
      performed\. The data transfer process returns each record as\-is,
      without translation\. No delimiters are added between records\.

#### Zosmf Connection Options

*   `--host`  | `-H` *(string)*

	* The z/OSMF server host name\.

*   `--port`  | `-P` *(number)*

	* The z/OSMF server port\.

      Default value: 443

*   `--user`  | `-u` *(string)*

	* Mainframe (z/OSMF) user name, which can be the same as your TSO login\.

*   `--password`  | `--pass` | `--pw` *(string)*

	* Mainframe (z/OSMF) password, which can be the same as your TSO
      password\.

*   `--reject-unauthorized`  | `--ru` *(boolean)*

	* Reject self\-signed certificates\.

      Default value: true

*   `--base-path`  | `--bp` *(string)*

	* The base path for your API mediation layer instance\. Specify this
      option to prepend the base path to all z/OSMF resources when making REST
      requests\. Do not specify this option if you are not using an API
      mediation layer\.

#### Profile Options

*   `--zosmf-profile`  | `--zosmf-p` *(string)*

	* The name of a (zosmf) profile to load for this command execution\.

### Examples

*  Upload to the USS file "/a/ibmuser/my_text.txt" from
the file "file.txt":

      * `$  zowe zos-files upload file-to-uss "file.txt" "/a/ibmuser/my_text.txt"`

### dir-to-uss<a name="command-dir-to-uss"></a>
Upload a local directory to a USS directory\.

An optional \.zosattributes file in the source directory can be used to
control file conversion and tagging\.

An example \.zosattributes file:  
\# pattern local\-encoding remote\-encoding  
\# Don't upload the node\_modules directory  
\.\* \-   
\*\.jpg binary binary  
\# Convert CICS Node\.js profiles to EBCDIC  
\*\.profile ISO8859\-1 EBCDIC  

Lines starting with the ‘\#’ character are comments\. Each line can
specify up to three positional attributes:
* A pattern to match a set of files\. Pattern\-matching syntax
follows the same rules as those that apply in \.gitignore files (note
that negated patterns that begin with ‘\!’ are not supported)\. See
https://git\-scm\.com/docs/gitignore\#\_pattern\_format\.
* A local\-encoding to identify a file’s encoding on the local
workstation\. If '\-' is specified for local\-encoding,files that match
the pattern are not transferred\.
* A remote\-encoding to specify the file’s desired character
set on USS\. This attribute must either match the local encoding or be
set to EBCDIC\. If set to EBCDIC, files are transferred in text mode and
converted, otherwise they are transferred in binary mode\. Remote files
are tagged either with the remote encoding or as binary\.

Due to a z/OSMF limitation, files that are transferred in text mode are
converted to the default EBCDIC code page on the z/OS system\. Therefore
the only EBCDIC code page to specify as the remote encoding is the
default code page for your system\.

A \.zosattributes file can either be placed in the top\-level directory
you want to upload, or its location can be specified by using the
\-\-attributes parameter\. \.zosattributes files that are placed in
nested directories are ignored\.


#### Usage

   zowe zos-files upload dir-to-uss <inputDir> <USSDir> [options]

#### Positional Arguments

*   `inputDir`		 *(string)*

	* The local directory path that you want to upload to a USS directory

*   `USSDir`		 *(string)*

	* The name of the USS directory to which you want to upload the local
      directory

#### Options

*   `--binary`  | `-b` *(boolean)*

	* Data content in binary mode, which means that no data conversion is
      performed\. The data transfer process returns each record as\-is,
      without translation\. No delimiters are added between records\.

*   `--recursive`  | `-r` *(boolean)*

	* Upload all directories recursively\.

*   `--binary-files`  | `--bf` *(string)*

	* Comma separated list of file names to be uploaded in binary mode\. Use
      this option when you upload a directory in default ASCII mode, but you
      want to specify certain files to be uploaded in binary mode\. All files
      matching specified file names will be uploaded in binary mode\. If a
      \.zosattributes file (or equivalent file specified via \-\-attributes)
      is present, \-\-binary\-files will be ignored\.

*   `--ascii-files`  | `--af` *(string)*

	* Comma separated list of file names to be uploaded in ASCII mode\. Use
      this option when you upload a directory with \-\-binary/\-b flag, but
      you want to specify certain files to be uploaded in ASCII mode\. All
      files matching specified file names will be uploaded in ASCII mode\. If
      a \.zosattributes file (or equivalent file specified via \-\-attributes)
      is present, \-\-ascii\-files will be ignored\.

*   `--attributes`  | `--attrs` *(string)*

	* Path of an attributes file to control how files are uploaded

*   `--max-concurrent-requests`  | `--mcr` *(number)*

	* Specifies the maximum number of concurrent z/OSMF REST API requests to
      upload files\. Increasing the value results in faster uploads\. However,
      increasing the value increases resource consumption on z/OS and can be
      prone to errors caused by making too many concurrent requests\. If the
      upload process encounters an error, the following message displays:
      The maximum number of TSO address spaces have been created\. When you
      specify 0, Zowe CLI attempts to upload all members at once without a
      maximum number of concurrent requests\.

      Default value: 1

#### Zosmf Connection Options

*   `--host`  | `-H` *(string)*

	* The z/OSMF server host name\.

*   `--port`  | `-P` *(number)*

	* The z/OSMF server port\.

      Default value: 443

*   `--user`  | `-u` *(string)*

	* Mainframe (z/OSMF) user name, which can be the same as your TSO login\.

*   `--password`  | `--pass` | `--pw` *(string)*

	* Mainframe (z/OSMF) password, which can be the same as your TSO
      password\.

*   `--reject-unauthorized`  | `--ru` *(boolean)*

	* Reject self\-signed certificates\.

      Default value: true

*   `--base-path`  | `--bp` *(string)*

	* The base path for your API mediation layer instance\. Specify this
      option to prepend the base path to all z/OSMF resources when making REST
      requests\. Do not specify this option if you are not using an API
      mediation layer\.

#### Profile Options

*   `--zosmf-profile`  | `--zosmf-p` *(string)*

	* The name of a (zosmf) profile to load for this command execution\.

### Examples

*  Upload all files from the "local_dir" directory to
the "/a/ibmuser/my_dir" USS directory:":

      * `$  zowe zos-files upload dir-to-uss "local_dir" "/a/ibmuser/my_dir"`

*  Upload all files from the "local_dir" directory and
all its sub-directories, to the "/a/ibmuser/my_dir" USS directory::

      * `$  zowe zos-files upload dir-to-uss "local_dir" "/a/ibmuser/my_dir" --recursive`

*  Upload all files from the "local_dir" directory to
the "/a/ibmuser/my_dir" USS directory in default ASCII mode, while
specifying a list of file names (without path) to be uploaded in binary
mode::

      * `$  zowe zos-files upload dir-to-uss "local_dir" "/a/ibmuser/my_dir" --binary-files "myFile1.exe,myFile2.exe,myFile3.exe"`

*  Upload all files from the "local_dir" directory to
the "/a/ibmuser/my_dir" USS directory in binary mode, while specifying a
list of file names (without path) to be uploaded in ASCII mode::

      * `$  zowe zos-files upload dir-to-uss "local_dir" "/a/ibmuser/my_dir" --binary --ascii-files "myFile1.txt,myFile2.txt,myFile3.txt"`

*  Recursively upload all files from the "local_dir"
directory to the "/a/ibmuser/my_dir" USS directory, specifying files to
ignore and file encodings in the local file my_global_attributes::

      * `$  zowe zos-files upload dir-to-uss "local_dir" "/a/ibmuser/my_dir" --recursive --attributes my_global_attributes`

# zos-jobs | jobs<a name="module-zos-jobs"></a>
Manage z/OS jobs.
## submit | sub<a name="module-submit"></a>
Submit jobs (JCL) contained in data sets.
### data-set<a name="command-data-set"></a>
Submit a job (JCL) contained in a data set\. The data set may be of type
physical sequential or a PDS member\. The command does not pre\-validate
the data set name\. The command presents errors verbatim from the z/OSMF
Jobs REST endpoints\. For more information about z/OSMF Jobs API errors,
see the z/OSMF Jobs API REST documentation\.

#### Usage

   zowe zos-jobs submit data-set <dataset> [options]

#### Positional Arguments

*   `dataset`		 *(string)*

	* The z/OS data set containing the JCL to submit\. You can specify a
      physical sequential data set (for example, "DATA\.SET") or a partitioned
      data set qualified by a member (for example, "DATA\.SET(MEMBER)")\.

#### Options

*   `--volume`  | `--vol` *(string)*

	* The volume serial (VOLSER) where the data set resides\. The option is
      required only when the data set is not catalogued on the system\.

*   `--view-all-spool-content`  | `--vasc` *(boolean)*

	* Print all spool output\. If you use this option you will wait the job to
      complete\.

*   `--directory`  | `-d` *(string)*

	* The local directory you would like to download the output of the job\.
      Creates a subdirectory using the jobID as the name and files are titled
      based on DD names\. If you use this option you will wait the job to
      complete\.

*   `--extension`  | `-e` *(string)*

	* A file extension to save the job output with\. Default is '\.txt'\.

#### Zosmf Connection Options

*   `--host`  | `-H` *(string)*

	* The z/OSMF server host name\.

*   `--port`  | `-P` *(number)*

	* The z/OSMF server port\.

      Default value: 443

*   `--user`  | `-u` *(string)*

	* Mainframe (z/OSMF) user name, which can be the same as your TSO login\.

*   `--password`  | `--pass` | `--pw` *(string)*

	* Mainframe (z/OSMF) password, which can be the same as your TSO
      password\.

*   `--reject-unauthorized`  | `--ru` *(boolean)*

	* Reject self\-signed certificates\.

      Default value: true

*   `--base-path`  | `--bp` *(string)*

	* The base path for your API mediation layer instance\. Specify this
      option to prepend the base path to all z/OSMF resources when making REST
      requests\. Do not specify this option if you are not using an API
      mediation layer\.

#### Profile Options

*   `--zosmf-profile`  | `--zosmf-p` *(string)*

	* The name of a (zosmf) profile to load for this command execution\.

#### response format options

*   `--response-format-filter`  | `--rff` *(array)*

	* Filter (include) fields in the response\. Accepts an array of
      field/property names to include in the output response\. You can filter
      JSON objects properties OR table columns/fields\. In addition, you can
      use this option in conjunction with '\-\-response\-format\-type' to
      reduce the output of a command to a single field/property or a list of a
      single field/property\.

*   `--response-format-type`  | `--rft` *(string)*

	* The command response output format type\. Must be one of the following:

      table: Formats output data as a table\. Use this option when the output
      data is an array of homogeneous JSON objects\. Each property of the
      object will become a column in the table\.

      list: Formats output data as a list of strings\. Can be used on any data
      type (JSON objects/arrays) are stringified and a new line is added after
      each entry in an array\.

      object: Formats output data as a list of prettified objects (or single
      object)\. Can be used in place of "table" to change from tabular output
      to a list of prettified objects\.

      string: Formats output data as a string\. JSON objects/arrays are
      stringified\.

      Allowed values: table, list, object, string

*   `--response-format-header`  | `--rfh` *(boolean)*

	* If "\-\-response\-format\-type table" is specified, include the column
      headers in the output\.

### Examples

*  Submit the JCL in the data set
"ibmuser.cntl(deploy)":

      * `$  zowe zos-jobs submit data-set "ibmuser.cntl(deploy)"`

*  Submit the JCL in the data set
"ibmuser.cntl(deploy)", wait for the job to complete and print all
output from the job:

      * `$  zowe zos-jobs submit data-set "ibmuser.cntl(deploy)" --vasc`

### local-file<a name="command-local-file"></a>
Submit a job (JCL) contained in a local file\. The command presents
errors verbatim from the z/OSMF Jobs REST endpoints\. For more
information about z/OSMF Jobs API errors, see the z/OSMF Jobs API REST
documentation\.

#### Usage

   zowe zos-jobs submit local-file <localFile> [options]

#### Positional Arguments

*   `localFile`		 *(string)*

	* The local file containing the JCL to submit\.

#### Options

*   `--view-all-spool-content`  | `--vasc` *(boolean)*

	* View all spool content for specified job ID

*   `--directory`  | `-d` *(string)*

	* The local directory you would like to download the output for the job
      to\. Creates a subdirectory using the jobID as the name and files are
      titled based on DD names\.

*   `--extension`  | `-e` *(string)*

	* A file extension to save the job output with

#### Zosmf Connection Options

*   `--host`  | `-H` *(string)*

	* The z/OSMF server host name\.

*   `--port`  | `-P` *(number)*

	* The z/OSMF server port\.

      Default value: 443

*   `--user`  | `-u` *(string)*

	* Mainframe (z/OSMF) user name, which can be the same as your TSO login\.

*   `--password`  | `--pass` | `--pw` *(string)*

	* Mainframe (z/OSMF) password, which can be the same as your TSO
      password\.

*   `--reject-unauthorized`  | `--ru` *(boolean)*

	* Reject self\-signed certificates\.

      Default value: true

*   `--base-path`  | `--bp` *(string)*

	* The base path for your API mediation layer instance\. Specify this
      option to prepend the base path to all z/OSMF resources when making REST
      requests\. Do not specify this option if you are not using an API
      mediation layer\.

#### Profile Options

*   `--zosmf-profile`  | `--zosmf-p` *(string)*

	* The name of a (zosmf) profile to load for this command execution\.

#### response format options

*   `--response-format-filter`  | `--rff` *(array)*

	* Filter (include) fields in the response\. Accepts an array of
      field/property names to include in the output response\. You can filter
      JSON objects properties OR table columns/fields\. In addition, you can
      use this option in conjunction with '\-\-response\-format\-type' to
      reduce the output of a command to a single field/property or a list of a
      single field/property\.

*   `--response-format-type`  | `--rft` *(string)*

	* The command response output format type\. Must be one of the following:

      table: Formats output data as a table\. Use this option when the output
      data is an array of homogeneous JSON objects\. Each property of the
      object will become a column in the table\.

      list: Formats output data as a list of strings\. Can be used on any data
      type (JSON objects/arrays) are stringified and a new line is added after
      each entry in an array\.

      object: Formats output data as a list of prettified objects (or single
      object)\. Can be used in place of "table" to change from tabular output
      to a list of prettified objects\.

      string: Formats output data as a string\. JSON objects/arrays are
      stringified\.

      Allowed values: table, list, object, string

*   `--response-format-header`  | `--rfh` *(boolean)*

	* If "\-\-response\-format\-type table" is specified, include the column
      headers in the output\.

### Examples

*  Submit the JCL in the file "iefbr14.txt":

      * `$  zowe zos-jobs submit local-file "iefbr14.txt"`

## download | dl<a name="module-download"></a>
Download the output of a job as separate files.
### output<a name="command-output"></a>
Download all job output to a local directory\. Each spool DD will be
downloaded to its own file in the directory\.

#### Usage

   zowe zos-jobs download output <jobid> [options]

#### Positional Arguments

*   `jobid`		 *(string)*

	* The z/OS JOBID of the job containing the spool files you want to view\.
      No pre\-validation of the JOBID is performed\.

#### Options

*   `--directory`  | `-d` | `--dir` *(string)*

	* The local directory you would like to download the output for the job
      to\.

*   `--extension`  | `-e` *(string)*

	* A file extension to save the job output with\. Defaults to '\.txt'\.

*   `--omit-jobid-directory`  | `--ojd` *(boolean)*

	* If specified, job output will be saved directly to the specified
      directory rather than creating a subdirectory named after the ID of the
      job\.

#### Zosmf Connection Options

*   `--host`  | `-H` *(string)*

	* The z/OSMF server host name\.

*   `--port`  | `-P` *(number)*

	* The z/OSMF server port\.

      Default value: 443

*   `--user`  | `-u` *(string)*

	* Mainframe (z/OSMF) user name, which can be the same as your TSO login\.

*   `--password`  | `--pass` | `--pw` *(string)*

	* Mainframe (z/OSMF) password, which can be the same as your TSO
      password\.

*   `--reject-unauthorized`  | `--ru` *(boolean)*

	* Reject self\-signed certificates\.

      Default value: true

*   `--base-path`  | `--bp` *(string)*

	* The base path for your API mediation layer instance\. Specify this
      option to prepend the base path to all z/OSMF resources when making REST
      requests\. Do not specify this option if you are not using an API
      mediation layer\.

#### Profile Options

*   `--zosmf-profile`  | `--zosmf-p` *(string)*

	* The name of a (zosmf) profile to load for this command execution\.

### Examples

*  Download all the output of the job with job ID
JOB00234 to an automatically generated directory.:

      * `$  zowe zos-jobs download output JOB00234`

## view | vw<a name="module-view"></a>
View details of z/OS jobs on spool/JES queues.
### job-status-by-jobid<a name="command-job-status-by-jobid"></a>
View status details of a single z/OS job on spool/JES queues\. The
command does not prevalidate the JOBID\. The command presents errors
verbatim from the z/OSMF Jobs REST endpoints (expect for "no jobs
found")\.

#### Usage

   zowe zos-jobs view job-status-by-jobid <jobid> [options]

#### Positional Arguments

*   `jobid`		 *(string)*

	* The z/OS JOBID of the job you want to view\. No prevalidation of the
      JOBID is performed\.

#### Zosmf Connection Options

*   `--host`  | `-H` *(string)*

	* The z/OSMF server host name\.

*   `--port`  | `-P` *(number)*

	* The z/OSMF server port\.

      Default value: 443

*   `--user`  | `-u` *(string)*

	* Mainframe (z/OSMF) user name, which can be the same as your TSO login\.

*   `--password`  | `--pass` | `--pw` *(string)*

	* Mainframe (z/OSMF) password, which can be the same as your TSO
      password\.

*   `--reject-unauthorized`  | `--ru` *(boolean)*

	* Reject self\-signed certificates\.

      Default value: true

*   `--base-path`  | `--bp` *(string)*

	* The base path for your API mediation layer instance\. Specify this
      option to prepend the base path to all z/OSMF resources when making REST
      requests\. Do not specify this option if you are not using an API
      mediation layer\.

#### Profile Options

*   `--zosmf-profile`  | `--zosmf-p` *(string)*

	* The name of a (zosmf) profile to load for this command execution\.

#### response format options

*   `--response-format-filter`  | `--rff` *(array)*

	* Filter (include) fields in the response\. Accepts an array of
      field/property names to include in the output response\. You can filter
      JSON objects properties OR table columns/fields\. In addition, you can
      use this option in conjunction with '\-\-response\-format\-type' to
      reduce the output of a command to a single field/property or a list of a
      single field/property\.

*   `--response-format-type`  | `--rft` *(string)*

	* The command response output format type\. Must be one of the following:

      table: Formats output data as a table\. Use this option when the output
      data is an array of homogeneous JSON objects\. Each property of the
      object will become a column in the table\.

      list: Formats output data as a list of strings\. Can be used on any data
      type (JSON objects/arrays) are stringified and a new line is added after
      each entry in an array\.

      object: Formats output data as a list of prettified objects (or single
      object)\. Can be used in place of "table" to change from tabular output
      to a list of prettified objects\.

      string: Formats output data as a string\. JSON objects/arrays are
      stringified\.

      Allowed values: table, list, object, string

*   `--response-format-header`  | `--rfh` *(boolean)*

	* If "\-\-response\-format\-type table" is specified, include the column
      headers in the output\.

### Examples

*  View status and other details of the job with the
job ID JOB00123:

      * `$  zowe zos-jobs view job-status-by-jobid j123`

*  Print only the status (for example, "OUTPUT" or
"ACTIVE") of the job with the job ID JOB00123:

      * `$  zowe zos-jobs view job-status-by-jobid j123 --rff status --rft string`

### spool-file-by-id<a name="command-spool-file-by-id"></a>
View the contents of a spool file from a z/OS job on spool/JES queues\.
The command does not pre\-validate the JOBID or spool ID\. The command
presents errors verbatim from the z/OSMF Jobs REST endpoints\.

#### Usage

   zowe zos-jobs view spool-file-by-id <jobid> <spoolfileid> [options]

#### Positional Arguments

*   `jobid`		 *(string)*

	* The z/OS JOBID of the job containing the spool file you want to view\.
      No pre\-validation of the JOBID is performed\.

*   `spoolfileid`		 *(number)*

	* The spool file ID number for the spool file to view\. Use the "zowe
      zos\-jobs list spool\-files\-by\-jobid" command to obtain spool ID
      numbers\.No pre\-validation of the ID is performed\.

#### Zosmf Connection Options

*   `--host`  | `-H` *(string)*

	* The z/OSMF server host name\.

*   `--port`  | `-P` *(number)*

	* The z/OSMF server port\.

      Default value: 443

*   `--user`  | `-u` *(string)*

	* Mainframe (z/OSMF) user name, which can be the same as your TSO login\.

*   `--password`  | `--pass` | `--pw` *(string)*

	* Mainframe (z/OSMF) password, which can be the same as your TSO
      password\.

*   `--reject-unauthorized`  | `--ru` *(boolean)*

	* Reject self\-signed certificates\.

      Default value: true

*   `--base-path`  | `--bp` *(string)*

	* The base path for your API mediation layer instance\. Specify this
      option to prepend the base path to all z/OSMF resources when making REST
      requests\. Do not specify this option if you are not using an API
      mediation layer\.

#### Profile Options

*   `--zosmf-profile`  | `--zosmf-p` *(string)*

	* The name of a (zosmf) profile to load for this command execution\.

### Examples

*  View the spool file with ID 4 for the job with job
ID JOB00123:

      * `$  zowe zos-jobs view spool-file-by-id JOB00123 4`

## list | ls<a name="module-list"></a>
List z/OS jobs and list the spool files (DDs) for a z/OS job on the JES/spool queues.
### spool-files-by-jobid<a name="command-spool-files-by-jobid"></a>
Given a z/OS job JOBID, list the spool files (DDs) for a z/OS job on the
JES/spool queues\. The command does not pre\-validate the JOBID\. The
command presents errors verbatim from the z/OSMF Jobs REST endpoints\.

#### Usage

   zowe zos-jobs list spool-files-by-jobid <jobid> [options]

#### Positional Arguments

*   `jobid`		 *(string)*

	* The z/OS JOBID of the job with the spool files you want to list\. No
      pre\-validation of the JOBID is performed\.

#### Zosmf Connection Options

*   `--host`  | `-H` *(string)*

	* The z/OSMF server host name\.

*   `--port`  | `-P` *(number)*

	* The z/OSMF server port\.

      Default value: 443

*   `--user`  | `-u` *(string)*

	* Mainframe (z/OSMF) user name, which can be the same as your TSO login\.

*   `--password`  | `--pass` | `--pw` *(string)*

	* Mainframe (z/OSMF) password, which can be the same as your TSO
      password\.

*   `--reject-unauthorized`  | `--ru` *(boolean)*

	* Reject self\-signed certificates\.

      Default value: true

*   `--base-path`  | `--bp` *(string)*

	* The base path for your API mediation layer instance\. Specify this
      option to prepend the base path to all z/OSMF resources when making REST
      requests\. Do not specify this option if you are not using an API
      mediation layer\.

#### Profile Options

*   `--zosmf-profile`  | `--zosmf-p` *(string)*

	* The name of a (zosmf) profile to load for this command execution\.

#### response format options

*   `--response-format-filter`  | `--rff` *(array)*

	* Filter (include) fields in the response\. Accepts an array of
      field/property names to include in the output response\. You can filter
      JSON objects properties OR table columns/fields\. In addition, you can
      use this option in conjunction with '\-\-response\-format\-type' to
      reduce the output of a command to a single field/property or a list of a
      single field/property\.

*   `--response-format-type`  | `--rft` *(string)*

	* The command response output format type\. Must be one of the following:

      table: Formats output data as a table\. Use this option when the output
      data is an array of homogeneous JSON objects\. Each property of the
      object will become a column in the table\.

      list: Formats output data as a list of strings\. Can be used on any data
      type (JSON objects/arrays) are stringified and a new line is added after
      each entry in an array\.

      object: Formats output data as a list of prettified objects (or single
      object)\. Can be used in place of "table" to change from tabular output
      to a list of prettified objects\.

      string: Formats output data as a string\. JSON objects/arrays are
      stringified\.

      Allowed values: table, list, object, string

*   `--response-format-header`  | `--rfh` *(boolean)*

	* If "\-\-response\-format\-type table" is specified, include the column
      headers in the output\.

### Examples

*  List the spool files of the job with JOBID JOB00123:

      * `$  zowe zos-jobs list spool-files-by-jobid job00123`

### jobs<a name="command-jobs"></a>
List jobs on JES spool/queues\. By default, the command lists jobs owned
(owner) by the user specified in your z/OSMF profile\. The default for
prefix is "\*"\. The command does not prevalidate your user ID\. The
command surfaces errors verbatim from the z/OSMF Jobs REST endpoints\.

#### Usage

   zowe zos-jobs list jobs [options]

#### Options

*   `--owner`  | `-o` *(string)*

	* Specify the owner of the jobs you want to list\. The owner is the
      individual/user who submitted the job OR the user ID assigned to the
      job\. The command does not prevalidate the owner\. You can specify a
      wildcard according to the z/OSMF Jobs REST endpoint documentation, which
      is usually in the form "USER\*"\.

*   `--prefix`  | `-p` *(string)*

	* Specify the job name prefix of the jobs you want to list\. The command
      does not prevalidate the owner\. You can specify a wildcard according to
      the z/OSMF Jobs REST endpoint documentation, which is usually in the
      form "JOB\*"\.

#### Zosmf Connection Options

*   `--host`  | `-H` *(string)*

	* The z/OSMF server host name\.

*   `--port`  | `-P` *(number)*

	* The z/OSMF server port\.

      Default value: 443

*   `--user`  | `-u` *(string)*

	* Mainframe (z/OSMF) user name, which can be the same as your TSO login\.

*   `--password`  | `--pass` | `--pw` *(string)*

	* Mainframe (z/OSMF) password, which can be the same as your TSO
      password\.

*   `--reject-unauthorized`  | `--ru` *(boolean)*

	* Reject self\-signed certificates\.

      Default value: true

*   `--base-path`  | `--bp` *(string)*

	* The base path for your API mediation layer instance\. Specify this
      option to prepend the base path to all z/OSMF resources when making REST
      requests\. Do not specify this option if you are not using an API
      mediation layer\.

#### Profile Options

*   `--zosmf-profile`  | `--zosmf-p` *(string)*

	* The name of a (zosmf) profile to load for this command execution\.

#### response format options

*   `--response-format-filter`  | `--rff` *(array)*

	* Filter (include) fields in the response\. Accepts an array of
      field/property names to include in the output response\. You can filter
      JSON objects properties OR table columns/fields\. In addition, you can
      use this option in conjunction with '\-\-response\-format\-type' to
      reduce the output of a command to a single field/property or a list of a
      single field/property\.

*   `--response-format-type`  | `--rft` *(string)*

	* The command response output format type\. Must be one of the following:

      table: Formats output data as a table\. Use this option when the output
      data is an array of homogeneous JSON objects\. Each property of the
      object will become a column in the table\.

      list: Formats output data as a list of strings\. Can be used on any data
      type (JSON objects/arrays) are stringified and a new line is added after
      each entry in an array\.

      object: Formats output data as a list of prettified objects (or single
      object)\. Can be used in place of "table" to change from tabular output
      to a list of prettified objects\.

      string: Formats output data as a string\. JSON objects/arrays are
      stringified\.

      Allowed values: table, list, object, string

*   `--response-format-header`  | `--rfh` *(boolean)*

	* If "\-\-response\-format\-type table" is specified, include the column
      headers in the output\.

### Examples

*  List all jobs with default settings. The command
returns jobs owned by your user ID with any job name:

      * `$  zowe zos-jobs list jobs `

*  List all jobs owned by user IDs starting with 'ibmu'
and job names starting with 'myjo':

      * `$  zowe zos-jobs list jobs -o "ibmu*" -p "myjo*"`

*  List all jobs with default owner and prefix
settings, displaying only the job ID of each job:

      * `$  zowe zos-jobs list jobs --rff jobid --rft table`

## delete | del<a name="module-delete"></a>
Delete a single job by job ID in OUTPUT status. This cancels the job if it is running and purges its output from the system
### job<a name="command-job"></a>
Delete a single job by job ID

#### Usage

   zowe zos-jobs delete job <jobid> [options]

#### Positional Arguments

*   `jobid`		 *(string)*

	* The job ID (e\.g\. JOB00123) of the job\. Job ID is a unique identifier
      for z/OS batch jobs \-\- no two jobs on one system can have the same
      ID\. Note: z/OS allows you to abbreviate the job ID if desired\. You can
      use, for example "J123"\.

#### Zosmf Connection Options

*   `--host`  | `-H` *(string)*

	* The z/OSMF server host name\.

*   `--port`  | `-P` *(number)*

	* The z/OSMF server port\.

      Default value: 443

*   `--user`  | `-u` *(string)*

	* Mainframe (z/OSMF) user name, which can be the same as your TSO login\.

*   `--password`  | `--pass` | `--pw` *(string)*

	* Mainframe (z/OSMF) password, which can be the same as your TSO
      password\.

*   `--reject-unauthorized`  | `--ru` *(boolean)*

	* Reject self\-signed certificates\.

      Default value: true

*   `--base-path`  | `--bp` *(string)*

	* The base path for your API mediation layer instance\. Specify this
      option to prepend the base path to all z/OSMF resources when making REST
      requests\. Do not specify this option if you are not using an API
      mediation layer\.

#### Profile Options

*   `--zosmf-profile`  | `--zosmf-p` *(string)*

	* The name of a (zosmf) profile to load for this command execution\.

### Examples

*  Delete job with job ID JOB03456.:

      * `$  zowe zos-jobs delete job JOB03456`

## cancel | can<a name="module-cancel"></a>
Cancel a single job by job ID. This cancels the job if it is running or on input.
### job<a name="command-job"></a>
Cancel a single job by job ID

#### Usage

   zowe zos-jobs cancel job <jobid> [options]

#### Positional Arguments

*   `jobid`		 *(string)*

	* The job ID (e\.g\. JOB00123) of the job\. Job ID is a unique identifier
      for z/OS batch jobs \-\- no two jobs on one system can have the same
      ID\. Note: z/OS allows you to abbreviate the job ID if desired\. You can
      use, for example "J123"\.

#### Zosmf Connection Options

*   `--host`  | `-H` *(string)*

	* The z/OSMF server host name\.

*   `--port`  | `-P` *(number)*

	* The z/OSMF server port\.

      Default value: 443

*   `--user`  | `-u` *(string)*

	* Mainframe (z/OSMF) user name, which can be the same as your TSO login\.

*   `--password`  | `--pass` | `--pw` *(string)*

	* Mainframe (z/OSMF) password, which can be the same as your TSO
      password\.

*   `--reject-unauthorized`  | `--ru` *(boolean)*

	* Reject self\-signed certificates\.

      Default value: true

*   `--base-path`  | `--bp` *(string)*

	* The base path for your API mediation layer instance\. Specify this
      option to prepend the base path to all z/OSMF resources when making REST
      requests\. Do not specify this option if you are not using an API
      mediation layer\.

#### Profile Options

*   `--zosmf-profile`  | `--zosmf-p` *(string)*

	* The name of a (zosmf) profile to load for this command execution\.

### Examples

*  Cancel job with job ID JOB03456:

      * `$  zowe zos-jobs cancel job JOB03456`

# zos-tso | tso<a name="module-zos-tso"></a>
Issue TSO commands and interact with TSO address spaces
## send<a name="module-send"></a>
Send data to TSO and collect responses until the prompt is reached
### address-space<a name="command-address-space"></a>
Send data to the TSO address space, from which you previously started
and received a token (a\.k\.a 'servlet\-key')\.

#### Usage

   zowe zos-tso send address-space <servletKey> [options]

#### Positional Arguments

*   `servletKey`		 *(string)*

	* The servlet key from a previously started TSO address space\.

#### Required Options

*   `--data`  *(string)*

	* The data to which we want to send to the TSO address space represented
      by the servlet key\.

#### Zosmf Connection Options

*   `--host`  | `-H` *(string)*

	* The z/OSMF server host name\.

*   `--port`  | `-P` *(number)*

	* The z/OSMF server port\.

      Default value: 443

*   `--user`  | `-u` *(string)*

	* Mainframe (z/OSMF) user name, which can be the same as your TSO login\.

*   `--password`  | `--pass` | `--pw` *(string)*

	* Mainframe (z/OSMF) password, which can be the same as your TSO
      password\.

*   `--reject-unauthorized`  | `--ru` *(boolean)*

	* Reject self\-signed certificates\.

      Default value: true

*   `--base-path`  | `--bp` *(string)*

	* The base path for your API mediation layer instance\. Specify this
      option to prepend the base path to all z/OSMF resources when making REST
      requests\. Do not specify this option if you are not using an API
      mediation layer\.

#### Profile Options

*   `--zosmf-profile`  | `--zosmf-p` *(string)*

	* The name of a (zosmf) profile to load for this command execution\.

### Examples

*  "Send the TIME TSO command to the TSO address space
identified by IBMUSER-329-aafkaaoc":

      * `$  zowe zos-tso send address-space IBMUSER-329-aafkaaoc --data "TIME"`

## start | st<a name="module-start"></a>
Start TSO/E address space
### address-space<a name="command-address-space"></a>
Start a TSO address space, from which you will receive a token (a\.k\.a
'servlet\-key') for further address space interaction (e\.g\.
termination)\.

#### Usage

   zowe zos-tso start address-space [options]

#### TSO ADDRESS SPACE OPTIONS

*   `--account`  | `-a` *(string)*

	* Your z/OS TSO/E accounting information\.

*   `--character-set`  | `--cs` *(string)*

	* Character set for address space to convert messages and responses from
      UTF\-8 to EBCDIC\.

      Default value: 697

*   `--code-page`  | `--cp` *(string)*

	* Codepage value for TSO/E address space to convert messages and responses
      from UTF\-8 to EBCDIC\.

      Default value: 1047

*   `--columns`  | `--cols` *(number)*

	* The number of columns on a screen\.

      Default value: 80

*   `--logon-procedure`  | `-l` *(string)*

	* The logon procedure to use when creating TSO procedures on your behalf\.

      Default value: IZUFPROC

*   `--region-size`  | `--rs` *(number)*

	* Region size for the TSO/E address space\.

      Default value: 4096

*   `--rows`  *(number)*

	* The number of rows on a screen\.

      Default value: 24

#### Options

*   `--servlet-key-only`  | `--sko` *(boolean)*

	* Specify this option to print only the servlet key

#### Zosmf Connection Options

*   `--host`  | `-H` *(string)*

	* The z/OSMF server host name\.

*   `--port`  | `-P` *(number)*

	* The z/OSMF server port\.

      Default value: 443

*   `--user`  | `-u` *(string)*

	* Mainframe (z/OSMF) user name, which can be the same as your TSO login\.

*   `--password`  | `--pass` | `--pw` *(string)*

	* Mainframe (z/OSMF) password, which can be the same as your TSO
      password\.

*   `--reject-unauthorized`  | `--ru` *(boolean)*

	* Reject self\-signed certificates\.

      Default value: true

*   `--base-path`  | `--bp` *(string)*

	* The base path for your API mediation layer instance\. Specify this
      option to prepend the base path to all z/OSMF resources when making REST
      requests\. Do not specify this option if you are not using an API
      mediation layer\.

#### Profile Options

*   `--zosmf-profile`  | `--zosmf-p` *(string)*

	* The name of a (zosmf) profile to load for this command execution\.

*   `--tso-profile`  | `--tso-p` *(string)*

	* The name of a (tso) profile to load for this command execution\.

### Examples

*  Start TSO/E address space:

      * `$  zowe zos-tso start address-space `

*  Start TSO/E address space, and receive response in
JSON format:

      * `$  zowe zos-tso start address-space --rfj`

*  Start TSO/E address space, and print only the
servlet key:

      * `$  zowe zos-tso start address-space --sko`

## ping<a name="module-ping"></a>
Ping a TSO address space, from which you previously started and received a token (a.k.a 'servelet-key').
### address-space<a name="command-address-space"></a>
Ping a TSO address space, from which you previously started and received
a token (a\.k\.a 'servlet\-key')\.

#### Usage

   zowe zos-tso ping address-space <servletKey> [options]

#### Positional Arguments

*   `servletKey`		 *(string)*

	* The servlet key from a previously started TSO address space\.

#### Zosmf Connection Options

*   `--host`  | `-H` *(string)*

	* The z/OSMF server host name\.

*   `--port`  | `-P` *(number)*

	* The z/OSMF server port\.

      Default value: 443

*   `--user`  | `-u` *(string)*

	* Mainframe (z/OSMF) user name, which can be the same as your TSO login\.

*   `--password`  | `--pass` | `--pw` *(string)*

	* Mainframe (z/OSMF) password, which can be the same as your TSO
      password\.

*   `--reject-unauthorized`  | `--ru` *(boolean)*

	* Reject self\-signed certificates\.

      Default value: true

*   `--base-path`  | `--bp` *(string)*

	* The base path for your API mediation layer instance\. Specify this
      option to prepend the base path to all z/OSMF resources when making REST
      requests\. Do not specify this option if you are not using an API
      mediation layer\.

#### Profile Options

*   `--zosmf-profile`  | `--zosmf-p` *(string)*

	* The name of a (zosmf) profile to load for this command execution\.

### Examples

*  Ping the TSO address space identified by
IBMUSER-329-aafkaaoc:

      * `$  zowe zos-tso ping address-space IBMUSER-329-aafkaaoc`

## stop | sp<a name="module-stop"></a>
Stop TSO/E address space
### address-space<a name="command-address-space"></a>
Stop a TSO address space, from which you previously started and received
a token (a\.k\.a 'servlet\-key')\.

#### Usage

   zowe zos-tso stop address-space <servletkey> [options]

#### Positional Arguments

*   `servletkey`		 *(string)*

	* The servlet key from a previously started TSO address space\.

#### Zosmf Connection Options

*   `--host`  | `-H` *(string)*

	* The z/OSMF server host name\.

*   `--port`  | `-P` *(number)*

	* The z/OSMF server port\.

      Default value: 443

*   `--user`  | `-u` *(string)*

	* Mainframe (z/OSMF) user name, which can be the same as your TSO login\.

*   `--password`  | `--pass` | `--pw` *(string)*

	* Mainframe (z/OSMF) password, which can be the same as your TSO
      password\.

*   `--reject-unauthorized`  | `--ru` *(boolean)*

	* Reject self\-signed certificates\.

      Default value: true

*   `--base-path`  | `--bp` *(string)*

	* The base path for your API mediation layer instance\. Specify this
      option to prepend the base path to all z/OSMF resources when making REST
      requests\. Do not specify this option if you are not using an API
      mediation layer\.

#### Profile Options

*   `--zosmf-profile`  | `--zosmf-p` *(string)*

	* The name of a (zosmf) profile to load for this command execution\.

### Examples

*  Stop the TSO address space identified by
IBMUSER-329-aafkaaoc:

      * `$  zowe zos-tso stop address-space IBMUSER-329-aafkaaoc`

## issue<a name="module-issue"></a>
Issue TSO commands
### command<a name="command-command"></a>
Creates a TSO address space, issues a TSO command through the newly
created address space, waits for the READY prompt to print the response,
and terminates the TSO address space\. All response data are returned to
the user up to (but not including) the TSO 'READY' prompt\.

#### Usage

   zowe zos-tso issue command <commandText> [options]

#### Positional Arguments

*   `commandText`		 *(string)*

	* The TSO command to issue\.

#### Options

*   `--suppress-startup-messages`  | `--ssm` *(boolean)*

	* Suppress console messages from start of address space\.

#### TSO ADDRESS SPACE OPTIONS

*   `--account`  | `-a` *(string)*

	* Your z/OS TSO/E accounting information\.

*   `--character-set`  | `--cs` *(string)*

	* Character set for address space to convert messages and responses from
      UTF\-8 to EBCDIC\.

      Default value: 697

*   `--code-page`  | `--cp` *(string)*

	* Codepage value for TSO/E address space to convert messages and responses
      from UTF\-8 to EBCDIC\.

      Default value: 1047

*   `--columns`  | `--cols` *(number)*

	* The number of columns on a screen\.

      Default value: 80

*   `--logon-procedure`  | `-l` *(string)*

	* The logon procedure to use when creating TSO procedures on your behalf\.

      Default value: IZUFPROC

*   `--region-size`  | `--rs` *(number)*

	* Region size for the TSO/E address space\.

      Default value: 4096

*   `--rows`  *(number)*

	* The number of rows on a screen\.

      Default value: 24

#### Zosmf Connection Options

*   `--host`  | `-H` *(string)*

	* The z/OSMF server host name\.

*   `--port`  | `-P` *(number)*

	* The z/OSMF server port\.

      Default value: 443

*   `--user`  | `-u` *(string)*

	* Mainframe (z/OSMF) user name, which can be the same as your TSO login\.

*   `--password`  | `--pass` | `--pw` *(string)*

	* Mainframe (z/OSMF) password, which can be the same as your TSO
      password\.

*   `--reject-unauthorized`  | `--ru` *(boolean)*

	* Reject self\-signed certificates\.

      Default value: true

*   `--base-path`  | `--bp` *(string)*

	* The base path for your API mediation layer instance\. Specify this
      option to prepend the base path to all z/OSMF resources when making REST
      requests\. Do not specify this option if you are not using an API
      mediation layer\.

#### Profile Options

*   `--zosmf-profile`  | `--zosmf-p` *(string)*

	* The name of a (zosmf) profile to load for this command execution\.

*   `--tso-profile`  | `--tso-p` *(string)*

	* The name of a (tso) profile to load for this command execution\.

### Examples

*  Issue the TSO command "status" to display
information about jobs for your user ID.:

      * `$  zowe zos-tso issue command "status"`

# zos-uss | uss<a name="module-zos-uss"></a>
Issue z/OS USS commands remotely using an SSH session. Output from the commands is displayed on the local terminal.
## issue | iss<a name="module-issue"></a>
Issue a z/OS USS command
### ssh<a name="command-ssh"></a>
Issue a z/OS USS command

#### Usage

   zowe zos-uss issue ssh <command> [options]

#### Positional Arguments

*   `command`		 *(string)*

	* z/OS USS command to issue

#### Options

*   `--cwd`  *(string)*

	* Working directory in which to execute the command

#### z/OS Ssh Connection Options

*   `--host`  | `-H` *(string)*

	* The z/OS SSH server host name\.

*   `--port`  | `-P` *(number)*

	* The z/OS SSH server port\.

      Default value: 22

*   `--user`  | `-u` *(string)*

	* Mainframe user name, which can be the same as your TSO login\.

*   `--password`  | `--pass` | `--pw` *(string)*

	* Mainframe password, which can be the same as your TSO password\.

*   `--privateKey`  | `--key` | `--pk` *(string)*

	* Path to a file containing your private key, that must match a public key
      stored in the server for authentication

*   `--keyPassphrase`  | `--passphrase` | `--kp` *(string)*

	* Private key passphrase, which unlocks the private key\.

*   `--handshakeTimeout`  | `--timeout` | `--to` *(number)*

	* How long in milliseconds to wait for the SSH handshake to complete\.

#### Profile Options

*   `--ssh-profile`  | `--ssh-p` *(string)*

	* The name of a (ssh) profile to load for this command execution\.

### Examples

*  Issue a simple command, giving the working
directory:

      * `$  zowe zos-uss issue ssh "npm install express" --cwd /u/cicprov/mnt/CICPY01I/bundles/myapp `

# zos-workflows | wf<a name="module-zos-workflows"></a>
Create and manage z/OSMF workflows on a z/OS system
## create | cre<a name="module-create"></a>
Create a z/OSMF workflow on a z/OS system.
### workflow-from-data-set<a name="command-workflow-from-data-set"></a>
Create a z/OSMF workflow on a z/OS system using a Data set

#### Usage

   zowe zos-workflows create workflow-from-data-set <workflowName> [options]

#### Positional Arguments

*   `workflowName`		 *(string)*

	* Name of the workflow

#### Required Options

*   `--data-set`  | `--ds` *(string)*

	* Data set that contains a workflow definiton\.

*   `--system-name`  | `--sn` *(string)*

	* z/OS system to execute the workflow\.

*   `--owner`  | `--ow` *(string)*

	* User ID of the workflow owner\. This user can perform the workflow steps
      or delegate the steps to other users\.

#### Options

*   `--variables-input-file`  | `--vif` *(string)*

	* Specifies an optional properties file that you can use to pre\-specify
      values for one or more of the variables that are defined in the workflow
      definition file\.

*   `--variables`  | `--vs` *(string)*

	* Includes a list of variables for the workflow\. The variables that you
      specify here take precedence over the variables that are specified in
      the workflow variable input file\.

*   `--assign-to-owner`  | `--ato` *(boolean)*

	* Indicates whether the workflow steps are assigned to the workflow
      owner\.

*   `--access-type`  | `--at` *(string)*

	* Specifies the access type for the workflow\. Public, Restricted or
      Private\.

      Allowed values: Public, Restricted, Private

*   `--delete-completed`  | `--dc` *(boolean)*

	* Whether the successfully completed jobs to be deleted from the JES
      spool\.

*   `--overwrite`  | `--ov` *(boolean)*

	* Replaces an existing workflow with a new workflow\.

#### Zosmf Connection Options

*   `--host`  | `-H` *(string)*

	* The z/OSMF server host name\.

*   `--port`  | `-P` *(number)*

	* The z/OSMF server port\.

      Default value: 443

*   `--user`  | `-u` *(string)*

	* Mainframe (z/OSMF) user name, which can be the same as your TSO login\.

*   `--password`  | `--pass` | `--pw` *(string)*

	* Mainframe (z/OSMF) password, which can be the same as your TSO
      password\.

*   `--reject-unauthorized`  | `--ru` *(boolean)*

	* Reject self\-signed certificates\.

      Default value: true

*   `--base-path`  | `--bp` *(string)*

	* The base path for your API mediation layer instance\. Specify this
      option to prepend the base path to all z/OSMF resources when making REST
      requests\. Do not specify this option if you are not using an API
      mediation layer\.

#### Profile Options

*   `--zosmf-profile`  | `--zosmf-p` *(string)*

	* The name of a (zosmf) profile to load for this command execution\.

#### response format options

*   `--response-format-filter`  | `--rff` *(array)*

	* Filter (include) fields in the response\. Accepts an array of
      field/property names to include in the output response\. You can filter
      JSON objects properties OR table columns/fields\. In addition, you can
      use this option in conjunction with '\-\-response\-format\-type' to
      reduce the output of a command to a single field/property or a list of a
      single field/property\.

*   `--response-format-type`  | `--rft` *(string)*

	* The command response output format type\. Must be one of the following:

      table: Formats output data as a table\. Use this option when the output
      data is an array of homogeneous JSON objects\. Each property of the
      object will become a column in the table\.

      list: Formats output data as a list of strings\. Can be used on any data
      type (JSON objects/arrays) are stringified and a new line is added after
      each entry in an array\.

      object: Formats output data as a list of prettified objects (or single
      object)\. Can be used in place of "table" to change from tabular output
      to a list of prettified objects\.

      string: Formats output data as a string\. JSON objects/arrays are
      stringified\.

      Allowed values: table, list, object, string

*   `--response-format-header`  | `--rfh` *(boolean)*

	* If "\-\-response\-format\-type table" is specified, include the column
      headers in the output\.

### Examples

*  Create a workflow with name "testworkflow" using the
data set "TESTID.WKFLOW" that contains the workflow definition xml on
the system "TESTM1" with owner "OTHERID" and delete workflow with the
same name if it already exist in z/OSMF:

      * `$  zowe zos-workflows create workflow-from-data-set "testworkflow" --data-set "TESTID.WKFLOW" --system-name "TESTM1" --owner "OTHERID" --overwrite`

*  Create a workflow with name "testworkflow" using
data set "TESTID.WKFLOW" containing workflow definition xml, on system
"TESTM1" with owner "MYSYSID" and delete succesfully completed jobs:

      * `$  zowe zos-workflows create workflow-from-data-set "testworkflow" --data-set "TESTID.WKFLOW" --system-name "TESTM1" --owner "MYSYSID" --delete-completed`

*  Create a workflow with name "testworkflow" using
data set "TESTID.WKFLOW" containing workflow definition xml, on system
"TESTM1" with owner "MYSYSID" and with variable values in the member
PROPERTIES of data set TESTID.DATA:

      * `$  zowe zos-workflows create workflow-from-data-set "testworkflow" --data-set "TESTID.WKFLOW" --system-name "TESTM1" --owner "MYSYSID" --variables-input-file TESTID.DATA(PROPERTIES)`

*  Create a workflow with name "testworkflow" using the
data set "TESTID.WKFLOW" that contains a workflow definition xml, on a
system "TESTM1" with owner "MYSYSID" and with the variable name DUMMYVAR
and the value DUMMYVAL. Assign it to the owner:

      * `$  zowe zos-workflows create workflow-from-data-set "testworkflow" --data-set "TESTID.WKFLOW" --system-name "TESTM1" --owner "MYSYSID" --variables DUMMYVAR=DUMMYVAL --assign-to-owner`

### workflow-from-uss-file<a name="command-workflow-from-uss-file"></a>
Create a workflow instance in z/OSMF using a USS file

#### Usage

   zowe zos-workflows create workflow-from-uss-file <workflowName> [options]

#### Positional Arguments

*   `workflowName`		 *(string)*

	* Name of the workflow instance to create

#### Required Options

*   `--uss-file`  | `--uf` *(string)*

	* Uss file that contains workflow definiton\.

*   `--system-name`  | `--sn` *(string)*

	* z/OS system to execute the workflow\.

*   `--owner`  | `--ow` *(string)*

	* User ID of the workflow owner\. This user can perform the workflow steps
      or delegate the steps to other users\.

#### Options

*   `--variables-input-file`  | `--vif` *(string)*

	* Specifies an optional properties file that you can use to pre\-specify
      values for one or more of the variables that are defined in the workflow
      definition file\.

*   `--variables`  | `--vs` *(string)*

	* Includes a list of variables for the workflow\. The variables that you
      specify here take precedence over the variables that are specified in
      the workflow variable input file\.

*   `--assign-to-owner`  | `--ato` *(boolean)*

	* Indicates whether the workflow steps are assigned to the workflow
      owner\.

*   `--access-type`  | `--at` *(string)*

	* Specifies the access type for the workflow\. Public, Restricted or
      Private\.

      Allowed values: Public, Restricted, Private

*   `--delete-completed`  | `--dc` *(boolean)*

	* Whether the successfully completed jobs to be deleted from the JES
      spool\.

*   `--overwrite`  | `--ov` *(boolean)*

	* Replaces an existing workflow with a new workflow\.

#### Zosmf Connection Options

*   `--host`  | `-H` *(string)*

	* The z/OSMF server host name\.

*   `--port`  | `-P` *(number)*

	* The z/OSMF server port\.

      Default value: 443

*   `--user`  | `-u` *(string)*

	* Mainframe (z/OSMF) user name, which can be the same as your TSO login\.

*   `--password`  | `--pass` | `--pw` *(string)*

	* Mainframe (z/OSMF) password, which can be the same as your TSO
      password\.

*   `--reject-unauthorized`  | `--ru` *(boolean)*

	* Reject self\-signed certificates\.

      Default value: true

*   `--base-path`  | `--bp` *(string)*

	* The base path for your API mediation layer instance\. Specify this
      option to prepend the base path to all z/OSMF resources when making REST
      requests\. Do not specify this option if you are not using an API
      mediation layer\.

#### Profile Options

*   `--zosmf-profile`  | `--zosmf-p` *(string)*

	* The name of a (zosmf) profile to load for this command execution\.

#### response format options

*   `--response-format-filter`  | `--rff` *(array)*

	* Filter (include) fields in the response\. Accepts an array of
      field/property names to include in the output response\. You can filter
      JSON objects properties OR table columns/fields\. In addition, you can
      use this option in conjunction with '\-\-response\-format\-type' to
      reduce the output of a command to a single field/property or a list of a
      single field/property\.

*   `--response-format-type`  | `--rft` *(string)*

	* The command response output format type\. Must be one of the following:

      table: Formats output data as a table\. Use this option when the output
      data is an array of homogeneous JSON objects\. Each property of the
      object will become a column in the table\.

      list: Formats output data as a list of strings\. Can be used on any data
      type (JSON objects/arrays) are stringified and a new line is added after
      each entry in an array\.

      object: Formats output data as a list of prettified objects (or single
      object)\. Can be used in place of "table" to change from tabular output
      to a list of prettified objects\.

      string: Formats output data as a string\. JSON objects/arrays are
      stringified\.

      Allowed values: table, list, object, string

*   `--response-format-header`  | `--rfh` *(boolean)*

	* If "\-\-response\-format\-type table" is specified, include the column
      headers in the output\.

### Examples

*  Create a workflow with name "testworkflow" using uss
file "/path/workflow.xml" containing workflow definition, on system
"TESTM1" with owner "OTHERID" and delete workflow with the same name if
it already exist in z/OSMF:

      * `$  zowe zos-workflows create workflow-from-uss-file "testworkflow" --uss-file "/path/workflow.xml" --system-name "TESTM1" --owner "OTHERID" --overwrite`

*  Create a workflow with name "testworkflow" using uss
file "/path/workflow.xml" containing workflow definition, on system
"TESTM1" with owner "MYSYSID" and delete successfully completed jobs:

      * `$  zowe zos-workflows create workflow-from-uss-file "testworkflow" --uss-file "/path/workflow.xml" --system-name "TESTM1" --owner "MYSYSID" --delete-completed`

*  Create a workflow with name "testworkflow" using uss
file "/path/workflow.xml" containing workflow definition, on system
"TESTM1" with owner "MYSYSID" and with variable values in the member
PROPERTIES of data set TESTID.DATA:

      * `$  zowe zos-workflows create workflow-from-uss-file "testworkflow" --uss-file "/path/workflow.xml" --system-name "TESTM1" --owner "MYSYSID" --variables-input-file TESTID.DATA(PROPERTIES)`

*  Create a workflow with name "testworkflow" using uss
file "/path/workflow.xml" containing workflow definition, on system
"TESTM1" with owner "MYSYSID" and with variable DUMMYVAR value DUMMYVAL
and assign it to the owner:

      * `$  zowe zos-workflows create workflow-from-uss-file "testworkflow" --uss-file "/path/workflow.xml" --system-name "TESTM1" --variables DUMMYVAR=DUMMYVAL --owner "MYSYSID" --assign-to-owner`

### workflow-from-local-file<a name="command-workflow-from-local-file"></a>
Create a z/OSMF workflow on a z/OS system using a Local file

#### Usage

   zowe zos-workflows create workflow-from-local-file <workflowName> [options]

#### Positional Arguments

*   `workflowName`		 *(string)*

	* Name of the workflow

#### Required Options

*   `--local-file`  | `--lf` *(string)*

	* Local file that contains workflow definiton\.

*   `--system-name`  | `--sn` *(string)*

	* z/OS system to execute the workflow\.

*   `--owner`  | `--ow` *(string)*

	* User ID of the workflow owner\. This user can perform the workflow steps
      or delegate the steps to other users\.

#### Options

*   `--variables-input-file`  | `--vif` *(string)*

	* Specifies an optional properties file that you can use to pre\-specify
      values for one or more of the variables that are defined in the workflow
      definition file\.

*   `--variables`  | `--vs` *(string)*

	* Includes a list of variables for the workflow\. The variables that you
      specify here take precedence over the variables that are specified in
      the workflow variable input file\.

*   `--assign-to-owner`  | `--ato` *(boolean)*

	* Indicates whether the workflow steps are assigned to the workflow
      owner\.

*   `--access-type`  | `--at` *(string)*

	* Specifies the access type for the workflow\. Public, Restricted or
      Private\.

      Allowed values: Public, Restricted, Private

*   `--delete-completed`  | `--dc` *(boolean)*

	* Whether the successfully completed jobs to be deleted from the JES
      spool\.

*   `--overwrite`  | `--ov` *(boolean)*

	* Replaces an existing workflow with a new workflow\.

*   `--remote-directory`  | `--rd` *(string)*

	* The remote uss directory where the files are to be uploaded\. The
      directory has to exist

*   `--keep-files`  | `--kf` *(boolean)*

	* Avoid deletion the uploaded files in /tmp or another specified directory
      after successful execution\.

#### Zosmf Connection Options

*   `--host`  | `-H` *(string)*

	* The z/OSMF server host name\.

*   `--port`  | `-P` *(number)*

	* The z/OSMF server port\.

      Default value: 443

*   `--user`  | `-u` *(string)*

	* Mainframe (z/OSMF) user name, which can be the same as your TSO login\.

*   `--password`  | `--pass` | `--pw` *(string)*

	* Mainframe (z/OSMF) password, which can be the same as your TSO
      password\.

*   `--reject-unauthorized`  | `--ru` *(boolean)*

	* Reject self\-signed certificates\.

      Default value: true

*   `--base-path`  | `--bp` *(string)*

	* The base path for your API mediation layer instance\. Specify this
      option to prepend the base path to all z/OSMF resources when making REST
      requests\. Do not specify this option if you are not using an API
      mediation layer\.

#### Profile Options

*   `--zosmf-profile`  | `--zosmf-p` *(string)*

	* The name of a (zosmf) profile to load for this command execution\.

#### response format options

*   `--response-format-filter`  | `--rff` *(array)*

	* Filter (include) fields in the response\. Accepts an array of
      field/property names to include in the output response\. You can filter
      JSON objects properties OR table columns/fields\. In addition, you can
      use this option in conjunction with '\-\-response\-format\-type' to
      reduce the output of a command to a single field/property or a list of a
      single field/property\.

*   `--response-format-type`  | `--rft` *(string)*

	* The command response output format type\. Must be one of the following:

      table: Formats output data as a table\. Use this option when the output
      data is an array of homogeneous JSON objects\. Each property of the
      object will become a column in the table\.

      list: Formats output data as a list of strings\. Can be used on any data
      type (JSON objects/arrays) are stringified and a new line is added after
      each entry in an array\.

      object: Formats output data as a list of prettified objects (or single
      object)\. Can be used in place of "table" to change from tabular output
      to a list of prettified objects\.

      string: Formats output data as a string\. JSON objects/arrays are
      stringified\.

      Allowed values: table, list, object, string

*   `--response-format-header`  | `--rfh` *(boolean)*

	* If "\-\-response\-format\-type table" is specified, include the column
      headers in the output\.

### Examples

*  Create a workflow with name "testworkflow" using the
local file "TESTID_WKFLOW.xml" that contains the workflow definition xml
on the system "TESTM1" with owner "OTHERID" and delete workflow with the
same name if it already exist in z/OSMF:

      * `$  zowe zos-workflows create workflow-from-local-file "testworkflow" --local-file "TESTID_WKFLOW.xml" --system-name "TESTM1" --owner "OTHERID" --overwrite`

## start | sta<a name="module-start"></a>
Start a z/OSMF workflow on a z/OS system.
### workflow-full<a name="command-workflow-full"></a>
Will run workflow from the beginning to the end or to the first manual
step\.

#### Usage

   zowe zos-workflows start workflow-full [options]

#### Options

*   `--workflow-key`  | `--wk` *(string)*

	* Workflow key of workflow instance to be started

*   `--workflow-name`  | `--wn` *(string)*

	* Workflow name of workflow instance to be started

*   `--resolve-conflict-by`  | `--rcb` *(string)*

	* How variable conflicts should be handled\.
      Options:
      outputFileValue: Allow the output file values to override the existing
      values\.
      existingValue: Use the existing variables values instead of the output
      file values\.
      leaveConflict: Automation is stopped\. The user must resolve the
      conflict manually\.

      Default value: outputFileValue
      Allowed values: outputFileValue, existingValue, leaveConflict

*   `--wait`  | `-w` *(boolean)*

	* Identifies whether to wait for workflow instance to finish\.

#### Zosmf Connection Options

*   `--host`  | `-H` *(string)*

	* The z/OSMF server host name\.

*   `--port`  | `-P` *(number)*

	* The z/OSMF server port\.

      Default value: 443

*   `--user`  | `-u` *(string)*

	* Mainframe (z/OSMF) user name, which can be the same as your TSO login\.

*   `--password`  | `--pass` | `--pw` *(string)*

	* Mainframe (z/OSMF) password, which can be the same as your TSO
      password\.

*   `--reject-unauthorized`  | `--ru` *(boolean)*

	* Reject self\-signed certificates\.

      Default value: true

*   `--base-path`  | `--bp` *(string)*

	* The base path for your API mediation layer instance\. Specify this
      option to prepend the base path to all z/OSMF resources when making REST
      requests\. Do not specify this option if you are not using an API
      mediation layer\.

#### Profile Options

*   `--zosmf-profile`  | `--zosmf-p` *(string)*

	* The name of a (zosmf) profile to load for this command execution\.

### Examples

*  To start a workflow instance in z/OSMF with workflow
key "d043b5f1-adab-48e7-b7c3-d41cd95fa4b0":

      * `$  zowe zos-workflows start workflow-full --workflow-key "d043b5f1-adab-48e7-b7c3-d41cd95fa4b0"`

*  To start a workflow instance in z/OSMF with workflow
key "d043b5f1-adab-48e7-b7c3-d41cd95fa4b0" and wait forit to be
finished:

      * `$  zowe zos-workflows start workflow-full --workflow-key "d043b5f1-adab-48e7-b7c3-d41cd95fa4b0" --wait`

*  To start a workflow instance in z/OSMF with workflow
key "d043b5f1-adab-48e7-b7c3-d41cd95fa4b0"and if there is a conflict in
variable's value use the value that is in output file:

      * `$  zowe zos-workflows start workflow-full --workflow-key "d043b5f1-adab-48e7-b7c3-d41cd95fa4b0" --resolve-conflict-by "outputFileValue"`

*  To start a workflow instance in z/OSMF with workflow
name "testWorkflow":

      * `$  zowe zos-workflows start workflow-full --workflow-name "testWorkflow"`

### workflow-step<a name="command-workflow-step"></a>
Will run given step of workflow instance plus following steps if
specified by \-\-perform\-following\-steps option\.

#### Usage

   zowe zos-workflows start workflow-step <stepName> [options]

#### Positional Arguments

*   `stepName`		 *(string)*

	* Specifies the step name that will be run\.

#### Options

*   `--workflow-key`  | `--wk` *(string)*

	* Workflow key of workflow instance to be started

*   `--workflow-name`  | `--wn` *(string)*

	* Workflow name of workflow instance to be started

*   `--resolve-conflict-by`  | `--rcb` *(string)*

	* How variable conflicts should be handled\.
      Options:
      outputFileValue: Allow the output file values to override the existing
      values\.
      existingValue: Use the existing variables values instead of the output
      file values\.
      leaveConflict: Automation is stopped\. The user must resolve the
      conflict manually\.

      Default value: outputFileValue
      Allowed values: outputFileValue, existingValue, leaveConflict

*   `--perform-following-steps`  | `--pfs` *(boolean)*

	* Identifies whether to perform also following steps in the workflow
      instance\.

#### Zosmf Connection Options

*   `--host`  | `-H` *(string)*

	* The z/OSMF server host name\.

*   `--port`  | `-P` *(number)*

	* The z/OSMF server port\.

      Default value: 443

*   `--user`  | `-u` *(string)*

	* Mainframe (z/OSMF) user name, which can be the same as your TSO login\.

*   `--password`  | `--pass` | `--pw` *(string)*

	* Mainframe (z/OSMF) password, which can be the same as your TSO
      password\.

*   `--reject-unauthorized`  | `--ru` *(boolean)*

	* Reject self\-signed certificates\.

      Default value: true

*   `--base-path`  | `--bp` *(string)*

	* The base path for your API mediation layer instance\. Specify this
      option to prepend the base path to all z/OSMF resources when making REST
      requests\. Do not specify this option if you are not using an API
      mediation layer\.

#### Profile Options

*   `--zosmf-profile`  | `--zosmf-p` *(string)*

	* The name of a (zosmf) profile to load for this command execution\.

### Examples

*  To start step "Step1" only in a workflow instance in
z/OSMF with workflow key "d043b5f1-adab-48e7-b7c3-d41cd95fa4b0":

      * `$  zowe zos-workflows start workflow-step "Step1" --workflow-key "d043b5f1-adab-48e7-b7c3-d41cd95fa4b0"`

*  To start a workflow instance in z/OSMF from step
"Step1" with workflow key "d043b5f1-adab-48e7-b7c3-d41cd95fa4b0":

      * `$  zowe zos-workflows start workflow-step "Step1" --workflow-key "d043b5f1-adab-48e7-b7c3-d41cd95fa4b0" --perform-following-steps`

*  To start step "Step1" only in a workflow instance in
z/OSMF with workflow key "d043b5f1-adab-48e7-b7c3-d41cd95fa4b0"and if
there is a conflict in variable's value use the value that is in output
file:

      * `$  zowe zos-workflows start workflow-step "Step1" --workflow-key "d043b5f1-adab-48e7-b7c3-d41cd95fa4b0" --resolve-conflict-by "outputFileValue"`

*  To start step "Step1" only in a workflow instance in
z/OSMF with workflow name "testWorkflow":

      * `$  zowe zos-workflows start workflow-step "Step1" --workflow-name "testWorkflow"`

## list | ls<a name="module-list"></a>
List the z/OSMF workflows for a system or a sysplex with filter options.
### active-workflows<a name="command-active-workflows"></a>
List active workflow instance(s) in z/OSMF\.
Multiple filters can be used together\.
Omitting all options will list all workflows on the sysplex

#### Usage

   zowe zos-workflows list active-workflows [options]

#### Options

*   `--workflow-name`  | `--wn` *(string)*

	* Filter by workflow name\. For wildcard use \.\*

*   `--category`  | `--cat` *(string)*

	* Filter by the category of the workflows, which is either general or
      configuration\.

*   `--system`  | `--sys` *(string)*

	* Filter by the nickname of the system on which the workflows is/are
      active\.

*   `--owner`  | `--ow` *(string)*

	* Filter by owner of the workflow(s) (a valid z/OS user ID)\.

*   `--vendor`  | `--vd` *(string)*

	* Filter by the name of the vendor that provided the workflow(s)
      definition file\.

*   `--status-name`  | `--sn` *(string)*

	* Filter by the status of the workflow(s)\.

      Allowed values: in\-progress, complete, automation\-in\-progress,
      canceled

#### Zosmf Connection Options

*   `--host`  | `-H` *(string)*

	* The z/OSMF server host name\.

*   `--port`  | `-P` *(number)*

	* The z/OSMF server port\.

      Default value: 443

*   `--user`  | `-u` *(string)*

	* Mainframe (z/OSMF) user name, which can be the same as your TSO login\.

*   `--password`  | `--pass` | `--pw` *(string)*

	* Mainframe (z/OSMF) password, which can be the same as your TSO
      password\.

*   `--reject-unauthorized`  | `--ru` *(boolean)*

	* Reject self\-signed certificates\.

      Default value: true

*   `--base-path`  | `--bp` *(string)*

	* The base path for your API mediation layer instance\. Specify this
      option to prepend the base path to all z/OSMF resources when making REST
      requests\. Do not specify this option if you are not using an API
      mediation layer\.

#### Profile Options

*   `--zosmf-profile`  | `--zosmf-p` *(string)*

	* The name of a (zosmf) profile to load for this command execution\.

#### response format options

*   `--response-format-filter`  | `--rff` *(array)*

	* Filter (include) fields in the response\. Accepts an array of
      field/property names to include in the output response\. You can filter
      JSON objects properties OR table columns/fields\. In addition, you can
      use this option in conjunction with '\-\-response\-format\-type' to
      reduce the output of a command to a single field/property or a list of a
      single field/property\.

*   `--response-format-type`  | `--rft` *(string)*

	* The command response output format type\. Must be one of the following:

      table: Formats output data as a table\. Use this option when the output
      data is an array of homogeneous JSON objects\. Each property of the
      object will become a column in the table\.

      list: Formats output data as a list of strings\. Can be used on any data
      type (JSON objects/arrays) are stringified and a new line is added after
      each entry in an array\.

      object: Formats output data as a list of prettified objects (or single
      object)\. Can be used in place of "table" to change from tabular output
      to a list of prettified objects\.

      string: Formats output data as a string\. JSON objects/arrays are
      stringified\.

      Allowed values: table, list, object, string

*   `--response-format-header`  | `--rfh` *(boolean)*

	* If "\-\-response\-format\-type table" is specified, include the column
      headers in the output\.

### Examples

*  List the workflow with name "testworkflow":

      * `$  zowe zos-workflows list active-workflows --wn "testworkflow"`

*  List multiple active workflows on the entire syspex
with names containing"workflow":

      * `$  zowe zos-workflows list active-workflows --wn ".*workflow.*"`

*  List multiple active workflows on system "IBMSYS"
with names beginnig with "testW" that are in status "complete":

      * `$  zowe zos-workflows list active-workflows --wn "test.*" --sys "IBMSYS" --sn "complete"`

### active-workflow-details<a name="command-active-workflow-details"></a>
Get the details of an active z/OSMF workflow

#### Usage

   zowe zos-workflows list active-workflow-details [options]

#### Options

*   `--workflow-name`  | `--wn` *(string)*

	* List active workflow details by specified workflow name\.

*   `--workflow-key`  | `--wk` *(string)*

	* List active workflow details by specified workflow key\.

*   `--list-steps`  | `--ls` *(boolean)*

	* Optional parameter for listing steps and their properties\.

*   `--steps-summary-only`  | `--sso` *(boolean)*

	* Optional parameter that lists steps summary only\.

*   `--list-variables`  | `--lv` *(boolean)*

	* Optional parameter for listing variables and their properties\.

*   `--skip-workflow-summary`  | `--sws` *(boolean)*

	* Optional parameter that skips the default workflow summary\.

#### Zosmf Connection Options

*   `--host`  | `-H` *(string)*

	* The z/OSMF server host name\.

*   `--port`  | `-P` *(number)*

	* The z/OSMF server port\.

      Default value: 443

*   `--user`  | `-u` *(string)*

	* Mainframe (z/OSMF) user name, which can be the same as your TSO login\.

*   `--password`  | `--pass` | `--pw` *(string)*

	* Mainframe (z/OSMF) password, which can be the same as your TSO
      password\.

*   `--reject-unauthorized`  | `--ru` *(boolean)*

	* Reject self\-signed certificates\.

      Default value: true

*   `--base-path`  | `--bp` *(string)*

	* The base path for your API mediation layer instance\. Specify this
      option to prepend the base path to all z/OSMF resources when making REST
      requests\. Do not specify this option if you are not using an API
      mediation layer\.

#### Profile Options

*   `--zosmf-profile`  | `--zosmf-p` *(string)*

	* The name of a (zosmf) profile to load for this command execution\.

### Examples

*  To list the details of an active workflow with key
"7c62c790-0340-86b2-61ce618d8f8c" including its steps and variables:

      * `$  zowe zos-workflows list active-workflow-details --workflow-key "7c62c790-0340-86b2-61ce618d8f8c" --list-steps --list-variables`

*  To list the details of an active workflow with name
"testWorkflow" including its steps and variables:

      * `$  zowe zos-workflows list active-workflow-details --workflow-name "testWorkflow" --list-steps --list-variables`

### definition-file-details<a name="command-definition-file-details"></a>
Retrieve the contents of a z/OSMF workflow definition from a z/OS
system\.

#### Usage

   zowe zos-workflows list definition-file-details <definitionFilePath> [options]

#### Positional Arguments

*   `definitionFilePath`		 *(string)*

	* Specifies the location of the workflow definition file, which is either
      a UNIX path name or a fully qualified z/OS data set name\.

#### Options

*   `--list-steps`  | `--ls` *(boolean)*

	* Optional parameter for listing steps and their properties\.

*   `--list-variables`  | `--lv` *(boolean)*

	* Optional parameter for listing variables and their properties\.

#### Zosmf Connection Options

*   `--host`  | `-H` *(string)*

	* The z/OSMF server host name\.

*   `--port`  | `-P` *(number)*

	* The z/OSMF server port\.

      Default value: 443

*   `--user`  | `-u` *(string)*

	* Mainframe (z/OSMF) user name, which can be the same as your TSO login\.

*   `--password`  | `--pass` | `--pw` *(string)*

	* Mainframe (z/OSMF) password, which can be the same as your TSO
      password\.

*   `--reject-unauthorized`  | `--ru` *(boolean)*

	* Reject self\-signed certificates\.

      Default value: true

*   `--base-path`  | `--bp` *(string)*

	* The base path for your API mediation layer instance\. Specify this
      option to prepend the base path to all z/OSMF resources when making REST
      requests\. Do not specify this option if you are not using an API
      mediation layer\.

#### Profile Options

*   `--zosmf-profile`  | `--zosmf-p` *(string)*

	* The name of a (zosmf) profile to load for this command execution\.

### Examples

*  To list the contents of a workflow definition stored
in the UNIX file "/user/dir/workflow.xml" including its steps and
variables:

      * `$  zowe zos-workflows list definition-file-details "/user/dir/workflow.xml" --list-steps --list-variables`

*  To list the contents of a workflow definition stored
in the z/OS data set "USER.DATA.SET.XML" including its steps and
variables:

      * `$  zowe zos-workflows list definition-file-details --workflow-name "testWorkflow" --list-steps --list-variables`

### archived-workflows<a name="command-archived-workflows"></a>
List the archived z/OSMF workflows for a system or sysplex\.

#### Usage

   zowe zos-workflows list archived-workflows [options]

#### Zosmf Connection Options

*   `--host`  | `-H` *(string)*

	* The z/OSMF server host name\.

*   `--port`  | `-P` *(number)*

	* The z/OSMF server port\.

      Default value: 443

*   `--user`  | `-u` *(string)*

	* Mainframe (z/OSMF) user name, which can be the same as your TSO login\.

*   `--password`  | `--pass` | `--pw` *(string)*

	* Mainframe (z/OSMF) password, which can be the same as your TSO
      password\.

*   `--reject-unauthorized`  | `--ru` *(boolean)*

	* Reject self\-signed certificates\.

      Default value: true

*   `--base-path`  | `--bp` *(string)*

	* The base path for your API mediation layer instance\. Specify this
      option to prepend the base path to all z/OSMF resources when making REST
      requests\. Do not specify this option if you are not using an API
      mediation layer\.

#### Profile Options

*   `--zosmf-profile`  | `--zosmf-p` *(string)*

	* The name of a (zosmf) profile to load for this command execution\.

#### response format options

*   `--response-format-filter`  | `--rff` *(array)*

	* Filter (include) fields in the response\. Accepts an array of
      field/property names to include in the output response\. You can filter
      JSON objects properties OR table columns/fields\. In addition, you can
      use this option in conjunction with '\-\-response\-format\-type' to
      reduce the output of a command to a single field/property or a list of a
      single field/property\.

*   `--response-format-type`  | `--rft` *(string)*

	* The command response output format type\. Must be one of the following:

      table: Formats output data as a table\. Use this option when the output
      data is an array of homogeneous JSON objects\. Each property of the
      object will become a column in the table\.

      list: Formats output data as a list of strings\. Can be used on any data
      type (JSON objects/arrays) are stringified and a new line is added after
      each entry in an array\.

      object: Formats output data as a list of prettified objects (or single
      object)\. Can be used in place of "table" to change from tabular output
      to a list of prettified objects\.

      string: Formats output data as a string\. JSON objects/arrays are
      stringified\.

      Allowed values: table, list, object, string

*   `--response-format-header`  | `--rfh` *(boolean)*

	* If "\-\-response\-format\-type table" is specified, include the column
      headers in the output\.

## archive<a name="module-archive"></a>
Archive workflow instance in z/OSMF
### active-workflow<a name="command-active-workflow"></a>
Archive an active workflow instance in z/OSMF\.

#### Usage

   zowe zos-workflows archive active-workflow [options]

#### Options

*   `--workflow-name`  | `--wn` *(string)*

	* The name of the workflow to be archived\.

*   `--workflow-key`  | `--wk` *(string)*

	* The workflow key of the workflow to be archived\.

#### Zosmf Connection Options

*   `--host`  | `-H` *(string)*

	* The z/OSMF server host name\.

*   `--port`  | `-P` *(number)*

	* The z/OSMF server port\.

      Default value: 443

*   `--user`  | `-u` *(string)*

	* Mainframe (z/OSMF) user name, which can be the same as your TSO login\.

*   `--password`  | `--pass` | `--pw` *(string)*

	* Mainframe (z/OSMF) password, which can be the same as your TSO
      password\.

*   `--reject-unauthorized`  | `--ru` *(boolean)*

	* Reject self\-signed certificates\.

      Default value: true

*   `--base-path`  | `--bp` *(string)*

	* The base path for your API mediation layer instance\. Specify this
      option to prepend the base path to all z/OSMF resources when making REST
      requests\. Do not specify this option if you are not using an API
      mediation layer\.

#### Profile Options

*   `--zosmf-profile`  | `--zosmf-p` *(string)*

	* The name of a (zosmf) profile to load for this command execution\.

#### response format options

*   `--response-format-filter`  | `--rff` *(array)*

	* Filter (include) fields in the response\. Accepts an array of
      field/property names to include in the output response\. You can filter
      JSON objects properties OR table columns/fields\. In addition, you can
      use this option in conjunction with '\-\-response\-format\-type' to
      reduce the output of a command to a single field/property or a list of a
      single field/property\.

*   `--response-format-type`  | `--rft` *(string)*

	* The command response output format type\. Must be one of the following:

      table: Formats output data as a table\. Use this option when the output
      data is an array of homogeneous JSON objects\. Each property of the
      object will become a column in the table\.

      list: Formats output data as a list of strings\. Can be used on any data
      type (JSON objects/arrays) are stringified and a new line is added after
      each entry in an array\.

      object: Formats output data as a list of prettified objects (or single
      object)\. Can be used in place of "table" to change from tabular output
      to a list of prettified objects\.

      string: Formats output data as a string\. JSON objects/arrays are
      stringified\.

      Allowed values: table, list, object, string

*   `--response-format-header`  | `--rfh` *(boolean)*

	* If "\-\-response\-format\-type table" is specified, include the column
      headers in the output\.

### Examples

*  Archive a workflow with workflow name
"testworkflow":

      * `$  zowe zos-workflows archive active-workflow --wn "testworkflow" `

*  Archive a workflow with workflow key
"123-456-abv-xyz":

      * `$  zowe zos-workflows archive active-workflow --wk "123-456-abv-xyz" `

## delete | del<a name="module-delete"></a>
Delete an active workflow or an archived workflow from z/OSMF.
### active-workflow<a name="command-active-workflow"></a>
Delete an active workflow instance in z/OSMF

#### Usage

   zowe zos-workflows delete active-workflow [options]

#### Options

*   `--workflow-key`  | `--wk` *(string)*

	* Delete active workflow by specified workflow key

*   `--workflow-name`  | `--wn` *(string)*

	* Delete active workflow by specified workflow name

#### Zosmf Connection Options

*   `--host`  | `-H` *(string)*

	* The z/OSMF server host name\.

*   `--port`  | `-P` *(number)*

	* The z/OSMF server port\.

      Default value: 443

*   `--user`  | `-u` *(string)*

	* Mainframe (z/OSMF) user name, which can be the same as your TSO login\.

*   `--password`  | `--pass` | `--pw` *(string)*

	* Mainframe (z/OSMF) password, which can be the same as your TSO
      password\.

*   `--reject-unauthorized`  | `--ru` *(boolean)*

	* Reject self\-signed certificates\.

      Default value: true

*   `--base-path`  | `--bp` *(string)*

	* The base path for your API mediation layer instance\. Specify this
      option to prepend the base path to all z/OSMF resources when making REST
      requests\. Do not specify this option if you are not using an API
      mediation layer\.

#### Profile Options

*   `--zosmf-profile`  | `--zosmf-p` *(string)*

	* The name of a (zosmf) profile to load for this command execution\.

### Examples

*  To delete a workflow instance in z/OSMF with
workflow key "d043b5f1-adab-48e7-b7c3-d41cd95fa4b0":

      * `$  zowe zos-workflows delete active-workflow --workflow-key "d043b5f1-adab-48e7-b7c3-d41cd95fa4b0"`

*  To delete a workflow instance in z/OSMF with
workflow name "testWorkflow":

      * `$  zowe zos-workflows delete active-workflow --workflow-name "testWorkflow"`

### archived-workflow<a name="command-archived-workflow"></a>
Delete an archived workflow from z/OSMF

#### Usage

   zowe zos-workflows delete archived-workflow [options]

#### Options

*   `--workflow-key`  | `--wk` *(string)*

	* Delete an archived workflow by specified workflow key

*   `--workflow-name`  | `--wn` *(string)*

	* Delete an archived workflow by specified workflow name

#### Zosmf Connection Options

*   `--host`  | `-H` *(string)*

	* The z/OSMF server host name\.

*   `--port`  | `-P` *(number)*

	* The z/OSMF server port\.

      Default value: 443

*   `--user`  | `-u` *(string)*

	* Mainframe (z/OSMF) user name, which can be the same as your TSO login\.

*   `--password`  | `--pass` | `--pw` *(string)*

	* Mainframe (z/OSMF) password, which can be the same as your TSO
      password\.

*   `--reject-unauthorized`  | `--ru` *(boolean)*

	* Reject self\-signed certificates\.

      Default value: true

*   `--base-path`  | `--bp` *(string)*

	* The base path for your API mediation layer instance\. Specify this
      option to prepend the base path to all z/OSMF resources when making REST
      requests\. Do not specify this option if you are not using an API
      mediation layer\.

#### Profile Options

*   `--zosmf-profile`  | `--zosmf-p` *(string)*

	* The name of a (zosmf) profile to load for this command execution\.

### Examples

*  To delete an archived workflow from z/OSMF with
workflow key "d043b5f1-adab-48e7-b7c3-d41cd95fa4b0":

      * `$  zowe zos-workflows delete archived-workflow --workflow-key "d043b5f1-adab-48e7-b7c3-d41cd95fa4b0"`

*  To delete an archived workflow from z/OSMF with
workflow name "testWorkflow":

      * `$  zowe zos-workflows delete archived-workflow --workflow-name "testWorkflow"`

# zosmf<a name="module-zosmf"></a>
Retrieve and show the properties of a z/OSMF web server
## check<a name="module-check"></a>
Confirm that z/OSMF is running on a specified system and gather information about the z/OSMF server for diagnostic purposes.
### status<a name="command-status"></a>
Confirm that z/OSMF is running on a system specified in your profile and
gather information about the z/OSMF server for diagnostic purposes\. The
command outputs properties of the z/OSMF server such as version,
hostname, and installed plug\-ins\.

#### Usage

   zowe zosmf check status [options]

#### Zosmf Connection Options

*   `--host`  | `-H` *(string)*

	* The z/OSMF server host name\.

*   `--port`  | `-P` *(number)*

	* The z/OSMF server port\.

      Default value: 443

*   `--user`  | `-u` *(string)*

	* Mainframe (z/OSMF) user name, which can be the same as your TSO login\.

*   `--password`  | `--pass` | `--pw` *(string)*

	* Mainframe (z/OSMF) password, which can be the same as your TSO
      password\.

*   `--reject-unauthorized`  | `--ru` *(boolean)*

	* Reject self\-signed certificates\.

      Default value: true

*   `--base-path`  | `--bp` *(string)*

	* The base path for your API mediation layer instance\. Specify this
      option to prepend the base path to all z/OSMF resources when making REST
      requests\. Do not specify this option if you are not using an API
      mediation layer\.

#### Profile Options

*   `--zosmf-profile`  | `--zosmf-p` *(string)*

	* The name of a (zosmf) profile to load for this command execution\.

### Examples

*  Report the status of the z/OSMF server that you
specified in your default z/OSMF profile:

      * `$  zowe zosmf check status `

*  Report the status of the z/OSMF server that you
specified in a supplied z/OSMF profile:

      * `$  zowe zosmf check status --zosmf-profile SomeZosmfProfileName`

*  Report the status of the z/OSMF server that you
specified manually via command line:

      * `$  zowe zosmf check status --host myhost --port 443 --user myuser --password mypass`

## list<a name="module-list"></a>
Obtain a list of systems that are defined to a z/OSMF instance.
### systems<a name="command-systems"></a>
Obtain a list of systems that are defined to a z/OSMF instance\.

#### Usage

   zowe zosmf list systems [options]

#### Zosmf Connection Options

*   `--host`  | `-H` *(string)*

	* The z/OSMF server host name\.

*   `--port`  | `-P` *(number)*

	* The z/OSMF server port\.

      Default value: 443

*   `--user`  | `-u` *(string)*

	* Mainframe (z/OSMF) user name, which can be the same as your TSO login\.

*   `--password`  | `--pass` | `--pw` *(string)*

	* Mainframe (z/OSMF) password, which can be the same as your TSO
      password\.

*   `--reject-unauthorized`  | `--ru` *(boolean)*

	* Reject self\-signed certificates\.

      Default value: true

*   `--base-path`  | `--bp` *(string)*

	* The base path for your API mediation layer instance\. Specify this
      option to prepend the base path to all z/OSMF resources when making REST
      requests\. Do not specify this option if you are not using an API
      mediation layer\.

#### Profile Options

*   `--zosmf-profile`  | `--zosmf-p` *(string)*

	* The name of a (zosmf) profile to load for this command execution\.

### Examples

*  Obtain a list of systems defined to a z/OSMF
instance with your default z/OSMF profile:

      * `$  zowe zosmf list systems `

*  Obtain a list of systems defined to a z/OSMF
instance for the specified z/OSMF profile:

      * `$  zowe zosmf list systems --zosmf-profile SomeZosmfProfileName`

*  Obtain a list of the systems defined to a z/OSMF
instance that you specified in the command line:

      * `$  zowe zosmf list systems --host myhost --port 443 --user myuser --password mypass`
<|MERGE_RESOLUTION|>--- conflicted
+++ resolved
@@ -918,7 +918,7 @@
       * `$  zowe profiles delete ssh-profile profilename`
 
 ## list | ls<a name="module-list"></a>
-List profiles of the type 
+List profiles of the type
 ### zosmf-profiles<a name="command-zosmf-profiles"></a>
 z/OSMF Profile
 
@@ -3872,29 +3872,17 @@
 *  Stream content from stdin to a sequential data set
 named "ibmuser.ps" from a Windows console:
 
-<<<<<<< HEAD
-* `          $  echo "hello world" | zowe zos-files upload stdin-to-data-set "ibmuser.ps"`
-=======
-      * `$  zowe zos-files upload stdin-to-data-set "ibmuser.ps" < echo "hello world"`
->>>>>>> d3d72899
+      * `$  echo "hello world" | zowe zos-files upload stdin-to-data-set "ibmuser.ps"`
 
 *  Stream content from stdin to a partition data set
 member named "ibmuser.pds(mem)" from a Windows console:
 
-<<<<<<< HEAD
-* `          $  echo "hello world" | zowe zos-files upload stdin-to-data-set "ibmuser.pds(mem)"`
-=======
-      * `$  zowe zos-files upload stdin-to-data-set "ibmuser.pds(mem)" < echo "hello world"`
->>>>>>> d3d72899
+      * `$  echo "hello world" | zowe zos-files upload stdin-to-data-set "ibmuser.pds(mem)"`
 
 *  Stream content from stdin to a migrated data set and
 wait for it to be recalled from a Windows console:
 
-<<<<<<< HEAD
-* `          $  echo "hello world" | zowe zos-files upload stdin-to-data-set "ibmuser.ps" --mr wait`
-=======
-      * `$  zowe zos-files upload stdin-to-data-set "ibmuser.ps" --mr wait < echo "hello world"`
->>>>>>> d3d72899
+      * `$  echo "hello world" | zowe zos-files upload stdin-to-data-set "ibmuser.ps" --mr wait`
 
 ### dir-to-pds<a name="command-dir-to-pds"></a>
 Upload files from a local directory to a partitioned data set (PDS)
@@ -4067,13 +4055,13 @@
 An optional \.zosattributes file in the source directory can be used to
 control file conversion and tagging\.
 
-An example \.zosattributes file:  
-\# pattern local\-encoding remote\-encoding  
-\# Don't upload the node\_modules directory  
-\.\* \-   
-\*\.jpg binary binary  
-\# Convert CICS Node\.js profiles to EBCDIC  
-\*\.profile ISO8859\-1 EBCDIC  
+An example \.zosattributes file:
+\# pattern local\-encoding remote\-encoding
+\# Don't upload the node\_modules directory
+\.\* \-
+\*\.jpg binary binary
+\# Convert CICS Node\.js profiles to EBCDIC
+\*\.profile ISO8859\-1 EBCDIC
 
 Lines starting with the ‘\#’ character are comments\. Each line can
 specify up to three positional attributes:
