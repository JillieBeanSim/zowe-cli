--- conflicted
+++ resolved
@@ -2,14 +2,14 @@
 
 All notable changes to the Zowe z/OS TSO SDK package will be documented in this file.
 
-<<<<<<< HEAD
+
 ## Recent Changes
 
 - Enhancement: Deprecated `IssueTsoCommand()` function and replaced with `IssueTsoCmd()` for compatibility with z/OS version 2.4. [#2240](https://github.com/zowe/zowe-cli/pull/2240)
 - Enhancement: Modified `IIssueReponse` to handle z/OS 2.4 and newer TSO command response. [#2240](https://github.com/zowe/zowe-cli/pull/2240)
   - Old API behavior will be utilized upon specifying --ssm to be false, otherwise try new API and if it fails, fallback to old API.
   - Specifying --ssm to be false makes the value of --stateful have no impact on behavior since old API behavior does not utilize statefulness.
-=======
+
 ## `8.0.0`
 
 - MAJOR: v8.0.0 Release
@@ -17,7 +17,6 @@
 ## `8.0.0-next.202409191615`
 
 - Update: Final prerelease
->>>>>>> 606d579c
 
 ## `8.0.0-next.202408131445`
 
