--- conflicted
+++ resolved
@@ -50,13 +50,8 @@
   "devDependencies": {
     "@types/node": "^14.18.28",
     "@zowe/cli-test-utils": "7.16.5",
-<<<<<<< HEAD
-    "@zowe/core-for-zowe-sdk": "7.16.5",
+    "@zowe/core-for-zowe-sdk": "7.17.0",
     "@zowe/imperative": "5.16.0",
-=======
-    "@zowe/core-for-zowe-sdk": "7.17.0",
-    "@zowe/imperative": "5.15.1",
->>>>>>> f5fff9e4
     "eslint": "^8.22.0",
     "madge": "^4.0.1",
     "rimraf": "^2.6.3",
