{
  "name": "@zowe/zos-tso-for-zowe-sdk",
<<<<<<< HEAD
  "version": "7.19.0",
=======
  "version": "8.0.0-next.202311162222",
>>>>>>> 327f418c
  "description": "Zowe SDK to interact with TSO on z/OS",
  "author": "Zowe",
  "license": "EPL-2.0",
  "homepage": "https://github.com/zowe/zowe-cli/tree/master/packages/zostso#readme",
  "bugs": {
    "url": "https://github.com/zowe/zowe-cli/issues"
  },
  "repository": {
    "type": "git",
    "url": "https://github.com/zowe/zowe-cli.git"
  },
  "keywords": [
    "zosmf",
    "mainframe",
    "CLI",
    "zos",
    "tso",
    "z/OSMF",
    "mvs",
    "os390",
    "z/OS",
    "zowe"
  ],
  "files": [
    "lib"
  ],
  "publishConfig": {
    "registry": "https://zowe.jfrog.io/zowe/api/npm/npm-local-release/"
  },
  "main": "lib/index.js",
  "typings": "lib/index.d.ts",
  "scripts": {
    "build": "tsc --pretty",
    "watch": "tsc --pretty --watch",
    "clean": "rimraf lib",
    "lint": "eslint \"src/**/*.ts\" \"**/__tests__/**/*.ts\"",
    "lint:packages": "eslint \"src/**/*.ts\" --ignore-pattern \"**/__tests__/**/*.ts\"",
    "lint:tests": "eslint \"**/__tests__/**/*.ts\"",
    "circularDependencyCheck": "madge -c lib",
    "typedoc": "typedoc --options ./typedoc.json ./src/",
    "typedocSpecifySrc": "typedoc --options ./typedoc.json",
    "prepack": "node ../../scripts/prepareLicenses.js"
  },
  "dependencies": {
<<<<<<< HEAD
    "@zowe/zosmf-for-zowe-sdk": "^7.19.0"
  },
  "devDependencies": {
    "@zowe/cli-test-utils": "7.19.0",
    "@zowe/core-for-zowe-sdk": "7.19.0",
    "@zowe/imperative": "5.19.0"
=======
    "@zowe/zosmf-for-zowe-sdk": "8.0.0-next.202311162222"
  },
  "devDependencies": {
    "@zowe/cli-test-utils": "8.0.0-next.202311162222",
    "@zowe/core-for-zowe-sdk": "8.0.0-next.202311162222",
    "@zowe/imperative": "8.0.0-next.202311162222"
>>>>>>> 327f418c
  },
  "peerDependencies": {
    "@zowe/core-for-zowe-sdk": "^8.0.0-next",
    "@zowe/imperative": "^8.0.0-next"
  }
}<|MERGE_RESOLUTION|>--- conflicted
+++ resolved
@@ -1,10 +1,6 @@
 {
   "name": "@zowe/zos-tso-for-zowe-sdk",
-<<<<<<< HEAD
-  "version": "7.19.0",
-=======
   "version": "8.0.0-next.202311162222",
->>>>>>> 327f418c
   "description": "Zowe SDK to interact with TSO on z/OS",
   "author": "Zowe",
   "license": "EPL-2.0",
@@ -49,21 +45,12 @@
     "prepack": "node ../../scripts/prepareLicenses.js"
   },
   "dependencies": {
-<<<<<<< HEAD
-    "@zowe/zosmf-for-zowe-sdk": "^7.19.0"
-  },
-  "devDependencies": {
-    "@zowe/cli-test-utils": "7.19.0",
-    "@zowe/core-for-zowe-sdk": "7.19.0",
-    "@zowe/imperative": "5.19.0"
-=======
     "@zowe/zosmf-for-zowe-sdk": "8.0.0-next.202311162222"
   },
   "devDependencies": {
     "@zowe/cli-test-utils": "8.0.0-next.202311162222",
     "@zowe/core-for-zowe-sdk": "8.0.0-next.202311162222",
     "@zowe/imperative": "8.0.0-next.202311162222"
->>>>>>> 327f418c
   },
   "peerDependencies": {
     "@zowe/core-for-zowe-sdk": "^8.0.0-next",
