--- conflicted
+++ resolved
@@ -9,13 +9,8 @@
 *
 */
 
-<<<<<<< HEAD
 import { ZosmfSession } from "../src/api/ZosmfSession";
-import { Session } from "@zowe/imperative";
-=======
-import { ZosmfSession } from "../src/ZosmfSession";
 import { Session, ImperativeExpect } from "@zowe/imperative";
->>>>>>> 8217e158
 
 describe("zosmf utils", () => {
     it("should create a session object", () => {
