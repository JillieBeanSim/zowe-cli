--- conflicted
+++ resolved
@@ -135,7 +135,7 @@
     };
 
     /**
-     * Option used to specify the path to the certificate file for authentication
+     * Option used to specify the path to the cert's key file for authentication
      */
     public static ZOSMF_OPTION_CERT_KEY_FILE: ICommandOptionDefinition = {
         name: "cert-key-file",
@@ -184,74 +184,6 @@
         };
     }
 
-<<<<<<< HEAD
-=======
-    /**
-     * Given a z/OSMF profile, create a REST Client Session.
-     * @deprecated Use ZosmfSession.createSessCfgFromArgs & others
-     * @static
-     * @param {IProfile} profile - The z/OSMF profile contents
-     * @returns {Session} - A session for usage in the z/OSMF REST Client
-     */
-    public static createBasicZosmfSession(profile: IProfile): Session {
-        this.log.debug("Creating a z/OSMF session from the profile named %s", profile.name);
-        return new Session({
-            type: SessConstants.AUTH_TYPE_BASIC,
-            hostname: profile.host,
-            port: profile.port,
-            user: profile.user,
-            password: profile.password,
-            rejectUnauthorized: profile.rejectUnauthorized,
-            basePath: profile.basePath,
-            protocol: profile.protocol ? profile.protocol.toLowerCase() : 'https'
-        });
-    }
-
-    /**
-     * Given command line arguments, create a REST Client Session.
-     * @static
-     * @deprecated Use ZosmfSession.createSessCfgFromArgs & others
-     * @param {IProfile} args - The arguments specified by the user
-     * @returns {Session} - A session for usage in the z/OSMF REST Client
-     */
-    public static createBasicZosmfSessionFromArguments(args: ICommandArguments): Session {
-        this.log.debug("Creating a z/OSMF session from arguments");
-
-        const sessionConfig: ISession = {
-            hostname: args.host,
-            port: args.port,
-            rejectUnauthorized: args.rejectUnauthorized,
-            basePath: args.basePath
-        };
-
-        sessionConfig.type = SessConstants.AUTH_TYPE_BASIC;
-        sessionConfig.user = args.user;
-        sessionConfig.password = args.password;
-        if (sessionConfig.user && sessionConfig.password) {
-            this.log.debug("Using basic authentication");
-        } else if (args.tokenType && args.tokenValue) {
-            this.log.debug("Using token authentication");
-            sessionConfig.type = SessConstants.AUTH_TYPE_TOKEN;
-            sessionConfig.tokenType = args.tokenType;
-            sessionConfig.tokenValue = args.tokenValue;
-        } else if (args.certFile && args.certKeyFile) {
-            this.log.debug("Using PEM Certificate authentication");
-            sessionConfig.type = SessConstants.AUTH_TYPE_CERT_PEM;
-            sessionConfig.cert = args.certFile;
-            sessionConfig.certKey = args.certKeyFile;
-        }
-        // else if (args.certFile && args.certFilePassphrase) {
-        //     this.log.debug("Using PFX Certificate authentication");
-        //     sessionConfig.type = SessConstants.AUTH_TYPE_CERT_PFX;
-        //     sessionConfig.cert = args.certFile;
-        //     sessionConfig.passphrase = args.certFilePassphrase;
-        // }
-
-        return new Session(sessionConfig);
-    }
-
-
->>>>>>> a1f45424
     private static get log(): Logger {
         return Logger.getAppLogger();
     }
