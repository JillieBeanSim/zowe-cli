/*
* This program and the accompanying materials are made available under the terms of the
* Eclipse Public License v2.0 which accompanies this distribution, and is available at
* https://www.eclipse.org/legal/epl-v20.html
*
* SPDX-License-Identifier: EPL-2.0
*
* Copyright Contributors to the Zowe Project.
*
*/

import {
    AbstractSession,
    ICommandArguments,
    ICommandHandler,
    IHandlerParameters,
    IProfile,
    IHandlerResponseConsoleApi,
    IHandlerFormatOutputApi,
    IHandlerResponseDataApi,
    IHandlerProgressApi,
    IImperativeError,
    ImperativeError,
    IProfileLoaded,
    ISession,
    Session,
    ConnectionPropsForSessCfg
} from "@zowe/imperative";
import { ZosmfSession } from "./ZosmfSession";

/**
 * This class is used by the various handlers in the project as the base class for their implementation.
 */
export abstract class ZosmfBaseHandler implements ICommandHandler {

    /**
     * The session creating from the command line arguments / profile
     */
    protected mSession: AbstractSession;

    /**
     * Loaded z/OSMF profile if needed
     * @deprecated
     */
    protected mZosmfProfile: IProfile;

    /**
     * Loaded z/OSMF profile with meta information
     * @deprecated
     */
    protected mZosmfLoadedProfile: IProfileLoaded;

    /**
     * Command line arguments passed
     */
    protected mArguments: ICommandArguments;

    /**
     * Full set of command handler parameters from imperative
     */
    protected mHandlerParams: IHandlerParameters;

    /**
     * This will grab the arguments and create a session before calling the subclass
     * {@link ZosmfBaseHandler#processWithSession} method.
     *
     * @param {IHandlerParameters} commandParameters Command parameters sent by imperative.
     *
     * @returns {Promise<void>}
     */
    public async process(commandParameters: IHandlerParameters) {

        this.mHandlerParams = commandParameters;
<<<<<<< HEAD
=======
        // Nothing uses this, but extenders might... -awharn
        // eslint-disable-next-line deprecation/deprecation
        this.mZosmfProfile = commandParameters.profiles.get("zosmf", false);
        // This one too... -awharn
        // eslint-disable-next-line deprecation/deprecation
        this.mZosmfLoadedProfile = commandParameters.profiles.getMeta("zosmf", false);
>>>>>>> 0eb09332

        const sessCfg: ISession = ZosmfSession.createSessCfgFromArgs(
            commandParameters.arguments
        );

        const sessCfgWithCreds = await ConnectionPropsForSessCfg.addPropsOrPrompt<ISession>(
            sessCfg, commandParameters.arguments, {parms: commandParameters}
        );

        this.mSession = new Session(sessCfgWithCreds);
        this.mArguments = commandParameters.arguments;
        await this.processCmd(commandParameters);
    }

    /**
     * Fail the command with an imperative error
     * @param {IImperativeError} err - the imperative error parameters
     */
    public fail(err: IImperativeError) {
        throw new ImperativeError(err);
    }

    /**
     * Returns the console interface for the command handler
     * @returns {IHandlerResponseConsoleApi}
     */
    public get console(): IHandlerResponseConsoleApi {
        return this.mHandlerParams.response.console;
    }

    /**
     * Returns the format interface for the command handler
     * @returns {IHandlerFormatOutputApi}
     */
    public get format(): IHandlerFormatOutputApi {
        return this.mHandlerParams.response.format;
    }

    /**
     * Returns the format interface for the command handler
     * @returns {IHandlerResponseDataApi}
     */
    public get data(): IHandlerResponseDataApi {
        return this.mHandlerParams.response.data;
    }

    /**
     * Returns the format interface for the command handler
     * @returns {IHandlerProgressApi}
     */
    public get progress(): IHandlerProgressApi {
        return this.mHandlerParams.response.progress;
    }

    /**
     * This is called by the {@link ZosmfBaseHandler#process} after it creates a session.
     *
     * @param {IHandlerParameters} commandParameters Command parameters sent to the handler.
     *
     */
    public abstract processCmd(commandParameters: IHandlerParameters): Promise<void>;
}<|MERGE_RESOLUTION|>--- conflicted
+++ resolved
@@ -71,15 +71,6 @@
     public async process(commandParameters: IHandlerParameters) {
 
         this.mHandlerParams = commandParameters;
-<<<<<<< HEAD
-=======
-        // Nothing uses this, but extenders might... -awharn
-        // eslint-disable-next-line deprecation/deprecation
-        this.mZosmfProfile = commandParameters.profiles.get("zosmf", false);
-        // This one too... -awharn
-        // eslint-disable-next-line deprecation/deprecation
-        this.mZosmfLoadedProfile = commandParameters.profiles.getMeta("zosmf", false);
->>>>>>> 0eb09332
 
         const sessCfg: ISession = ZosmfSession.createSessCfgFromArgs(
             commandParameters.arguments
