--- conflicted
+++ resolved
@@ -2,7 +2,6 @@
 
 All notable changes to the Zowe z/OS files SDK package will be documented in this file.
 
-<<<<<<< HEAD
 ## `8.0.0-next.202405202020`
 
 - BugFix: Fixed a bug where a data set search would not return a search term if it was at the beginning of a line. [#2147](https://github.com/zowe/zowe-cli/pull/2147)
@@ -51,11 +50,10 @@
 ## `8.0.0-next.202311132045`
 
 - Major: First major version bump for V3
-=======
+
 ## `7.26.0`
 
 - BugFix: Fixed error where `Get.dataSet` and `Get.USSFile` methods could silently fail when downloading large data sets or files. [#2167](https://github.com/zowe/zowe-cli/pull/2167)
->>>>>>> a46a2fd1
 
 ## `7.24.0`
 
