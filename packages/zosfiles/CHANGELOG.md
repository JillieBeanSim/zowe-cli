# Change Log

All notable changes to the Zowe z/OS files SDK package will be documented in this file.

<<<<<<< HEAD
## Recent Changes
- Enhancement: Created zos-files edit commands to edit a dataset or uss file locally [PR #1672](https://github.com/zowe/zowe-cli/pull/1672)
=======
## `7.16.1`

- BugFix: Fixed `binary` option ignored by `Download.ussDir` and `Upload.dirToUSSDir` when ".zosattributes" file is used.
- BugFix: Fixed `includeHidden` option ignored by `Upload.dirToUSSDir`.
>>>>>>> 1add47f7

## `7.15.0`

- Enhancement: Added `Copy.dataSetCrossLPAR` method to support copying a dataset or members from one LPAR to another.  
- BugFix: Correct improper overwrite error with PDS member to PDS member copy.

## `7.12.0`

- BugFix: Fixed encoding option for `Get.USSFile` SDK method [#1495](https://github.com/zowe/zowe-cli/issues/1495)

## `7.11.2`

- BugFix: Added URI encoding to user input that is sent to z/OSMF in the URL

## `7.11.1`

- BugFix: Added missing RECFM values documented by IBM as valid RECFM values so that an end user does not received invalid RECFM error message while trying to create a dataset. [#1639](https://github.com/zowe/zowe-cli/issues/1639)

## `7.7.0`

- Enhancement: Add options to `Get.dataSet` to get a range value of `SSS-EEE` or `SSS,NNN`.

## `7.6.2`

- BugFix: Updated `minimatch` dependency for technical currency.
- BugFix: Added to the description of Create.ts `cmdType`. [#48](https://github.com/zowe/zowe-cli/issues/48)
- BugFix: Modified the progress bar for USS file uploads to increase readibility. [#451](https://github.com/zowe/zowe-cli/issues/451)

## `7.6.0`

- Enhancement: Updated the `List.fileList` method to support z/OSMF filter parameters such as "mtime" and "name".
- Enhancement: Added `Download.ussDir` method to download the contents of a USS directory.
- Enhancement: Updated the `Upload.streamToUssFile` method to "chtag" files after uploading them.

## `7.4.2`

- BugFix: Added errorMessage property to `IZosFilesResponse` to provide more specific error messages.

## `7.3.0`

- Enhancement: Added `Download.dataSetsMatchingPattern` method to download all data sets that match a DSLEVEL pattern.

## `7.0.0`

- Major: Introduced Team Profiles, Daemon mode, and more. See the prerelease items (if any) below for more details.

## `7.0.0-next.202204111828`

- Enhancement: Added check for USS tags to `Download.ussFile` method to automatically detect file encoding. [#740](https://github.com/zowe/zowe-cli/issues/740)
- **Breaking:** Changed type of `encoding` property on `IOptions` interface from number to string.

## `7.0.0-next.202203282106`

- Enhancement: Added support for `record` data type on dataset upload, download, and get APIs.

## `7.0.0-next.202112142155`

- Breaking: Removed deprecated methods:
  - bufferToUSSFile -> buffertoUssFile
  - streamToUSSFile -> streamToUssFile
  - fileToUSSFile -> fileToUssFile

## `6.33.1`

- Development: Migrated from TSLint (now deprecated) to ESLint for static code analysis.

## `6.32.1`

- Updated Imperative version

## `6.32.0`

- BugFix: Fixed the volser/volume option of `IListOptions` being ignored by the `List.dataset` method.

## `6.31.1`

- Bugfix: Ensured that the `like` field will always be added to all allocate like requests regardless of whether the `options` parameter is defined or not. [#1017](https://github.com/zowe/zowe-cli/pull/1017)

## `6.29.0`

- Enhancement: Added a standard data set template with no parameters set.

## `6.28.0`

- Enhancement: Added "Accept-Encoding: gzip" header to all z/OSMF requests

## `6.27.0`

- Enhancement: Added a `like` option to the `zowe zos-files create data-set` command. Use this option to like datasets. Here the arguments were added for the same. [#771](https://github.com/zowe/zowe-cli/issues/771)

## `6.24.4`

- Bugfix: Removed unnecessary dependency on zosuss SDK.

## `6.24.2`

- Revert: Revert changes made in 6.24.1, problem was determined to be bundling pipeline

## `6.24.1`

- Bugfix: Change SDK package structure to allow for backwards compatibility for some projects importing the CLI

## `6.24.0`

- Initial release<|MERGE_RESOLUTION|>--- conflicted
+++ resolved
@@ -2,15 +2,12 @@
 
 All notable changes to the Zowe z/OS files SDK package will be documented in this file.
 
-<<<<<<< HEAD
 ## Recent Changes
 - Enhancement: Created zos-files edit commands to edit a dataset or uss file locally [PR #1672](https://github.com/zowe/zowe-cli/pull/1672)
-=======
 ## `7.16.1`
 
 - BugFix: Fixed `binary` option ignored by `Download.ussDir` and `Upload.dirToUSSDir` when ".zosattributes" file is used.
 - BugFix: Fixed `includeHidden` option ignored by `Upload.dirToUSSDir`.
->>>>>>> 1add47f7
 
 ## `7.15.0`
 
