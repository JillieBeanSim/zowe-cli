# Change Log

All notable changes to the Zowe z/OS files SDK package will be documented in this file.

## Recent Changes

<<<<<<< HEAD
- BugFix: Fixed an issue with the `List.dataSetsMatchingPattern` method where migrated data sets could break fetching attributes for other data sets. [#2285](https://github.com/zowe/zowe-cli/issues/2285)
=======
- BugFix: Updated peer dependencies to `^8.0.0`, dropping support for versions tagged `next`. [#2287](https://github.com/zowe/zowe-cli/pull/2287)
>>>>>>> fab285f3

## `8.0.0`

- MAJOR: v8.0.0 Release

## `8.0.0-next.202409191615`

- Update: Final prerelease

## `8.0.0-next.202408131445`

- Update: See `7.28.3` for details

## `8.0.0-next.202407021516`

- BugFix: Updated dependencies for technical currency [#2188](https://github.com/zowe/zowe-cli/pull/2188)

## `8.0.0-next.202406111958`

- LTS Breaking: Modified the zos-files SDK. [#2083](https://github.com/zowe/zowe-cli/issues/2083)
  - Deprecated the following interfaces:
    - IOptionsFullResponse - use `IOptionsFullResponse` from `@zowe/imperative`.
    - IRestClientResponse - use `IRestClientResponse` from `@zowe/imperative`.

## `8.0.0-next.202406111728`

- BugFix: Fixed error where `Get.dataSet` and `Get.USSFile` methods could silently fail when downloading large data sets or files. [#2167](https://github.com/zowe/zowe-cli/pull/2167)

## `8.0.0-next.202405202020`

- BugFix: Fixed a bug where a data set search would not return a search term if it was at the beginning of a line. [#2147](https://github.com/zowe/zowe-cli/pull/2147)

## `8.0.0-next.202405101931`

- Enhancement: Added the ability to search for a string in a data set or PDS member matching a pattern. [#2095](https://github.com/zowe/zowe-cli/issues/2095)

## `8.0.0-next.202404032038`

- BugFix: Fixed error that could occur when listing data set members that contain control characters in the name. [#2104](https://github.com/zowe/zowe-cli/pull/2104)

## `8.0.0-next.202403132009`

- LTS Breaking: Changed return type of `Upload.bufferToUssFile` to return `IZosFilesResponse` object instead of string. [#2089](https://github.com/zowe/zowe-cli/pull/2089)
- BugFix: Fixed `Upload.bufferToUssFile` not normalizing new lines when uploading plain text. [#2089](https://github.com/zowe/zowe-cli/pull/2089)

## `8.0.0-next.202403041352`

- BugFix: Updated engine to Node 18.12.0. [#2074](https://github.com/zowe/zowe-cli/pull/2074)

## `8.0.0-next.202402261705`

- BugFix: Updated additional dependencies for technical currency. [#2061](https://github.com/zowe/zowe-cli/pull/2061)
- BugFix: Updated engine to Node 16.7.0. [#2061](https://github.com/zowe/zowe-cli/pull/2061)

## `8.0.0-next.202402211923`

- BugFix: Updated dependencies for technical currency. [#2057](https://github.com/zowe/zowe-cli/pull/2057)

## `8.0.0-next.202402132108`

- LTS Breaking: Removed record format (recfm) validation when creating data-sets [#1699](https://github.com/zowe/zowe-cli/issues/1699)

## `8.0.0-next.202402021649`

- LTS Breaking: Removed the unused protected property `mSshProfile` in SshBaseHandler.
- LTS Breaking: Removed the following previously deprecated items:
  - Removed `ZosFilesCreateExtraOptions.showAttributes` without replacement
  - Removed `allDataSetsArchived`, `datasetsDownloadedSuccessfully`, `noDataSetsMatchingPatternRemain` and `onlyEmptyPartitionedDataSets` from ZosFiles.messages.ts

## `8.0.0-next.202311282012`

- LTS Breaking: Unpinned dependency versions to allow for patch/minor version updates for dependencies [#1968](https://github.com/zowe/zowe-cli/issues/1968)

## `8.0.0-next.202311132045`

- Major: First major version bump for V3

## `7.28.3`

- BugFix: Refactored code to reduce the use of deprecated functions to prepare for upcoming Node.js 22 support. [#2191](https://github.com/zowe/zowe-cli/issues/2191)

## `7.26.1`

- BugFix: Fixed `Get.dataSet` and `Get.USSFile` methods so that they return an empty buffer instead of null for empty files. [#2173](https://github.com/zowe/zowe-cli/pull/2173)

## `7.26.0`

- BugFix: Fixed error where `Get.dataSet` and `Get.USSFile` methods could silently fail when downloading large data sets or files. [#2167](https://github.com/zowe/zowe-cli/pull/2167)

## `7.24.0`

- BugFix: Fixed error that could occur when listing data set members that contain control characters in the name. [#2104](https://github.com/zowe/zowe-cli/pull/2104)

## `7.23.7`

- BugFix: Fixed `Upload.bufferToUssFile` not normalizing new lines when uploading plain text. [#2091](https://github.com/zowe/zowe-cli/pull/2091)

## `7.21.3`

- BugFix: Corrects the behavior of `Create.dataSetLike` so that the new data set is always defined with the correct block size [#2610](https://github.com/zowe/vscode-extension-for-zowe/issues/2610)

## `7.20.0`

- Enhancement: Adds `ZosFilesUtils.getDataSetFromName` to create an IDataSet from a dataset name [#1696](https://github.com/zowe/zowe-cli/issues/1696)

## `7.18.9`

- BugFix: Fix behavior where a specified directory was being lowercased on non-PDS datasets when downloading all datasets [#1722](https://github.com/zowe/zowe-cli/issues/1722)

## `7.18.8`

- Enhancement: Patch that adds invalidFileName to ZosFilesMessages

## `7.18.0`

- BugFix: Fixed error when listing data set members that include double quote in the name.

## `7.17.0`

- Enhancement: Added streaming capabilities to the `Download.dataSet` and `Download.ussFile` methods.
- BugFix: Fixed `Get.USSFile` API not respecting USS file tags.

## `7.16.6`

- BugFix: Fixed error when listing data set members that include backslash in the name.

## `7.16.5`

- BugFix: Fixed `Create.dataset` failing when `CreateDataSetTypeEnum.DATA_SET_BLANK` is passed but no other options are specified.
- BugFix: Added check for invalid block size when creating a sequential data set using the `Create.dataset` SDK method. [#1439](https://github.com/zowe/zowe-cli/issues/1439)
- BugFix: Added the ability to list all data set members when some members have invalid names.
- BugFix: Removed extra calls to list datasets matching patterns if authentication to z/OSMF fails.

## `7.16.4`

- BugFix: Fixed `secondary` option being specified on `BLANK` type datasets [#1595](https://github.com/zowe/zowe-cli/issues/1595)

## `7.16.1`

- BugFix: Fixed `binary` option ignored by `Download.ussDir` and `Upload.dirToUSSDir` when ".zosattributes" file is used.
- BugFix: Fixed `includeHidden` option ignored by `Upload.dirToUSSDir`.

## `7.15.0`

- Enhancement: Added `Copy.dataSetCrossLPAR` method to support copying a dataset or members from one LPAR to another.
- BugFix: Correct improper overwrite error with PDS member to PDS member copy.

## `7.12.0`

- BugFix: Fixed encoding option for `Get.USSFile` SDK method [#1495](https://github.com/zowe/zowe-cli/issues/1495)

## `7.11.2`

- BugFix: Added URI encoding to user input that is sent to z/OSMF in the URL

## `7.11.1`

- BugFix: Added missing RECFM values documented by IBM as valid RECFM values so that an end user does not received invalid RECFM error message while trying to create a dataset. [#1639](https://github.com/zowe/zowe-cli/issues/1639)

## `7.7.0`

- Enhancement: Add options to `Get.dataSet` to get a range value of `SSS-EEE` or `SSS,NNN`.

## `7.6.2`

- BugFix: Updated `minimatch` dependency for technical currency.
- BugFix: Added to the description of Create.ts `cmdType`. [#48](https://github.com/zowe/zowe-cli/issues/48)
- BugFix: Modified the progress bar for USS file uploads to increase readibility. [#451](https://github.com/zowe/zowe-cli/issues/451)

## `7.6.0`

- Enhancement: Updated the `List.fileList` method to support z/OSMF filter parameters such as "mtime" and "name".
- Enhancement: Added `Download.ussDir` method to download the contents of a USS directory.
- Enhancement: Updated the `Upload.streamToUssFile` method to "chtag" files after uploading them.

## `7.4.2`

- BugFix: Added errorMessage property to `IZosFilesResponse` to provide more specific error messages.

## `7.3.0`

- Enhancement: Added `Download.dataSetsMatchingPattern` method to download all data sets that match a DSLEVEL pattern.

## `7.0.0`

- Major: Introduced Team Profiles, Daemon mode, and more. See the prerelease items (if any) below for more details.

## `7.0.0-next.202204111828`

- Enhancement: Added check for USS tags to `Download.ussFile` method to automatically detect file encoding. [#740](https://github.com/zowe/zowe-cli/issues/740)
- **Breaking:** Changed type of `encoding` property on `IOptions` interface from number to string.

## `7.0.0-next.202203282106`

- Enhancement: Added support for `record` data type on dataset upload, download, and get APIs.

## `7.0.0-next.202112142155`

- Breaking: Removed deprecated methods:
  - bufferToUSSFile -> buffertoUssFile
  - streamToUSSFile -> streamToUssFile
  - fileToUSSFile -> fileToUssFile

## `6.33.1`

- Development: Migrated from TSLint (now deprecated) to ESLint for static code analysis.

## `6.32.1`

- Updated Imperative version

## `6.32.0`

- BugFix: Fixed the volser/volume option of `IListOptions` being ignored by the `List.dataset` method.

## `6.31.1`

- Bugfix: Ensured that the `like` field will always be added to all allocate like requests regardless of whether the `options` parameter is defined or not. [#1017](https://github.com/zowe/zowe-cli/pull/1017)

## `6.29.0`

- Enhancement: Added a standard data set template with no parameters set.

## `6.28.0`

- Enhancement: Added "Accept-Encoding: gzip" header to all z/OSMF requests

## `6.27.0`

- Enhancement: Added a `like` option to the `zowe zos-files create data-set` command. Use this option to like datasets. Here the arguments were added for the same. [#771](https://github.com/zowe/zowe-cli/issues/771)

## `6.24.4`

- Bugfix: Removed unnecessary dependency on zosuss SDK.

## `6.24.2`

- Revert: Revert changes made in 6.24.1, problem was determined to be bundling pipeline

## `6.24.1`

- Bugfix: Change SDK package structure to allow for backwards compatibility for some projects importing the CLI

## `6.24.0`

- Initial release<|MERGE_RESOLUTION|>--- conflicted
+++ resolved
@@ -4,11 +4,8 @@
 
 ## Recent Changes
 
-<<<<<<< HEAD
+- BugFix: Updated peer dependencies to `^8.0.0`, dropping support for versions tagged `next`. [#2287](https://github.com/zowe/zowe-cli/pull/2287)
 - BugFix: Fixed an issue with the `List.dataSetsMatchingPattern` method where migrated data sets could break fetching attributes for other data sets. [#2285](https://github.com/zowe/zowe-cli/issues/2285)
-=======
-- BugFix: Updated peer dependencies to `^8.0.0`, dropping support for versions tagged `next`. [#2287](https://github.com/zowe/zowe-cli/pull/2287)
->>>>>>> fab285f3
 
 ## `8.0.0`
 
