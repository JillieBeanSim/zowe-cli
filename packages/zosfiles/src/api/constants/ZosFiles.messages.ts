--- conflicted
+++ resolved
@@ -524,19 +524,18 @@
     },
 
     /**
-<<<<<<< HEAD
      * Message indicating that the data set has been renamed successfully.
      * @type {IMessageDefinition}
      */
     dataSetRenamedSuccessfully: {
-        message: "Data set renamed successfully."
-    }
-=======
+        message: "Data set renamed successfully.",
+    },
+
+    /**
      * Message indicating that the data set was recalled successfully.
      * @type {IMessageDefinition}
      */
     datasetMigratedSuccessfully: {
         message: "Data set migrated successfully.",
     },
->>>>>>> 280dd581
-};
+};