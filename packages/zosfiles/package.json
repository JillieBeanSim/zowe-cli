--- conflicted
+++ resolved
@@ -49,15 +49,9 @@
   },
   "devDependencies": {
     "@types/node": "^12.12.24",
-<<<<<<< HEAD
-    "@zowe/core-for-zowe-sdk": "6.33.2",
-    "@zowe/imperative": "4.16.0",
-    "@zowe/zos-uss-for-zowe-sdk": "6.33.3",
-=======
     "@zowe/core-for-zowe-sdk": "6.33.4",
     "@zowe/imperative": "4.16.1",
     "@zowe/zos-uss-for-zowe-sdk": "6.33.4",
->>>>>>> 34e00eeb
     "eslint": "^7.32.0",
     "madge": "^4.0.1",
     "rimraf": "^2.6.3",
