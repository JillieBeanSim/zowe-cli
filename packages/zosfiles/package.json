--- conflicted
+++ resolved
@@ -49,16 +49,10 @@
   },
   "devDependencies": {
     "@types/node": "^12.12.24",
-<<<<<<< HEAD
-    "@zowe/core-for-zowe-sdk": "6.32.1",
-    "@zowe/imperative": "4.13.4",
-    "@zowe/zos-uss-for-zowe-sdk": "6.32.1",
-    "eslint": "^7.32.0",
-=======
     "@zowe/core-for-zowe-sdk": "6.33.0",
     "@zowe/imperative": "4.15.0",
     "@zowe/zos-uss-for-zowe-sdk": "6.33.0",
->>>>>>> 84ace8a8
+    "eslint": "^7.32.0",
     "madge": "^4.0.1",
     "rimraf": "^2.6.3",
     "typedoc": "^0.16.0",
