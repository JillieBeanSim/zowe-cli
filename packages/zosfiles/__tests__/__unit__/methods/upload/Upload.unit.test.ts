--- conflicted
+++ resolved
@@ -346,11 +346,7 @@
             expect(error).toBeDefined();
             expect(error.message).toContain(ZosFilesMessages.missingDatasetName.message);
         });
-<<<<<<< HEAD
         it("should return error that is thrown by the ZosmfRestClient", async () => {
-=======
-        it("should return error that throw by the ZosmfRestClient", async () => {
->>>>>>> 4e3c52ae
             const buffer: Buffer = Buffer.from("testing");
             const testError = new ImperativeError({
                 msg: "test error"
@@ -1577,11 +1573,7 @@
             expect(error).toBeDefined();
             expect(error.message).toContain(ZosFilesMessages.missingUSSFileName.message);
         });
-<<<<<<< HEAD
         it("should return error that is thrown by the ZosmfRestClient", async () => {
-=======
-        it("should return error that throw by the ZosmfRestClient", async () => {
->>>>>>> 4e3c52ae
             const testError = new ImperativeError({
                 msg: "test error"
             });
@@ -1598,11 +1590,7 @@
             expect(error).toBeDefined();
             expect(error).toBe(testError);
         });
-<<<<<<< HEAD
         it("should return error that is thrown when the 'record' option is specified", async () => {
-=======
-        it("should return error that thrown when the 'record' option is specified", async () => {
->>>>>>> 4e3c52ae
             const record = true;
 
             try {
