--- conflicted
+++ resolved
@@ -46,16 +46,6 @@
     let response: IZosFilesResponse;
     let error: any;
 
-<<<<<<< HEAD
-    beforeEach(() => {
-        /* This avoids having to mock ImperativeConfig.instance.envVariablePrefix.
-         * Unless the choice below is overridden, tests will use our legacy format for errors.
-         */
-        jest.spyOn(NextVerFeatures, "useV3ErrFormat").mockReturnValue(false);
-    });
-
-=======
->>>>>>> 327f418c
     describe("fileToDataset", () => {
         const dataSetSpy = jest.spyOn(Upload as any, "pathToDataSet");
         const lstatSpy = jest.spyOn(fs, "lstat");
