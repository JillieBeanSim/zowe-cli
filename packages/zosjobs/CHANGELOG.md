# Change Log

All notable changes to the Zowe z/OS jobs SDK package will be documented in this file.

<<<<<<< HEAD
## Recent Changes 
- Enhancement: Added new functions to support the changing of a job class and the hold status of a job. Can now call `zowe jobs modify job [jobid]` with options `--jobclass`, `--hold` and `--release`. [#1156](https://github.com/zowe/zowe-cli/issues/1156)
=======
## Recent Changes

- Enhancement: New api call added to request a list of jobs by any supported parameter including status
>>>>>>> d745b282

## `7.2.0`

- Enhancement: Added the ability to submit a job from a USS File. [#1286](https://github.com/zowe/zowe-cli/issues/1286)

## `7.0.0`

- Major: Introduced Team Profiles, Daemon mode, and more. See the prerelease items (if any) below for more details.

## `6.40.0`

- Enhancement: Added the `exec-data` option for `zowe jobs list jobs` command to return execution data about the job in addition to the default information. [#1158](https://github.com/zowe/zowe-cli/issues/1158)

## `6.39.0`

- Enhancement: Updated the `cancelJobs` and `deleteJobs` functions to return an IJobFeedback object
  - The object is only fully populated for synchronous requests (modifyVersion 2.0)
  - Asynchronous requests return the object with all fields undefined except status, which is "0"

## `6.35.0`

- Enhancement: Exposed new option `modifyVersion` for the `zowe zos-jobs delete job` and `zowe zos-jobs cancel job` commands. [#1092](https://github.com/zowe/zowe-cli/issues/1092)

## `6.33.1`

- Development: Migrated from TSLint (now deprecated) to ESLint for static code analysis.

## `6.32.1`

- Updated Imperative version

## `6.31.0`

- Enhancement: Handle JCL symbol names and values in requests to submit a job.

## `6.24.2`

- Revert: Revert changes made in 6.24.1, problem was determined to be bundling pipeline

## `6.24.1`

- Bugfix: Change SDK package structure to allow for backwards compatibility for some projects importing the CLI

## `6.24.0`

- Initial release<|MERGE_RESOLUTION|>--- conflicted
+++ resolved
@@ -2,14 +2,9 @@
 
 All notable changes to the Zowe z/OS jobs SDK package will be documented in this file.
 
-<<<<<<< HEAD
-## Recent Changes 
-- Enhancement: Added new functions to support the changing of a job class and the hold status of a job. Can now call `zowe jobs modify job [jobid]` with options `--jobclass`, `--hold` and `--release`. [#1156](https://github.com/zowe/zowe-cli/issues/1156)
-=======
 ## Recent Changes
-
 - Enhancement: New api call added to request a list of jobs by any supported parameter including status
->>>>>>> d745b282
+- Enhancement: Added new methods to support the changing of a job class and the hold status of a job: `ModifyJobs.modifyJob`, `ModifyJobs.modifyJobCommon` [#1156](https://github.com/zowe/zowe-cli/issues/1156)
 
 ## `7.2.0`
 
