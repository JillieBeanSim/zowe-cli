{
  "name": "@zowe/imperative",
<<<<<<< HEAD
  "version": "8.0.0-next.202408131445",
=======
  "version": "5.27.0",
>>>>>>> 9e78a2df
  "description": "framework for building configurable CLIs",
  "author": "Zowe",
  "license": "EPL-2.0",
  "homepage": "https://github.com/zowe/zowe-cli/tree/master/packages/imperative#readme",
  "bugs": {
    "url": "https://github.com/zowe/zowe-cli/issues"
  },
  "repository": {
    "type": "git",
    "url": "https://github.com/zowe/zowe-cli.git"
  },
  "keywords": [
    "CLI",
    "framework",
    "zowe"
  ],
  "files": [
    "lib",
    "web-help/dist",
    "web-help/package*.json",
    "web-diff"
  ],
  "publishConfig": {
    "registry": "https://zowe.jfrog.io/zowe/api/npm/npm-local-release/"
  },
  "main": "lib/index.js",
  "typings": "lib/index.d.ts",
  "scripts": {
    "build:packages": "tsc --pretty",
    "build": "npm run build:packages && npm run build:webHelp",
    "lint": "eslint \"src/**/*.ts\" \"**/__tests__/**/*.ts\" --ignore-pattern \"**/__mocks__/*.ts\"",
    "lint:packages": "eslint \"src/**/*.ts\" --ignore-pattern \"**/__tests__/**/*.ts\" --ignore-pattern \"**/__mocks__/*.ts\"",
    "lint:tests": "eslint \"**/__tests__/**/*.ts\"",
    "circularDependencyCheck": "madge -c lib",
    "watch": "concurrently \"tsc --pretty --watch\" \"npm run watch:webHelp\"",
    "build:webHelp": "cd web-help && npm run build",
    "watch:webHelp": "cd web-help && npm run watch",
    "typedoc": "typedoc --options ./typedoc.json ./src/",
    "typedocSpecifySrc": "typedoc --options ./typedoc.json",
    "prepack": "node ../../scripts/prepareLicenses.js",
    "clean": "rimraf lib tsconfig.tsbuildinfo",
    "prepublishOnly": "cd web-help && npm run deps:lockfile"
  },
  "dependencies": {
    "@types/yargs": "^17.0.32",
    "chalk": "^4.1.2",
    "cli-table3": "^0.6.3",
    "comment-json": "~4.2.3",
    "cross-spawn": "^7.0.3",
    "dataobject-parser": "^1.2.25",
    "deepmerge": "^4.3.1",
    "diff": "^5.2.0",
    "diff2html": "3.4.20-usewontache.1.60e7a2e",
    "fast-glob": "^3.3.2",
    "fastest-levenshtein": "^1.0.16",
    "find-up": "^5.0.0",
    "fs-extra": "^11.0.0",
    "http-proxy-agent": "7.0.2",
    "https-proxy-agent": "7.0.4",
    "jest-diff": "^29.0.0",
    "js-yaml": "^4.1.0",
    "jsonfile": "^6.0.0",
    "jsonschema": "^1.4.1",
    "lodash": "^4.17.21",
    "lodash-deep": "^2.0.0",
    "log4js": "^6.9.1",
    "markdown-it": "^14.1.0",
    "mustache": "^4.2.0",
    "npm-package-arg": "^11.0.1",
    "opener": "^1.5.2",
    "pacote": "^18.0.6",
    "prettyjson": "^1.2.5",
    "progress": "^2.0.3",
    "read": "^3.0.1",
    "semver": "^7.5.2",
    "stack-trace": "^0.0.10",
    "strip-ansi": "^6.0.1",
    "which": "^4.0.0",
    "wrap-ansi": "^7.0.0",
    "yargs": "^17.7.2"
  },
  "devDependencies": {
<<<<<<< HEAD
    "@types/cross-spawn": "^6.0.6",
    "@types/diff": "^5.0.9",
    "@types/fs-extra": "^11.0.4",
    "@types/glob": "^8.1.0",
    "@types/jsonfile": "^6.1.4",
    "@types/lodash": "^4.17.6",
    "@types/lodash-deep": "^2.0.4",
    "@types/mustache": "^4.2.5",
    "@types/npm-package-arg": "^6.1.4",
    "@types/pacote": "^11.1.8",
    "@types/progress": "^2.0.7",
    "@types/stack-trace": "^0.0.33",
    "@zowe/secrets-for-zowe-sdk": "8.0.0-next.202408131445",
    "concurrently": "^8.0.0",
    "cowsay": "^1.6.0",
    "deep-diff": "^1.0.0",
=======
    "@types/cross-spawn": "^6.0.2",
    "@types/diff": "^5.0.2",
    "@types/find-up": "^2.1.1",
    "@types/fs-extra": "^8.0.1",
    "@types/glob": "^7.1.1",
    "@types/jsonfile": "^4.0.1",
    "@types/lodash": "^4.14.165",
    "@types/lodash-deep": "^2.0.0",
    "@types/mustache": "^0.8.32",
    "@types/npm-package-arg": "^6.1.0",
    "@types/pacote": "^11.1.0",
    "@types/progress": "^2.0.3",
    "@types/readline-sync": "^1.4.3",
    "@types/rimraf": "^3.0.2",
    "@types/stack-trace": "^0.0.29",
    "@zowe/secrets-for-zowe-sdk": "^7.18.0",
    "concurrently": "^7.5.0",
    "cowsay": "^1.2.1",
    "deep-diff": "^0.3.8",
>>>>>>> 9e78a2df
    "get-function-arguments": "^1.0.0",
    "serve": "^14.2.3",
    "stream-to-string": "^1.2.0",
    "uuid": "^10.0.0",
    "web-help": "file:web-help",
    "yargs-parser": "^21.1.1"
  },
  "engines": {
    "node": ">=18.12.0"
  }
}<|MERGE_RESOLUTION|>--- conflicted
+++ resolved
@@ -1,10 +1,6 @@
 {
   "name": "@zowe/imperative",
-<<<<<<< HEAD
   "version": "8.0.0-next.202408131445",
-=======
-  "version": "5.27.0",
->>>>>>> 9e78a2df
   "description": "framework for building configurable CLIs",
   "author": "Zowe",
   "license": "EPL-2.0",
@@ -87,7 +83,6 @@
     "yargs": "^17.7.2"
   },
   "devDependencies": {
-<<<<<<< HEAD
     "@types/cross-spawn": "^6.0.6",
     "@types/diff": "^5.0.9",
     "@types/fs-extra": "^11.0.4",
@@ -104,27 +99,6 @@
     "concurrently": "^8.0.0",
     "cowsay": "^1.6.0",
     "deep-diff": "^1.0.0",
-=======
-    "@types/cross-spawn": "^6.0.2",
-    "@types/diff": "^5.0.2",
-    "@types/find-up": "^2.1.1",
-    "@types/fs-extra": "^8.0.1",
-    "@types/glob": "^7.1.1",
-    "@types/jsonfile": "^4.0.1",
-    "@types/lodash": "^4.14.165",
-    "@types/lodash-deep": "^2.0.0",
-    "@types/mustache": "^0.8.32",
-    "@types/npm-package-arg": "^6.1.0",
-    "@types/pacote": "^11.1.0",
-    "@types/progress": "^2.0.3",
-    "@types/readline-sync": "^1.4.3",
-    "@types/rimraf": "^3.0.2",
-    "@types/stack-trace": "^0.0.29",
-    "@zowe/secrets-for-zowe-sdk": "^7.18.0",
-    "concurrently": "^7.5.0",
-    "cowsay": "^1.2.1",
-    "deep-diff": "^0.3.8",
->>>>>>> 9e78a2df
     "get-function-arguments": "^1.0.0",
     "serve": "^14.2.3",
     "stream-to-string": "^1.2.0",
