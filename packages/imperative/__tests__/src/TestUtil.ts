--- conflicted
+++ resolved
@@ -303,11 +303,7 @@
 
     expectedContent = expectedContent || "";
 
-<<<<<<< HEAD
     if (!Array.isArray(expectedContent)) {
-=======
-    if (!(Array.isArray(expectedContent))) {
->>>>>>> 0eb09332
         // convert single expected content to an array
         expectedContent = [expectedContent];
     }
@@ -361,13 +357,8 @@
     if (parms) {
         diffs.forEach((difference: any) => {
             const path = difference.path.join(".");
-<<<<<<< HEAD
-            if (parms.ignorePaths == undefined || parms.ignorePaths.indexOf(path) < 0) {
-                if (!(parms.pathRegex == undefined)) {
-=======
-            if (parms.ignorePaths == null || (parms.ignorePaths.indexOf(path) < 0)) {
-                if (!(parms.pathRegex == null)) {
->>>>>>> 0eb09332
+            if (parms.ignorePaths == null || parms.ignorePaths.indexOf(path) < 0) {
+                if (parms.pathRegex != null) {
                     let regexPathMatch: boolean = false;
                     for (const reg of parms.pathRegex) {
                         if (path === reg.path) {
@@ -395,11 +386,7 @@
             }
         });
     } else {
-<<<<<<< HEAD
-        if (!(diffs == undefined)) {
-=======
-        if (!(diffs == null)) {
->>>>>>> 0eb09332
+        if (diffs != null) {
             returnDiffs = returnDiffs.concat(diffs);
         }
     }
