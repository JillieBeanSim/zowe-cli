/*
* This program and the accompanying materials are made available under the terms of the
* Eclipse Public License v2.0 which accompanies this distribution, and is available at
* https://www.eclipse.org/legal/epl-v20.html
*
* SPDX-License-Identifier: EPL-2.0
*
* Copyright Contributors to the Zowe Project.
*
*/

import { runCliScript } from "../../../../../../src/TestUtil";
import { ITestEnvironment } from "../../../../../../__src__/environment/doc/response/ITestEnvironment";
import { SetupTestEnvironment } from "../../../../../../__src__/environment/SetupTestEnvironment";
import { join } from "path";
// Test Environment populated in the beforeAll();
let TEST_ENVIRONMENT: ITestEnvironment;
describe("cmd-cli profile mapping", () => {
    // Create the unique test environment
    beforeAll(async () => {
        TEST_ENVIRONMENT = await SetupTestEnvironment.createTestEnv({
            cliHomeEnvVar: "CMD_CLI_CLI_HOME",
            testName: "cmd_profile_mapping"
        });
    });

    afterEach(() => {
        // delete profiles between tests so that they can be recreated
        require("rimraf").sync(join(TEST_ENVIRONMENT.workingDir, "profiles"));
    });

    it("should map profile fields to required options", () => {
        const color = "yellow";
        const description = "A pretty good banana";
        const moldType = "none";
        const response = runCliScript(__dirname + "/__scripts__/profiles/map_banana_to_options.sh",
            TEST_ENVIRONMENT.workingDir, [color, description, moldType]);
<<<<<<< HEAD
=======
        expect(response.stderr.toString()).toContain("The command 'profiles create banana-profile' is deprecated.");
        expect(response.status).toBe(0);
>>>>>>> 9e78a2df

        // the output of the command should use the profile values
        expect(response.stderr.toString()).toBe("");
        expect(response.stdout.toString()).toContain("Color: " + color);
        expect(response.stdout.toString()).toContain("Description: " + description);
        expect(response.stdout.toString()).toContain("Mold type: " + moldType);
        expect(response.stdout.toString()).toContain("Sweetness: mild");
        expect(response.status).toBe(0);
    });

    it("should have command line arguments take precedence over profile fields", () => {
        const color = "yellow";
        const description = "A pretty good banana";
        const moldType = "none";
        // values used as command line arguments
        const cliColor = "yellow and black";
        const cliDescription = "A beautiful bunch of ripe banana hides the deadly black tarantula";
        const cliMoldType = "no mold at all";
        const response = runCliScript(__dirname + "/__scripts__/profiles/banana_profile_and_specify_cli.sh",
            TEST_ENVIRONMENT.workingDir, [color, description, moldType, cliColor, cliDescription, cliMoldType]);
<<<<<<< HEAD
=======
        expect(response.stderr.toString()).toContain("The command 'profiles create banana-profile' is deprecated.");
        expect(response.status).toBe(0);
>>>>>>> 9e78a2df

        // the output of the command should use the CLI arguments
        expect(response.stderr.toString()).toBe("");
        expect(response.stdout.toString()).toContain("Color: " + cliColor);
        expect(response.stdout.toString()).toContain("Description: " + cliDescription);
        expect(response.stdout.toString()).toContain("Mold type: " + cliMoldType);
        expect(response.stdout.toString()).toContain("Sweetness: mild");
        expect(response.status).toBe(0);
    });

    it("should have environmental variables take precedence over profile fields", () => {
        const color = "yellow";
        const description = "A pretty good banana";
        const moldType = "none";
        // values used as env variables
        const envColor = "yellow and black";
        const envDescription = "A beautiful bunch of ripe banana hides the deadly black tarantula";
        const envMoldType = "no mold at all";
        const response = runCliScript(__dirname + "/__scripts__/profiles/banana_profile_and_specify_env.sh",
            TEST_ENVIRONMENT.workingDir, [color, description, moldType, envColor, envDescription, envMoldType]);
<<<<<<< HEAD
=======
        expect(response.stderr.toString()).toContain("The command 'profiles create banana-profile' is deprecated.");
        expect(response.status).toBe(0);
>>>>>>> 9e78a2df

        // the output of the command should use the env variable values
        expect(response.stderr.toString()).toBe("");
        expect(response.stdout.toString()).toContain("Color: " + envColor);
        expect(response.stdout.toString()).toContain("Description: " + envDescription);
        expect(response.stdout.toString()).toContain("Mold type: " + envMoldType);
        expect(response.stdout.toString()).toContain("Sweetness: mild");
        expect(response.status).toBe(0);
    });

    it("should have command line arguments take precedence over profile fields and environmental variables", () => {
        const color = "yellow";
        const description = "A pretty good banana";
        const moldType = "none";
        // values used as env variables
        const envColor = "don't show me";
        const envDescription = "I shouldn't be shown";
        const envMoldType = "lots of mold";

        // values used as command line arguments
        const cliColor = "yellow and black";
        const cliDescription = "A beautiful bunch of ripe banana hides the deadly black tarantula";
        const cliMoldType = "no mold at all";

        const response = runCliScript(__dirname + "/__scripts__/profiles/banana_profile_and_specify_env_and_cli.sh",
            TEST_ENVIRONMENT.workingDir, [color, description, moldType, envColor, envDescription, envMoldType,
                cliColor, cliDescription, cliMoldType]);
<<<<<<< HEAD
=======
        expect(response.stderr.toString()).toContain("The command 'profiles create banana-profile' is deprecated.");
        expect(response.status).toBe(0);
>>>>>>> 9e78a2df

        // the output of the command should use the CLI arguments
        expect(response.stderr.toString()).toBe("");
        expect(response.stdout.toString()).toContain("Color: " + cliColor);
        expect(response.stdout.toString()).toContain("Description: " + cliDescription);
        expect(response.stdout.toString()).toContain("Mold type: " + cliMoldType);
        expect(response.stdout.toString()).toContain("Sweetness: mild");
        expect(response.status).toBe(0);
    });

    it("should have environmental variables take precedence over default values", () => {
        // values used as env variables
        const envSweetness = "very very";

        // values used as command line arguments
        const cliColor = "golden";
        const cliDescription = "delicious";
        const cliMoldType = "no mold at all";

        const response = runCliScript(__dirname + "/__scripts__/profiles/specify_env_sweetness.sh",
            TEST_ENVIRONMENT.workingDir, [cliColor, cliDescription, cliMoldType, envSweetness]);

        // the output of the command should use the CLI arguments
        // except for sweetness which was specified by environmental variables
        expect(response.stderr.toString()).toBe("");
        expect(response.stdout.toString()).toContain("Color: " + cliColor);
        expect(response.stdout.toString()).toContain("Description: " + cliDescription);
        expect(response.stdout.toString()).toContain("Mold type: " + cliMoldType);
        expect(response.stdout.toString()).toContain("Sweetness: " + envSweetness);
        expect(response.status).toBe(0);
    });

    it("should have service profile fields take precedence over base profile fields", () => {
        const baseAmount = 500;
        const basePrice = 2;
        const kiwiAmount = 1000;
        const response = runCliScript(__dirname + "/__scripts__/profiles/base_and_kiwi_profile.sh",
            TEST_ENVIRONMENT.workingDir, [baseAmount, basePrice, kiwiAmount]);
<<<<<<< HEAD
=======
        expect(response.stderr.toString()).toContain("The command 'profiles create kiwi-profile' is deprecated.");
        expect(response.status).toBe(0);
>>>>>>> 9e78a2df

        // the output of the command should use the base profile values
        // except for amount which was specified in service profile
        expect(response.stderr.toString()).toBe("");
        expect(response.stdout.toString()).toContain(`Amount: ${kiwiAmount}`);
        expect(response.stdout.toString()).toContain(`Price: ${basePrice}`);
        expect(response.status).toBe(0);
    });

    it("should be able to specify positional options via environmental variables", () => {
        // values used as env variables
        const envColor = "yellow and black";
        const envDescription = "A beautiful bunch of ripe banana hides the deadly black tarantula";
        const envMoldType = "no mold at all";
        const response = runCliScript(__dirname + "/__scripts__/profiles/specify_env_for_positional.sh",
            TEST_ENVIRONMENT.workingDir, [envColor, envDescription, envMoldType]);

        // the output of the command should use the env variable values
        expect(response.stderr.toString()).toBe("");
        expect(response.stdout.toString()).toContain("Color: " + envColor);
        expect(response.stdout.toString()).toContain("Description: " + envDescription);
        expect(response.stdout.toString()).toContain("Mold type: " + envMoldType);
        expect(response.status).toBe(0);
    });

    it("should map profile fields to positional options", () => {
        const color = "yellow";
        const description = "A pretty good banana";
        const moldType = "none";
        const response = runCliScript(__dirname + "/__scripts__/profiles/map_banana_to_positionals.sh",
            TEST_ENVIRONMENT.workingDir, [color, description, moldType]);
<<<<<<< HEAD
=======
        expect(response.stderr.toString()).toContain("The command 'profiles create banana-profile' is deprecated.");
        expect(response.status).toBe(0);
>>>>>>> 9e78a2df

        // the output of the command should use the profile values
        expect(response.stderr.toString()).toBe("");
        expect(response.stdout.toString()).toContain("Color: " + color);
        expect(response.stdout.toString()).toContain("Description: " + description);
        expect(response.stdout.toString()).toContain("Mold type: " + moldType);
        expect(response.status).toBe(0);
    });

    it("should be able to specify valid number type options via environmental variables", () => {
        // values used as env variables
        const cliColor = "yellow and black";
        const cliDescription = "A beautiful bunch of ripe banana hides the deadly black tarantula";
        const cliMoldType = "no mold at all";
        const envSides = "443";
        const response = runCliScript(__dirname + "/__scripts__/profiles/specify_env_for_number.sh",
            TEST_ENVIRONMENT.workingDir, [cliColor, cliDescription, cliMoldType, envSides]);

        // the output of the command should use the env variable values
        expect(response.stderr.toString()).toBe("");
        expect(response.stdout.toString()).toContain("Color: " + cliColor);
        expect(response.stdout.toString()).toContain("Description: " + cliDescription);
        expect(response.stdout.toString()).toContain("Mold type: " + cliMoldType);
        expect(response.stdout.toString()).toContain("Sides: " + envSides);
        expect(response.status).toBe(0);
    });

    it("should get a syntax error when specifying a non-numeric value via environmental variables", () => {
        // values used as env variables
        const cliColor = "yellow and black";
        const cliDescription = "A beautiful bunch of ripe banana hides the deadly black tarantula";
        const cliMoldType = "no mold at all";
        const envSides = "glarbles";
        const response = runCliScript(__dirname + "/__scripts__/profiles/specify_env_for_number.sh",
            TEST_ENVIRONMENT.workingDir, [cliColor, cliDescription, cliMoldType, envSides]);

        expect(response.stderr.toString()).toContain("Syntax Error");
        expect(response.stderr.toString()).toContain("Invalid value specified for option");
        expect(response.stderr.toString()).toContain("--sides");
        expect(response.stderr.toString()).toContain("You specified");
        expect(response.stderr.toString()).toContain(envSides);
        expect(response.stderr.toString()).toContain("The value must be a number");
        expect(response.stderr.toString()).toContain(envSides);
        expect(response.status).toBe(1);
    });

    it("should be able to specify true boolean type options via environmental variables", () => {
        // values used as env variables
        const cliColor = "yellow and black";
        const cliDescription = "A beautiful bunch of ripe banana hides the deadly black tarantula";
        const cliMoldType = "no mold at all";
        const envRipe = "true";
        const response = runCliScript(__dirname + "/__scripts__/profiles/specify_env_for_boolean.sh",
            TEST_ENVIRONMENT.workingDir, [cliColor, cliDescription, cliMoldType, envRipe]);

        // the output of the command should use the env variable values
        expect(response.stderr.toString()).toBe("");
        expect(response.stdout.toString()).toContain("Color: " + cliColor);
        expect(response.stdout.toString()).toContain("Description: " + cliDescription);
        expect(response.stdout.toString()).toContain("Mold type: " + cliMoldType);
        expect(response.stdout.toString()).toContain("Ripe: true");
        expect(response.status).toBe(0);
    });

    it("should be able to specify false boolean type options via environmental variables", () => {
        // values used as env variables
        const cliColor = "yellow and black";
        const cliDescription = "A beautiful bunch of ripe banana hides the deadly black tarantula";
        const cliMoldType = "no mold at all";
        const envRipe = "false";
        const response = runCliScript(__dirname + "/__scripts__/profiles/specify_env_for_boolean.sh",
            TEST_ENVIRONMENT.workingDir, [cliColor, cliDescription, cliMoldType, envRipe]);

        // the output of the command should use the env variable values
        expect(response.stderr.toString()).toBe("");
        expect(response.stdout.toString()).toContain("Color: " + cliColor);
        expect(response.stdout.toString()).toContain("Description: " + cliDescription);
        expect(response.stdout.toString()).toContain("Mold type: " + cliMoldType);
        expect(response.stdout.toString()).toContain("Ripe: false");
        expect(response.status).toBe(0);
    });

    it("should get a syntax error when specifying a non-boolean value via environmental variables", () => {
        // values used as env variables
        const cliColor = "yellow and black";
        const cliDescription = "A beautiful bunch of ripe banana hides the deadly black tarantula";
        const cliMoldType = "no mold at all";
        const envRipe = "gleebles";
        const response = runCliScript(__dirname + "/__scripts__/profiles/specify_env_for_boolean.sh",
            TEST_ENVIRONMENT.workingDir, [cliColor, cliDescription, cliMoldType, envRipe]);

        expect(response.stderr.toString()).toContain("Syntax Error");
        expect(response.stderr.toString()).toContain("Invalid value specified for option");
        expect(response.stderr.toString()).toContain("--ripe (-r)");
        expect(response.stderr.toString()).toContain("You specified");
        expect(response.stderr.toString()).toContain(envRipe);
        expect(response.stderr.toString()).toContain("The value must be a boolean (true or false)");
        expect(response.status).toBe(1);
    });

    it("should be able to specify valid array type options via environmental variables", () => {
        // values used as env variables
        const cliColor = "yellow and black";
        const cliDescription = "A beautiful bunch of ripe banana hides the deadly black tarantula";
        const cliMoldType = "no mold at all";
        const rawNames = ["bananor", "banane", "neener\\'s non", "bana", "bana\\' nana"];
        const envNames = rawNames.map((name) => {
            return "'" + name + "'";
        }).join(" ");
        const response = runCliScript(__dirname + "/__scripts__/profiles/specify_env_for_array.sh",
            TEST_ENVIRONMENT.workingDir, [cliColor, cliDescription, cliMoldType, envNames]);

        // the output of the command should use the env variable values
        expect(response.stderr.toString()).toBe("");
        expect(response.stdout.toString()).toContain("Color: " + cliColor);
        expect(response.stdout.toString()).toContain("Description: " + cliDescription);
        expect(response.stdout.toString()).toContain("Mold type: " + cliMoldType);
        for (const name of rawNames) {
            expect(response.stdout.toString()).toContain(name.replace("\\'", "'"));
        }
        expect(response.status).toBe(0);
    });

    it("should not map profile fields to --name or --type", () => {
        // values used as env variables
        const color = "yellow";
        const description = "A pretty good banana";
        const moldType = "none";
        const response = runCliScript(__dirname + "/__scripts__/profiles/name_type_undefined.sh",
            TEST_ENVIRONMENT.workingDir, [color, description, moldType]);
<<<<<<< HEAD

=======
        expect(response.stderr.toString()).toContain("The command 'profiles create banana-profile' is deprecated.");
        expect(response.status).toBe(0);
>>>>>>> 9e78a2df
        // name and type should be undefined since we did not specify them via command line
        expect(response.stderr.toString()).toBe("");
        expect(response.stdout.toString()).toContain("Name: undefined");
        expect(response.stdout.toString()).toContain("Type: undefined");
        expect(response.status).toBe(0);
    });
    it("should still be able to specify --name and --type on command line", () => {
        // values used as env variables
        const color = "yellow";
        const description = "A pretty good banana";
        const moldType = "none";
        const cliName = "Bonoror";
        const cliType = "Big";
        const response = runCliScript(__dirname + "/__scripts__/profiles/name_type_specify.sh",
            TEST_ENVIRONMENT.workingDir, [color, description, moldType, cliName, cliType]);
<<<<<<< HEAD

=======
        expect(response.stderr.toString()).toContain("The command 'profiles create banana-profile' is deprecated.");
        expect(response.status).toBe(0);
>>>>>>> 9e78a2df
        // name and type should be undefined since we did not specify them via command line
        expect(response.stderr.toString()).toBe("");
        expect(response.stdout.toString()).toContain("Name: " + cliName);
        expect(response.stdout.toString()).toContain("Type: " + cliType);
        expect(response.status).toBe(0);
    });
});<|MERGE_RESOLUTION|>--- conflicted
+++ resolved
@@ -35,11 +35,6 @@
         const moldType = "none";
         const response = runCliScript(__dirname + "/__scripts__/profiles/map_banana_to_options.sh",
             TEST_ENVIRONMENT.workingDir, [color, description, moldType]);
-<<<<<<< HEAD
-=======
-        expect(response.stderr.toString()).toContain("The command 'profiles create banana-profile' is deprecated.");
-        expect(response.status).toBe(0);
->>>>>>> 9e78a2df
 
         // the output of the command should use the profile values
         expect(response.stderr.toString()).toBe("");
@@ -60,11 +55,6 @@
         const cliMoldType = "no mold at all";
         const response = runCliScript(__dirname + "/__scripts__/profiles/banana_profile_and_specify_cli.sh",
             TEST_ENVIRONMENT.workingDir, [color, description, moldType, cliColor, cliDescription, cliMoldType]);
-<<<<<<< HEAD
-=======
-        expect(response.stderr.toString()).toContain("The command 'profiles create banana-profile' is deprecated.");
-        expect(response.status).toBe(0);
->>>>>>> 9e78a2df
 
         // the output of the command should use the CLI arguments
         expect(response.stderr.toString()).toBe("");
@@ -85,11 +75,6 @@
         const envMoldType = "no mold at all";
         const response = runCliScript(__dirname + "/__scripts__/profiles/banana_profile_and_specify_env.sh",
             TEST_ENVIRONMENT.workingDir, [color, description, moldType, envColor, envDescription, envMoldType]);
-<<<<<<< HEAD
-=======
-        expect(response.stderr.toString()).toContain("The command 'profiles create banana-profile' is deprecated.");
-        expect(response.status).toBe(0);
->>>>>>> 9e78a2df
 
         // the output of the command should use the env variable values
         expect(response.stderr.toString()).toBe("");
@@ -117,11 +102,6 @@
         const response = runCliScript(__dirname + "/__scripts__/profiles/banana_profile_and_specify_env_and_cli.sh",
             TEST_ENVIRONMENT.workingDir, [color, description, moldType, envColor, envDescription, envMoldType,
                 cliColor, cliDescription, cliMoldType]);
-<<<<<<< HEAD
-=======
-        expect(response.stderr.toString()).toContain("The command 'profiles create banana-profile' is deprecated.");
-        expect(response.status).toBe(0);
->>>>>>> 9e78a2df
 
         // the output of the command should use the CLI arguments
         expect(response.stderr.toString()).toBe("");
@@ -160,11 +140,6 @@
         const kiwiAmount = 1000;
         const response = runCliScript(__dirname + "/__scripts__/profiles/base_and_kiwi_profile.sh",
             TEST_ENVIRONMENT.workingDir, [baseAmount, basePrice, kiwiAmount]);
-<<<<<<< HEAD
-=======
-        expect(response.stderr.toString()).toContain("The command 'profiles create kiwi-profile' is deprecated.");
-        expect(response.status).toBe(0);
->>>>>>> 9e78a2df
 
         // the output of the command should use the base profile values
         // except for amount which was specified in service profile
@@ -196,11 +171,6 @@
         const moldType = "none";
         const response = runCliScript(__dirname + "/__scripts__/profiles/map_banana_to_positionals.sh",
             TEST_ENVIRONMENT.workingDir, [color, description, moldType]);
-<<<<<<< HEAD
-=======
-        expect(response.stderr.toString()).toContain("The command 'profiles create banana-profile' is deprecated.");
-        expect(response.status).toBe(0);
->>>>>>> 9e78a2df
 
         // the output of the command should use the profile values
         expect(response.stderr.toString()).toBe("");
@@ -331,12 +301,6 @@
         const moldType = "none";
         const response = runCliScript(__dirname + "/__scripts__/profiles/name_type_undefined.sh",
             TEST_ENVIRONMENT.workingDir, [color, description, moldType]);
-<<<<<<< HEAD
-
-=======
-        expect(response.stderr.toString()).toContain("The command 'profiles create banana-profile' is deprecated.");
-        expect(response.status).toBe(0);
->>>>>>> 9e78a2df
         // name and type should be undefined since we did not specify them via command line
         expect(response.stderr.toString()).toBe("");
         expect(response.stdout.toString()).toContain("Name: undefined");
@@ -352,12 +316,6 @@
         const cliType = "Big";
         const response = runCliScript(__dirname + "/__scripts__/profiles/name_type_specify.sh",
             TEST_ENVIRONMENT.workingDir, [color, description, moldType, cliName, cliType]);
-<<<<<<< HEAD
-
-=======
-        expect(response.stderr.toString()).toContain("The command 'profiles create banana-profile' is deprecated.");
-        expect(response.status).toBe(0);
->>>>>>> 9e78a2df
         // name and type should be undefined since we did not specify them via command line
         expect(response.stderr.toString()).toBe("");
         expect(response.stdout.toString()).toContain("Name: " + cliName);
