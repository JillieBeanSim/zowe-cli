--- conflicted
+++ resolved
@@ -57,10 +57,7 @@
 import { ConfigBuilder } from "./ConfigBuilder";
 import { IAddProfTypeResult, IExtenderTypeInfo, IExtendersJsonOpts } from "./doc/IExtenderOpts";
 import { IConfigLayer } from "..";
-<<<<<<< HEAD
-=======
 import { Constants } from "../../constants";
->>>>>>> b0325adb
 
 /**
  * This class provides functions to retrieve profile-related information.
@@ -1335,12 +1332,6 @@
 
         const layerPath = cachedType != null ? cachedType[0].substring(0, cachedType[0].lastIndexOf(":")) : this.getTeamConfig().layerActive().path;
         const layerToUpdate = this.getTeamConfig().mLayers.find((l) => l.path === layerPath);
-<<<<<<< HEAD
-        const cacheKey = `${layerPath}:${profileType}`;
-
-        const sameSchemaExists = versionChanged ? false :
-            this.mProfileSchemaCache.has(cacheKey) && lodash.isEqual(this.mProfileSchemaCache.get(cacheKey), schema);
-=======
         if (layerToUpdate == null) {
             return;
         }
@@ -1351,7 +1342,6 @@
             this.omitCmdPropsFromSchema(this.mProfileSchemaCache.get(cacheKey)) : {};
 
         const sameSchemaExists = this.mProfileSchemaCache.has(cacheKey) && lodash.isEqual(transformedSchemaProps, transformedCacheProps);
->>>>>>> b0325adb
         // Update the cache with the newest schema for this profile type
         this.mProfileSchemaCache.set(cacheKey, schema);
 
@@ -1362,18 +1352,12 @@
         const schemaPath = url.fileURLToPath(schemaUri);
 
         // if profile type schema has changed or if it doesn't exist on-disk, rebuild schema and write to disk
-<<<<<<< HEAD
-        if (!sameSchemaExists && fs.existsSync(schemaPath)) {
-=======
         if (versionChanged || !sameSchemaExists && fs.existsSync(schemaPath)) {
->>>>>>> b0325adb
             jsonfile.writeFileSync(schemaPath, this.buildSchema([], layerToUpdate), { spaces: 4 });
         }
     }
 
     /**
-<<<<<<< HEAD
-=======
      * This helper function removes all command-related properties from the given schema properties object and returns it.
      * This is so we can easily compare schemas from disk with those that are registered with type ICommandProfileSchema.
      * It's also been added to avoid a breaking change (as we currently allow ICommandProfileSchema objects to be registered).
@@ -1392,7 +1376,6 @@
     }
 
     /**
->>>>>>> b0325adb
      * Adds a profile type to the schema, and tracks its contribution in extenders.json.
      *
      * NOTE: `readProfilesFromDisk` must be called at least once before adding new profile types.
@@ -1466,18 +1449,12 @@
                     };
                 }
 
-<<<<<<< HEAD
-                // If the old schema doesn't have a tracked version and its different from the one passed into this function, warn the user
-                if (this.mExtendersJson.profileTypes[profileType].version == null &&
-                    !lodash.isEqual(typeInfo.schema, this.getSchemaForType(profileType))) {
-=======
                 const schemaProps = this.omitCmdPropsFromSchema(typeInfo.schema.properties);
                 const cachedSchemaProps = this.omitCmdPropsFromSchema(this.getSchemaForType(profileType)?.properties || {});
 
                 // If the old schema doesn't have a tracked version and its different from the one passed into this function, warn the user
                 if (this.mExtendersJson.profileTypes[profileType].version == null &&
                     !lodash.isEqual(schemaProps, cachedSchemaProps)) {
->>>>>>> b0325adb
                     return {
                         success: false,
                         info: `Both the old and new schemas are unversioned for ${profileType}, but the schemas are different. `.concat(
