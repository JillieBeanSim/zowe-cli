--- conflicted
+++ resolved
@@ -822,44 +822,7 @@
             });
         }
 
-<<<<<<< HEAD
-=======
-        if (!this.mUsingTeamConfig) {
-            // Clear out the values
-            this.mOldSchoolProfileCache = [];
-            this.mOldSchoolProfileDefaults = {};
-            // Try to get profiles and types
-            this.mOldSchoolProfileRootDir = path.join(ImperativeConfig.instance.cliHome, "profiles");
-            this.mOldSchoolProfileTypes = fs.existsSync(this.mOldSchoolProfileRootDir) ?
-                ProfileIO.getAllProfileDirectories(this.mOldSchoolProfileRootDir) : [];
-            // Iterate over the types
-            for (const profType of this.mOldSchoolProfileTypes) {
-                // Set up the profile manager and list of profile names
-                const profileManager = new CliProfileManager({ profileRootDirectory: this.mOldSchoolProfileRootDir, type: profType });
-                const profileList = profileManager.getAllProfileNames();
-                // Iterate over them all
-                for (const prof of profileList) {
-                    // Load and add to the list
-                    try {
-                        const loadedProfile = await profileManager.load({ name: prof });
-                        this.mOldSchoolProfileCache.push(loadedProfile);
-                    } catch (err) {
-                        this.mImpLogger.warn(err.message);
-                    }
-                }
-
-                try {
-                    const defaultProfile = await profileManager.load({ loadDefault: true });
-                    if (defaultProfile) { this.mOldSchoolProfileDefaults[profType] = defaultProfile.name; }
-                } catch (err) {
-                    this.mImpLogger.warn(err.message);
-                }
-            }
-        } else {
-            this.mExtendersJson = ProfileInfo.readExtendersJsonFromDisk();
-        }
-
->>>>>>> e2a25ee5
+        this.mExtendersJson = ProfileInfo.readExtendersJsonFromDisk();
         this.loadAllSchemas();
     }
 
@@ -1043,7 +1006,6 @@
                     msg: `Failed to load schema for config file ${layer.path}: web URLs are not supported by ProfileInfo API`
                 });
             }
-<<<<<<< HEAD
             const schemaPath = url.fileURLToPath(schemaUri);
             if (fs.existsSync(schemaPath)) {
                 try {
@@ -1053,25 +1015,6 @@
                         lastSchema = { path: schemaPath, json: schemaJson };
                     } else {
                         schemaJson = lastSchema.json;
-=======
-
-            this.mHasValidSchema = lastSchema.path != null;
-        } else {
-            // Load profile schemas from meta files in profile root dir
-            for (const type of this.mOldSchoolProfileTypes) {
-                const metaPath = this.oldProfileFilePath(type, type + AbstractProfileManager.META_FILE_SUFFIX);
-                if (fs.existsSync(metaPath)) {
-                    this.mHasValidSchema = true;
-                    try {
-                        const metaProfile = ProfileIO.readMetaFile(metaPath);
-                        this.mProfileSchemaCache.set(type, metaProfile.configuration.schema);
-                    } catch (error) {
-                        throw new ProfInfoErr({
-                            errorCode: ProfInfoErr.LOAD_SCHEMA_FAILED,
-                            msg: `Failed to load schema for profile type ${type}: invalid meta file`,
-                            causeErrors: error
-                        });
->>>>>>> e2a25ee5
                     }
                     for (const { type, schema } of ConfigSchema.loadSchema(schemaJson)) {
                         this.mProfileSchemaCache.set(`${layer.path}:${type}`, schema);
@@ -1085,6 +1028,8 @@
                 }
             }
         }
+
+        this.mHasValidSchema = lastSchema.path != null;
         LoggerUtils.setProfileSchemas(this.mProfileSchemaCache);
     }
 
