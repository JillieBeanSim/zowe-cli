/*
* This program and the accompanying materials are made available under the terms of the
* Eclipse Public License v2.0 which accompanies this distribution, and is available at
* https://www.eclipse.org/legal/epl-v20.html
*
* SPDX-License-Identifier: EPL-2.0
*
* Copyright Contributors to the Zowe Project.
*
*/

import * as fs from "fs";
import * as os from "os";
import * as path from "path";
import * as url from "url";
import * as jsonfile from "jsonfile";
import * as lodash from "lodash";
import * as semver from "semver";

// for ProfileInfo structures
import { IProfArgAttrs } from "./doc/IProfArgAttrs";
import { IProfAttrs } from "./doc/IProfAttrs";
import { IArgTeamConfigLoc, IProfLoc, IProfLocOsLoc, IProfLocOsLocLayer, ProfLocType } from "./doc/IProfLoc";
import { IProfMergeArgOpts } from "./doc/IProfMergeArgOpts";
import { IProfMergedArg } from "./doc/IProfMergedArg";
import { IConfigSchema } from "./doc/IConfigSchema";
import { IProfOpts } from "./doc/IProfOpts";
import { ProfileCredentials } from "./ProfileCredentials";
import { ProfInfoErr } from "./ProfInfoErr";

// for team config functions
import { Config } from "./Config";
import { ConfigSchema } from "./ConfigSchema";
import { IConfigOpts } from "./doc/IConfigOpts";

// for old-school profile operations
import { AbstractProfileManager } from "../../profiles/src/abstract/AbstractProfileManager";
import { CliProfileManager, ICommandProfileProperty, ICommandArguments } from "../../cmd";
import { IProfileLoaded, IProfileSchema, ProfileIO } from "../../profiles";

// for imperative operations
import { EnvironmentalVariableSettings } from "../../imperative/src/env/EnvironmentalVariableSettings";
import { LoggingConfigurer } from "../../imperative/src/LoggingConfigurer";
import { CliUtils, ImperativeConfig } from "../../utilities";
import { ImperativeExpect } from "../../expect";
import { Logger, LoggerUtils } from "../../logger";
import { LoggerManager } from "../../logger/src/LoggerManager";
import {
    IOptionsForAddConnProps, ISession, Session, SessConstants, ConnectionPropsForSessCfg
} from "../../rest";
import { IProfInfoUpdateKnownPropOpts, IProfInfoUpdatePropOpts } from "./doc/IProfInfoUpdatePropOpts";
import { ConfigAutoStore } from "./ConfigAutoStore";
import { IGetAllProfilesOptions } from "./doc/IProfInfoProps";
import { IConfig } from "./doc/IConfig";
import { IProfInfoRemoveKnownPropOpts } from "./doc/IProfInfoRemoveKnownPropOpts";
<<<<<<< HEAD
import { ConfigBuilder } from "./ConfigBuilder";
import { IAddProfTypeResult, IExtenderTypeInfo, IExtendersJsonOpts } from "./doc/IExtenderOpts";
import { IConfigLayer } from "..";
=======
import { ConfigUtils } from "./ConfigUtils";
>>>>>>> dc362127

/**
 * This class provides functions to retrieve profile-related information.
 * It can load the relevant configuration files, merge all possible
 * profile argument values using the Zowe order-of-precedence, and
 * access desired profile attributes from the Zowe configuration settings.
 *
 * Pseudocode examples:
 * <pre>
 *    // Construct a new object. Use it to read the profiles from disk.
 *    // ProfileInfo functions throw a ProfInfoErr exception for errors.
 *    // You can catch those errors and test the errorCode for known
 *    // values. We are only showing the try/catch on the function
 *    // below, but it applies to any ProfileInfo function.
 *    profInfo = new ProfileInfo("zowe");
 *    try {
 *        await profInfo.readProfilesFromDisk();
 *    } catch(err) {
 *        if (err instanceof ProfInfoErr) {
 *            if (err.errcode == ProfInfoErr.CANT_GET_SCHEMA_URL) {
 *                youTakeAnAlternateAction();
 *            } else {
 *                // report the error
 *            }
 *        } else {
 *            // handle other exceptions
 *        }
 *    }
 *
 *    // Maybe you want the list of all zosmf profiles
 *    let arrayOfProfiles = profInfo.getAllProfiles("zosmf");
 *    youDisplayTheListOfProfiles(arrayOfProfiles);
 *
 *    // Maybe you want the default zosmf profile
 *    let zosmfProfile = profInfo.getDefaultProfile("zosmf");
 *    youUseTheProfile(zosmfProfile);
 *
 *    // Maybe you want the arg values for the default JCLCheck profile
 *    let jckProfile = profInfo.getDefaultProfile("jclcheck");
 *    let jckMergedArgs = profInfo.mergeArgsForProfile(jckProfile);
 *    let jckFinalArgs = youPromptForMissingArgsAndCombineWithKnownArgs(
 *        jckMergedArgs.knownArgs, jckMergedArgs.missingArgs
 *    );
 *    youRunJclCheck(jckFinalArgs);
 *
 *    // Maybe no profile of type "zosmf" even exists.
 *    let zosmfProfiles = profInfo.getAllProfiles("zosmf");
 *    if (zosmfProfiles.length == 0) {
 *        // No zosmf profile exists
 *        // Merge any required arg values for the zosmf profile type
 *        let zosmfMergedArgs =
 *            profInfo.mergeArgsForProfileType("zosmf");
 *
 *        // Values of secure arguments must be loaded separately. You can
 *        // freely log the contents of zosmfMergedArgs without leaking secure
 *        // argument values, until they are loaded with the lines below.
 *        zosmfMergedArgs.knownArgs.forEach((arg) => {
 *            if (arg.secure) arg.argValue = profInfo.loadSecureArg(arg);
 *        });
 *
 *        let finalZosmfArgs =
 *            youPromptForMissingArgsAndCombineWithKnownArgs(
 *                zosmfMergedArgs.knownArgs,
 *                zosmfMergedArgs.missingArgs
 *            );
 *        youRunSomeZosmfCommand(finalZosmfArgs);
 *    }
 *
 *    // So you want to write to a config file? You must use your own
 *    // old-school techniques to write to old-school profiles.
 *    // You then use alternate logic for a team config.
 *    // You must use the Config API to write to a team configuration.
 *    // See the Config class documentation for functions to set
 *    // and save team config arguments.
 *
 *    // Let's save some zosmf arguments from the example above.
 *    let yourZosmfArgsToWrite: IProfArgAttrs =
 *        youSetValuesToOverwrite(
 *            zosmfMergedArgs.knownArgs, zosmfMergedArgs.missingArgs
 *        );
 *    if (profInfo.usingTeamConfig {
 *        let configObj: Config = profInfo.getTeamConfig();
 *        youWriteArgValuesUsingConfigObj(
 *            configObj, yourZosmfArgsToWrite
 *        );
 *    } else {
 *        youWriteOldSchoolProfiles(yourZosmfArgsToWrite);
 *    }
 * </pre>
 */
export class ProfileInfo {
    private mLoadedConfig: Config = null;
    private mUsingTeamConfig: boolean = false;
    private mAppName: string = null;
    private mImpLogger: Logger = null;
    private mOldSchoolProfileCache: IProfileLoaded[] = null;
    private mOldSchoolProfileRootDir: string = null;
    private mOldSchoolProfileDefaults: { [key: string]: string } = null;
    private mOldSchoolProfileTypes: string[];
    private mOverrideWithEnv: boolean = false;
    /**
     * Cache of profile schema objects mapped by profile type and config path
     * if applicable. Examples of map keys:
     *  - For team config: "/root/.zowe/zowe.config.json:zosmf"
     *  - For old profiles: "zosmf"
     */
    private mProfileSchemaCache: Map<string, IProfileSchema>;
    private mCredentials: ProfileCredentials;

    private mExtendersJson: IExtendersJsonOpts;

    // _______________________________________________________________________
    /**
     * Constructor for ProfileInfo class.
     *
     * @param appName
     *        The name of the application (like "zowe" in zowe.config.json)
     *        whose configuration you want to access.
     *
     * @param profInfoOpts
     *        Options that will control the behavior of ProfileInfo.
     */
    public constructor(appName: string, profInfoOpts?: IProfOpts) {
        this.mAppName = appName;

        // use any supplied environment override setting
        if (profInfoOpts?.overrideWithEnv) {
            this.mOverrideWithEnv = profInfoOpts.overrideWithEnv;
        }

        this.mCredentials = new ProfileCredentials(this, profInfoOpts?.requireKeytar ?? profInfoOpts);

        // do enough Imperative stuff to let imperative utilities work
        this.initImpUtils();
    }

    /**
     * Update a given property regardless of whether it's found in the config file or not
     * This function supports v1 profiles
     * @param options Set of options needed to update a given property
     */
    public async updateProperty(options: IProfInfoUpdatePropOpts): Promise<void> {
        this.ensureReadFromDisk();
        const desiredProfile = this.getAllProfiles(options.profileType).find(v => v.profName === options.profileName);
        if (desiredProfile == null) {
            throw new ProfInfoErr({
                errorCode: ProfInfoErr.PROF_NOT_FOUND,
                msg: `Failed to find profile ${options.profileName} of type ${options.profileType}`
            });
        }

        const mergedArgs = this.mergeArgsForProfile(desiredProfile, { getSecureVals: false });
        if (options.forceUpdate && this.usingTeamConfig) {
            const knownProperty = mergedArgs.knownArgs.find((v => v.argName === options.property));
            if (knownProperty != null) {
                const profPath = this.getTeamConfig().api.profiles.getProfilePathFromName(options.profileName);
                if (!ConfigUtils.jsonPathMatches(knownProperty.argLoc.jsonLoc, profPath)) {
                    knownProperty.argLoc.jsonLoc = `${profPath}.properties.${options.property}`;
                }
            }
        }
        if (!(await this.updateKnownProperty({ ...options, mergedArgs, osLocInfo: this.getOsLocInfo(desiredProfile)?.[0] }))) {
            if (this.usingTeamConfig) {
                // Check to see if loadedConfig already contains the schema for the specified profile type
                if (ImperativeConfig.instance.loadedConfig?.profiles?.find(p => p.type === options.profileType)?.schema == null ||
                    ImperativeConfig.instance.loadedConfig?.baseProfile?.schema == null) {

                    const loadedConfig = ImperativeConfig.instance.loadedConfig;
                    if (!loadedConfig.profiles) loadedConfig.profiles = [];
                    this.mProfileSchemaCache.forEach((value: IProfileSchema, key: string) => {
                        if (key.indexOf(":base") > 0 && loadedConfig.baseProfile == null) {
                            loadedConfig.baseProfile = { type: "base", schema: value };
                        } else if (key.indexOf(":base") < 0 && !loadedConfig.profiles.find(p => p.type === key.split(":")[1])) {
                            // Add the schema corresponding to the given profile type
                            loadedConfig.profiles.push({ type: key.split(":")[1], schema: value });
                        }
                    });
                    ImperativeConfig.instance.loadedConfig = loadedConfig;
                }

                await ConfigAutoStore._storeSessCfgProps({
                    config: this.mLoadedConfig,
                    defaultBaseProfileName: this.mLoadedConfig?.mProperties.defaults.base,
                    sessCfg: {
                        [options.property === "host" ? "hostname" : options.property]: options.value
                    },
                    propsToStore: [options.property],
                    profileName: options.profileName,
                    profileType: options.profileType,
                    setSecure: options.setSecure
                });
            } else {
                const profMgr = new CliProfileManager({ profileRootDirectory: this.mOldSchoolProfileRootDir, type: options.profileType });
                // Add new property
                await profMgr.update({ name: options.profileName, merge: true, profile: { [options.property]: options.value } });

                // Update mOldSchoolProfileCache to get mergedArgs updated
                this.mOldSchoolProfileCache.find(v => v.name === options.profileName).profile[options.property] = options.value;
            }
        }
    }

    /**
     * Update a given property with the value provided.
     * This function only works for properties that can be found in the config files (including secure arrays).
     * If the property cannot be found, this function will resolve to false
     * This function supports v1 profiles
     * @param options Set of options required to update a known property
     */
    public async updateKnownProperty(options: IProfInfoUpdateKnownPropOpts): Promise<boolean> {
        this.ensureReadFromDisk();
        const toUpdate = options.mergedArgs.knownArgs.find((v => v.argName === options.property)) ||
            options.mergedArgs.missingArgs.find((v => v.argName === options.property));

        if (toUpdate == null || (toUpdate.argLoc.locType === ProfLocType.TEAM_CONFIG && !this.getTeamConfig().mProperties.autoStore)) {
            return false;
        }

        switch (toUpdate.argLoc.locType) {
            case ProfLocType.OLD_PROFILE: {
                const filePath = toUpdate.argLoc.osLoc;
                const profileName = ProfileIO.fileToProfileName(filePath[0], "." + filePath[0].split(".").slice(-1)[0]);
                const profileType = filePath[0].substring(this.mOldSchoolProfileRootDir.length + 1).split(path.sep)[0];
                const profMgr = new CliProfileManager({ profileRootDirectory: this.mOldSchoolProfileRootDir, type: profileType });
                if (options.value !== undefined) {
                    await profMgr.update({ name: profileName, merge: true, profile: { [options.property]: options.value } });
                } else {
                    // Remove existing property (or don't do anything)
                    const oldProf = await profMgr.load({ name: profileName, failNotFound: false });
                    if (oldProf && oldProf.profile && oldProf.profile[options.property]) {
                        delete oldProf.profile[options.property];
                        await profMgr.save({ name: profileName, profile: oldProf.profile, overwrite: true, type: profileType });
                    }
                }

                // Update mOldSchoolProfileCache to get mergedArgs updated
                const profile = this.mOldSchoolProfileCache.find(v => v.name === profileName);
                if (profile != null) profile.profile[options.property] = options.value; // What should we do in the else case?
                break;
            }
            case ProfLocType.TEAM_CONFIG: {
                let oldLayer: IProfLocOsLocLayer;
                const layer = this.getTeamConfig().layerActive();
                const osLoc = options.osLocInfo ?? this.getOsLocInfo(
                    this.getAllProfiles().find(p => ConfigUtils.jsonPathMatches(toUpdate.argLoc.jsonLoc, p.profLoc.jsonLoc)))?.[0];
                if (osLoc && (layer.user !== osLoc.user || layer.global !== osLoc.global)) {
                    oldLayer = { user: layer.user, global: layer.global };
                    this.getTeamConfig().api.layers.activate(osLoc.user, osLoc.global);
                }

                this.getTeamConfig().set(toUpdate.argLoc.jsonLoc, options.value, { secure: options.setSecure });
                await this.getTeamConfig().save(false);

                if (oldLayer) {
                    this.getTeamConfig().api.layers.activate(oldLayer.user, oldLayer.global);
                }
                break;
            }
            case ProfLocType.ENV:
            case ProfLocType.DEFAULT:
                return false;
            default: {
                throw new ProfInfoErr({
                    errorCode: ProfInfoErr.INVALID_PROF_LOC_TYPE,
                    msg: "Invalid profile location type: " + toUpdate.argLoc.locType
                });
            }
        }
        return true;
    }

    /**
     * Remove a known property from the ProfileInfo class
     * This method will call the updateKnownProperty method with a value set to `undefined` and serves as a helper function
     * to make is easier to understand when a known property is removed.
     * @example
     * The example below describes how to remove a property
     * ```
     *     // Using the removeKnownProperty method
     *     profileInfo.removeKnownProperty({mergedArgs, property: "someProperty"});
     *     // Using the updateKnownProperty method
     *     profileInfo.updateKnownProperty({mergedArgs, property: "someProperty", value: undefined, isSecure: false});
     * ```
     * @param options Set of options required to remove a known property
     * @returns Returns a boolean indicating if the property has been removed
     */
    public removeKnownProperty(options: IProfInfoRemoveKnownPropOpts): Promise<boolean> {
        const updatePropertyOptions: IProfInfoUpdateKnownPropOpts = {
            mergedArgs: options.mergedArgs,
            property: options.property,
            value: undefined,
            setSecure: false,
            osLocInfo: options.osLocInfo
        };

        return this.updateKnownProperty(updatePropertyOptions);
    }

    // _______________________________________________________________________
    /**
     * Get all of the typed profiles in the configuration.
     *
     * @param profileType
     *        Limit selection to only profiles of the specified type.
     *        If not supplied, the names of all typed profiles are returned.
     *
     * @returns An array of profile attribute objects.
     *          In addition to the name, you get the profile type,
     *          an indicator of whether the profile is the default profile
     *          for that type, and the location of that profile.
     *
     *          If no profile exists for the specified type (or if
     *          no profiles of any kind exist), we return an empty array
     *          ie, length is zero.
     */
    public getAllProfiles(profileType?: string, options?: IGetAllProfilesOptions): IProfAttrs[] {
        this.ensureReadFromDisk();
        const profiles: IProfAttrs[] = [];

        // Do we have team config profiles?
        if (this.mUsingTeamConfig) {
            const teamConfigProfs = this.mLoadedConfig.layerMerge({ maskSecure: true, excludeGlobalLayer: options?.excludeHomeDir }).profiles;
            // Iterate over them
            for (const prof in teamConfigProfs) {
                // Check if the profile has a type
                if (teamConfigProfs[prof].type && (profileType == null || teamConfigProfs[prof].type === profileType)) {
                    const jsonLocation: string = "profiles." + prof;
                    const teamOsLocation: string[] = this.findTeamOsLocation(jsonLocation, options?.excludeHomeDir);
                    const profAttrs: IProfAttrs = {
                        profName: prof,
                        profType: teamConfigProfs[prof].type,
                        isDefaultProfile: this.isDefaultTeamProfile(prof, profileType),
                        profLoc: {
                            locType: ProfLocType.TEAM_CONFIG,
                            osLoc: teamOsLocation,
                            jsonLoc: jsonLocation
                        }
                    };
                    profiles.push(profAttrs);
                }
                // Check for subprofiles
                if (teamConfigProfs[prof].profiles) {
                    // Get the subprofiles and add to profiles list
                    const jsonPath = "profiles." + prof;
                    const subProfiles: IProfAttrs[] = this.getTeamSubProfiles(prof, jsonPath, teamConfigProfs[prof].profiles, profileType);
                    for (const subProfile of subProfiles) {
                        profiles.push(subProfile);
                    }
                }
            }
        } else {
            for (const loadedProfile of this.mOldSchoolProfileCache) {
                if (!profileType || profileType === loadedProfile.type) {
                    const typeDefaultProfile = this.getDefaultProfile(loadedProfile.type);
                    let defaultProfile = false;
                    if (typeDefaultProfile && typeDefaultProfile.profName === loadedProfile.name) { defaultProfile = true; }
                    profiles.push({
                        profName: loadedProfile.name,
                        profType: loadedProfile.type,
                        isDefaultProfile: defaultProfile,
                        profLoc: {
                            locType: ProfLocType.OLD_PROFILE,
                            osLoc: [this.oldProfileFilePath(loadedProfile.type, loadedProfile.name)],
                            jsonLoc: undefined
                        }
                    });
                }
            }
        }
        return profiles;
    }

    // _______________________________________________________________________
    /**
     * Get the default profile for the specified profile type.
     *
     * @param profileType
     *        The type of profile of interest.
     *
     * @returns The default profile. If no profile exists
     *          for the specified type, we return null;
     */
    public getDefaultProfile(profileType: string): IProfAttrs | null {
        this.ensureReadFromDisk();

        const defaultProfile: IProfAttrs = {
            profName: null,
            profType: profileType,
            isDefaultProfile: true,
            profLoc: {
                locType: null
            }
        };

        if (this.usingTeamConfig) {
            // get default profile name from the team config
            const configProperties = this.mLoadedConfig.mProperties;
            if (!Object.prototype.hasOwnProperty.call(configProperties.defaults, profileType)) {
                // no default exists for the requested type
                this.mImpLogger.warn("Found no profile of type '" +
                    profileType + "' in team config."
                );
                return null;
            }

            // extract info from the underlying team config
            const foundProfNm = configProperties.defaults[profileType];

            // for a team config, we use the last node of the jsonLoc as the name
            const foundJson = this.mLoadedConfig.api.profiles.getProfilePathFromName(foundProfNm);
            const teamOsLocation: string[] = this.findTeamOsLocation(foundJson);

            // assign the required poperties to defaultProfile
            defaultProfile.profName = foundProfNm;
            defaultProfile.profLoc = {
                locType: ProfLocType.TEAM_CONFIG,
                osLoc: teamOsLocation,
                jsonLoc: foundJson
            };
        } else {
            // get default profile from the old-school profiles
            // first, some validation
            if (!this.mOldSchoolProfileCache || this.mOldSchoolProfileCache.length === 0) {
                // No old school profiles in the cache - warn and return null
                this.mImpLogger.warn("Found no old-school profiles.");
                return null;
            }
            if (!this.mOldSchoolProfileDefaults || Object.keys(this.mOldSchoolProfileDefaults).length === 0) {
                // No old-school default profiles found - warn and return null
                this.mImpLogger.warn("Found no default old-school profiles.");
                return null;
            }

            const profName = this.mOldSchoolProfileDefaults[profileType];
            if (!profName) {
                // No old-school default profile of this type - warn and return null
                this.mImpLogger.warn("Found no old-school profile for type '" + profileType + "'.");
                return null;
            }

            const loadedProfile = this.mOldSchoolProfileCache.find(obj => {
                return obj.name === profName && obj.type === profileType;
            });
            if (!loadedProfile) {
                // Something really weird happened
                this.mImpLogger.warn(`Profile with name '${profName}' was defined as the default profile for type '${profileType}' but was missing ` +
                    `from the cache.`);
                return null;
            }

            ImperativeExpect.toBeEqual(loadedProfile.type, profileType);

            // assign the required properties to defaultProfile
            defaultProfile.profName = loadedProfile.name;
            defaultProfile.profLoc = {
                locType: ProfLocType.OLD_PROFILE,
                osLoc: [this.oldProfileFilePath(profileType, loadedProfile.name)]
            };
        }
        return defaultProfile;
    }

    // _______________________________________________________________________
    /**
     * Get the Config object used to manipulate the team configuration on disk.
     *
     * Our current market direction is to encourage customers to edit the
     * team configuration files in their favorite text editor.
     *
     * If you must ignore this recommended practice, you must use the Config
     * class to manipulate the team config files. This class has a more detailed
     * and therefore more complicated API, but it does contain functions to
     * write data to the team configuration files.
     *
     * You must call ProfileInfo.readProfilesFromDisk() before calling this function.
     *
     * @returns An instance of the Config class that can be used to manipulate
     *          the team configuration on disk.
     */
    public getTeamConfig(): Config {
        this.ensureReadFromDisk();
        return this.mLoadedConfig;
    }

    // _______________________________________________________________________
    /**
     * Helper function to identify if the existing config is secure or not
     * @returns true if the teamConfig is storing credentials securely, false otherwise
     */
    public isSecured(): boolean {
        return this.mCredentials?.isSecured ?? true;
    }

    // _______________________________________________________________________
    /**
     * Create a session from profile arguments that have been retrieved from
     * ProfileInfo functions.
     *
     * @param profArgs
     *      An array of profile arguments.
     *
     * @param connOpts
     *      Options that alter our actions. See IOptionsForAddConnProps.
     *      The connOpts parameter need not be supplied.
     *      Default properties may be added to any supplied connOpts.
     *      The only option values used by this function are:
     *          connOpts.requestToken
     *          connOpts.defaultTokenType
     *
     * @returns A session that can be used to connect to a remote host.
     */
    public static createSession(
        profArgs: IProfArgAttrs[],
        connOpts: IOptionsForAddConnProps = {}
    ): Session {
        // Initialize a session config with values from profile arguments
        const sessCfg: ISession = ProfileInfo.initSessCfg(profArgs,
            ["rejectUnauthorized", "basePath", "protocol"]);

        // Populate command arguments object with arguments to be resolved
        const cmdArgs: ICommandArguments = { $0: "", _: [] };
        for (const { argName, argValue } of profArgs) {
            cmdArgs[argName] = argValue;
        }

        // resolve the choices among various session config properties
        ConnectionPropsForSessCfg.resolveSessCfgProps(sessCfg, cmdArgs, connOpts);

        return new Session(sessCfg);
    }

    // _______________________________________________________________________
    /**
     * Merge all of the available values for arguments defined for the
     * specified profile. Values are retrieved from the following sources.
     * Each successive source will override the previous source.
     * - A default value for the argument that is defined in the profile definition.
     * - A value defined in the base profile.
     * - A value defined in the specified service profile.
     * - For a team configuration, both the base profile values and the
     *   service profile values will be overridden with values from a
     *   zowe.config.user.json file (if it exists).
     * - An environment variable for that argument (if environment overrides
     *   are enabled).
     *
     * @param profile
     *        The profile whose arguments are to be merged.
     *
     * @param mergeOpts
     *        Options to use when merging arguments.
     *        This parameter is not required. Defaults will be used.
     *
     * @returns An object that contains an array of known profile argument
     *          values and an array of required profile arguments which
     *          have no value assigned. Either of the two arrays could be
     *          of zero length, depending on the user's configuration and
     *          environment.
     *
     *          We will return null if the profile does not exist
     *          in the current Zowe configuration.
     */
    public mergeArgsForProfile(
        profile: IProfAttrs,
        mergeOpts: IProfMergeArgOpts = { getSecureVals: false }
    ): IProfMergedArg {
        this.ensureReadFromDisk();
        ImperativeExpect.toNotBeNullOrUndefined(profile, "Profile attributes must be defined");

        const mergedArgs: IProfMergedArg = {
            knownArgs: [],
            missingArgs: []
        };
        let configProperties: IConfig;

        const osLocInfo = this.getOsLocInfo(profile)?.[0];
        if (profile.profLoc.locType === ProfLocType.TEAM_CONFIG) {
            configProperties = this.mLoadedConfig.mProperties;
            if (profile.profName != null) {
                // Load args from service profile if one exists
                const serviceProfile = this.mLoadedConfig.api.profiles.get(profile.profName, false);
                for (const [propName, propVal] of Object.entries(serviceProfile)) {
                    const [argLoc, secure] = this.argTeamConfigLoc({ profileName: profile.profName, propName, osLocInfo, configProperties });
                    mergedArgs.knownArgs.push({
                        argName: CliUtils.getOptionFormat(propName).camelCase,
                        dataType: this.argDataType(typeof propVal),  // TODO Is using `typeof` bad for "null" values that may be int or bool?
                        argValue: propVal,
                        argLoc,
                        secure,
                        inSchema: false
                    });
                }
            }

            // if using global profile, make global base default for the operation below
            const osLoc = (this.getOsLocInfo(profile) ?? []).find(p => p.name === profile.profName);
            let baseProfile = this.mLoadedConfig.api.profiles.defaultGet("base");
            let realBaseProfileName: string;
            let layerProperties: IConfig;
            if (osLoc?.global) {
                layerProperties = this.mLoadedConfig.findLayer(osLoc.user, osLoc.global)?.properties;
                realBaseProfileName = layerProperties?.defaults.base;
                if (realBaseProfileName) baseProfile = this.mLoadedConfig.api.profiles.buildProfile(realBaseProfileName, layerProperties?.profiles);
                else baseProfile = null;
            }
            if (baseProfile != null) {
                // Load args from default base profile if one exists
                const baseProfileName = realBaseProfileName ?? configProperties.defaults.base;
                for (const [propName, propVal] of Object.entries(baseProfile)) {
                    const argName = CliUtils.getOptionFormat(propName).camelCase;
                    // Skip properties already loaded from service profile
                    if (!mergedArgs.knownArgs.find((arg) => arg.argName === argName)) {
                        const [argLoc, secure] = this.argTeamConfigLoc({
                            profileName: baseProfileName, propName, osLocInfo, configProperties: layerProperties ?? configProperties
                        });
                        mergedArgs.knownArgs.push({
                            argName,
                            dataType: this.argDataType(typeof propVal),
                            argValue: propVal,
                            argLoc,
                            secure,
                            inSchema: false
                        });
                    }
                }
            }
        } else if (profile.profLoc.locType === ProfLocType.OLD_PROFILE) {
            if (profile.profName != null) {
                const serviceProfile = this.mOldSchoolProfileCache.find(obj => {
                    return obj.name === profile.profName && obj.type === profile.profType;
                })?.profile;
                if (serviceProfile != null) {
                    // Load args from service profile if one exists
                    for (const [propName, propVal] of Object.entries(serviceProfile)) {
                        // Skip undefined properties because they don't meet criteria for known args
                        if (propVal === undefined) continue;
                        mergedArgs.knownArgs.push({
                            argName: CliUtils.getOptionFormat(propName).camelCase,
                            dataType: this.argDataType(typeof propVal),
                            argValue: propVal,
                            argLoc: this.argOldProfileLoc(profile.profName, profile.profType)
                        });
                    }
                }
            }

            const baseProfileName = this.mOldSchoolProfileDefaults.base;
            if (baseProfileName != null) {
                // Load args from default base profile if one exists
                const baseProfile = this.mOldSchoolProfileCache.find(obj => {
                    return obj.name === baseProfileName && obj.type === "base";
                })?.profile;
                if (baseProfile != null) {
                    for (const [propName, propVal] of Object.entries(baseProfile)) {
                        // Skip undefined properties because they don't meet criteria for known args
                        if (propVal === undefined) continue;
                        const argName = CliUtils.getOptionFormat(propName).camelCase;
                        // Skip properties already loaded from service profile
                        if (!mergedArgs.knownArgs.find((arg) => arg.argName === argName)) {
                            mergedArgs.knownArgs.push({
                                argName,
                                dataType: this.argDataType(typeof propVal),
                                argValue: propVal,
                                argLoc: this.argOldProfileLoc(baseProfileName, "base")
                            });
                        }
                    }
                }
            }
        } else {
            throw new ProfInfoErr({
                errorCode: ProfInfoErr.INVALID_PROF_LOC_TYPE,
                msg: "Invalid profile location type: " + ProfLocType[profile.profLoc.locType]
            });
        }

        // perform validation with profile schema if available
        const profSchema = this.loadSchema(profile);

        if (profSchema != null) {
            const missingRequired: string[] = [];

            for (const [propName, propInfoInSchema] of Object.entries(profSchema.properties || {})) {
                // Check if property in schema is missing from known args
                const knownArg = mergedArgs.knownArgs.find((arg) => arg.argName === propName);
                if (knownArg == null) {
                    let argFound = false;
                    if (profile.profLoc.locType === ProfLocType.TEAM_CONFIG) {
                        let [argLoc, foundInSecureArray]: [IProfLoc, boolean] = [null, false];
                        try {
                            [argLoc, foundInSecureArray] = this.argTeamConfigLoc({
                                profileName: profile.profName,
                                propName, osLocInfo, configProperties
                            });
                            argFound = true;
                        } catch (_argNotFoundInServiceProfile) {
                            if (configProperties.defaults.base != null) {
                                try {
                                    [argLoc, foundInSecureArray] = this.argTeamConfigLoc({
                                        profileName: configProperties.defaults.base, propName, osLocInfo, configProperties
                                    });
                                    argFound = true;
                                } catch (_argNotFoundInBaseProfile) {
                                    // Do nothing
                                }
                            }
                        }
                        if (argFound) {
                            const newArg: IProfArgAttrs = {
                                argName: propName,
                                dataType: this.argDataType(propInfoInSchema.type),
                                argValue: (propInfoInSchema as ICommandProfileProperty).optionDefinition?.defaultValue,
                                argLoc,
                                inSchema: true,
                                // See https://github.com/zowe/imperative/issues/739
                                secure: foundInSecureArray || propInfoInSchema.secure
                            };
                            try {
                                this.loadSecureArg({ argLoc, argName: propName } as any);
                                mergedArgs.knownArgs.push(newArg);
                            } catch (_secureValueNotFound) {
                                mergedArgs.missingArgs.push(newArg);
                            }
                        }
                    }
                    if (!argFound) {
                        mergedArgs.missingArgs.push({
                            argName: propName,
                            inSchema: true,
                            dataType: this.argDataType(propInfoInSchema.type),
                            argValue: (propInfoInSchema as ICommandProfileProperty).optionDefinition?.defaultValue,
                            argLoc: { locType: ProfLocType.DEFAULT },
                            secure: propInfoInSchema.secure
                        });
                    }
                } else {
                    knownArg.inSchema = true;
                    knownArg.secure = knownArg.secure ?? propInfoInSchema.secure;
                    if (knownArg.secure) {
                        delete knownArg.argValue;
                    }
                }
            }

            // overwrite with any values found in environment
            this.overrideWithEnv(mergedArgs, profSchema);

            for (const tempArg of mergedArgs.missingArgs || []) {
                // Check if missing property is required
                if (profSchema.required?.includes(tempArg.argName)) {
                    missingRequired.push(tempArg.argName);
                }
            }

            if (missingRequired.length > 0) {
                throw new ProfInfoErr({
                    errorCode: ProfInfoErr.MISSING_REQ_PROP,
                    msg: "Missing required properties: " + missingRequired.join(", ")
                });
            }
        } else {
            throw new ProfInfoErr({
                errorCode: ProfInfoErr.LOAD_SCHEMA_FAILED,
                msg: `Failed to load schema for profile type ${profile.profType}`
            });
        }

        // did our caller request the actual values of secure arguments?
        if (mergeOpts.getSecureVals) {
            mergedArgs.knownArgs.forEach((nextArg) => {
                try {
                    if (nextArg.secure) nextArg.argValue = this.loadSecureArg(nextArg);
                } catch (_argValueNotDefined) {
                    nextArg.argValue = undefined;
                }
            });
        }

        return mergedArgs;
    }

    // _______________________________________________________________________
    /**
     * Merge all of the available values for arguments defined for the
     * specified profile type. See mergeArgsForProfile() for details
     * about the merging algorithm.
     * The intended use is when no profile of a specific type exists.
     * The consumer app can prompt for values for missing arguments
     * and then perform the desired operation.
     *
     * @param profileType
     *        The type of profile of interest.
     *
     * @param mergeOpts
     *        Options to use when merging arguments.
     *        This parameter is not required. Defaults will be used.
     *
     * @returns The complete set of required properties;
     */
    public mergeArgsForProfileType(
        profileType: string,
        mergeOpts: IProfMergeArgOpts = { getSecureVals: false }
    ): IProfMergedArg {
        this.ensureReadFromDisk();
        return this.mergeArgsForProfile(
            {
                profName: null,
                profType: profileType,
                isDefaultProfile: false,
                profLoc: { locType: this.mUsingTeamConfig ? ProfLocType.TEAM_CONFIG : ProfLocType.OLD_PROFILE }
            },
            mergeOpts
        );
    }

    // _______________________________________________________________________
    /**
     * Convert an IProfAttrs object into an IProfileLoaded objects
     * This is a convenience function. IProfileLoaded was frequently passed
     * among functions. This conversion function allows existing code to
     * acquire values in the IProfAttrs structure but pass those values
     * around in the older IProfileLoaded structure. The IProfAttrs
     * properties will be copied as follows:
     *
     *      IProfileLoaded.name    <-- IProfAttrs.profName
     *      IProfileLoaded.type    <-- IProfAttrs.profType
     *      IProfileLoaded.profile <-- profAttrs
     *
     * @param profAttrs
     *      A profile attributes object.
     *
     * @param dfltProfLoadedVals
     *      A JSON object containing additional names from IProfileLoaded for
     *      which a value should be supplied. IProfileLoaded contains more
     *      properties than IProfAttrs. The items in this object will be
     *      placed into the resulting IProfileLoaded object.
     *      We use type "any" because all of the required properties of
     *      IProfileLoaded will not be supplied by dfltProfLoadedVals.
     *      If dfltProfLoadedVals is not supplied, only the following minimal
     *      set if hard-coded properties will be added to the IProfileLoaded object.
     *
     *      IProfileLoaded.message      <-- "" (an empty string)
     *      IProfileLoaded.failNotFound <-- false
     *
     * @returns An IProfileLoaded object;
     */
    public static profAttrsToProfLoaded(
        profAttrs: IProfAttrs,
        dfltProfLoadedVals?: any
    ): IProfileLoaded {
        const emptyProfLoaded: any = {};    // used to avoid lint complaints
        let profLoaded: IProfileLoaded = emptyProfLoaded;

        // set any supplied defaults
        if (dfltProfLoadedVals !== undefined) {
            profLoaded = lodash.cloneDeep(dfltProfLoadedVals);
        }

        // copy items from profAttrs
        profLoaded.name = profAttrs.profName;
        profLoaded.type = profAttrs.profType;
        profLoaded.profile = lodash.cloneDeep(profAttrs);

        // set hard-coded defaults
        if (!Object.prototype.hasOwnProperty.call(profLoaded, "message")) {
            profLoaded.message = "";
        }
        if (!Object.prototype.hasOwnProperty.call(profLoaded, "failNotFound")) {
            profLoaded.failNotFound = false;
        }

        return lodash.cloneDeep(profLoaded);
    }

    // _______________________________________________________________________
    /**
     * Read either the new team configuration files (if any exist) or
     * read the old-school profile files.
     *
     * @param teamCfgOpts
     *        The optional choices used when reading a team configuration.
     *        This parameter is ignored, if the end-user is using old-school
     *        profiles.
     */
    public async readProfilesFromDisk(teamCfgOpts?: IConfigOpts) {
        this.mLoadedConfig = await Config.load(this.mAppName, { homeDir: ImperativeConfig.instance.cliHome, ...teamCfgOpts });
        this.mUsingTeamConfig = this.mLoadedConfig.exists;

        try {
            if (this.mCredentials.isSecured) {
                await this.mCredentials.loadManager();
            }
        } catch (error) {
            throw new ProfInfoErr({
                errorCode: ProfInfoErr.LOAD_CRED_MGR_FAILED,
                msg: "Failed to initialize secure credential manager",
                causeErrors: error
            });
        }

        if (!this.mUsingTeamConfig) {
            // Clear out the values
            this.mOldSchoolProfileCache = [];
            this.mOldSchoolProfileDefaults = {};
            // Try to get profiles and types
            this.mOldSchoolProfileRootDir = path.join(ImperativeConfig.instance.cliHome, "profiles");
            this.mOldSchoolProfileTypes = fs.existsSync(this.mOldSchoolProfileRootDir) ?
                ProfileIO.getAllProfileDirectories(this.mOldSchoolProfileRootDir) : [];
            // Iterate over the types
            for (const profType of this.mOldSchoolProfileTypes) {
                // Set up the profile manager and list of profile names
                const profileManager = new CliProfileManager({ profileRootDirectory: this.mOldSchoolProfileRootDir, type: profType });
                const profileList = profileManager.getAllProfileNames();
                // Iterate over them all
                for (const prof of profileList) {
                    // Load and add to the list
                    try {
                        const loadedProfile = await profileManager.load({ name: prof });
                        this.mOldSchoolProfileCache.push(loadedProfile);
                    } catch (err) {
                        this.mImpLogger.warn(err.message);
                    }
                }

                try {
                    const defaultProfile = await profileManager.load({ loadDefault: true });
                    if (defaultProfile) { this.mOldSchoolProfileDefaults[profType] = defaultProfile.name; }
                } catch (err) {
                    this.mImpLogger.warn(err.message);
                }
            }
        } else {
            this.mExtendersJson = ProfileInfo.readExtendersJsonFromDisk();
        }

        this.loadAllSchemas();
    }

    // _______________________________________________________________________
    /**
     * Returns an indicator of whether we are using a team configuration or
     * old-school profiles.
     *
     * You must call ProfileInfo.readProfilesFromDisk() before calling this function.
     *
     * @returns True when we are using a team config. False means old-school profiles.
     */
    public get usingTeamConfig(): boolean {
        this.ensureReadFromDisk();
        return this.mUsingTeamConfig;
    }

    /**
     * Gather information about the paths in osLoc
     * @param profile Profile attributes gathered from getAllProfiles
     */
    public getOsLocInfo(profile: IProfAttrs): IProfLocOsLoc[] {
        this.ensureReadFromDisk();
        const osLoc = profile?.profLoc?.osLoc;
        if (!osLoc?.length) return undefined;
        if (profile.profLoc.locType === ProfLocType.TEAM_CONFIG) {
            const ret: IProfLocOsLoc[] = [];
            for (const loc of osLoc) {
                for (const layer of this.mLoadedConfig.mLayers) {
                    if (layer.path === loc) {
                        // we found the config layer matching osLoc
                        ret.push({ name: profile.profName, path: loc, user: layer.user, global: layer.global });
                    }
                }
            }
            return ret;
        }
        return [{ name: profile.profName, path: profile.profLoc.osLoc[0], user: undefined, global: undefined }];
    }

    /**
     * Load value of secure argument from the vault.
     * @param arg Secure argument object
     */
    public loadSecureArg(arg: IProfArgAttrs): any {
        this.ensureReadFromDisk();
        let argValue;

        switch (arg.argLoc.locType) {
            case ProfLocType.TEAM_CONFIG:
                if (arg.argLoc.osLoc?.length > 0 && arg.argLoc.jsonLoc != null) {
                    for (const layer of this.mLoadedConfig.mLayers) {
                        if (layer.path === arg.argLoc.osLoc[0]) {
                            // we found the config layer matching arg.osLoc
                            argValue = lodash.get(layer.properties, arg.argLoc.jsonLoc);
                            break;
                        }
                    }
                }
                break;
            case ProfLocType.OLD_PROFILE:
                if (arg.argLoc.osLoc?.length > 0) {
                    for (const loadedProfile of this.mOldSchoolProfileCache) {
                        const profilePath = this.oldProfileFilePath(loadedProfile.type, loadedProfile.name);
                        if (profilePath === arg.argLoc.osLoc[0]) {
                            // we found the loaded profile matching arg.osLoc
                            argValue = loadedProfile.profile[arg.argName];
                            break;
                        }
                    }
                }
                break;
            default:  // not stored securely if location is ENV or DEFAULT
                argValue = arg.argValue;
        }

        if (argValue === undefined) {
            throw new ProfInfoErr({
                errorCode: ProfInfoErr.UNKNOWN_PROP_LOCATION,
                msg: `Failed to locate the property ${arg.argName}`
            });
        }

        return argValue;
    }

    // _______________________________________________________________________
    /**
     * Initialize a session configuration object with the arguments
     * from profArgs
     *
     * @param profArgs
     *      An array of profile argument attributes.
     * @param argNames
     *      An array of argument names to load from the profile. Defaults to
     *      all arguments that have an associated ISession property.
     *
     * @returns A session containing all of the supplied profile argument
     *          attributes that are relevant to a session.
     */
    public static initSessCfg(profArgs: IProfArgAttrs[], argNames?: string[]): ISession {
        const sessCfg: any = {};

        // the set of names of arguments in IProfArgAttrs used in ISession
        const profArgNames = argNames ?? [
            "host", "port", "user", "password", "rejectUnauthorized",
            "protocol", "basePath", "tokenType", "tokenValue"
        ];

        for (const profArgNm of profArgNames) {
            // map profile argument name into a sess config property name
            let sessCfgNm: string;
            if (profArgNm === "host") {
                sessCfgNm = "hostname";
            } else {
                sessCfgNm = profArgNm;
            }

            // for each profile argument found, place its value into sessCfg
            const profArg = lodash.find(profArgs, { "argName": profArgNm });
            if (profArg === undefined) {
                // we have a default for protocol
                if (sessCfgNm === "protocol") {
                    sessCfg[sessCfgNm] = SessConstants.HTTPS_PROTOCOL;
                }
            } else {
                sessCfg[sessCfgNm] = profArg.argValue;
            }
        }

        return sessCfg;
    }

    // _______________________________________________________________________
    /**
     * Ensures that ProfileInfo.readProfilesFromDisk() is called before
     * an operation that requires that information.
     */
    private ensureReadFromDisk() {
        if (this.mLoadedConfig == null) {
            throw new ProfInfoErr({
                errorCode: ProfInfoErr.MUST_READ_FROM_DISK,
                msg: "You must first call ProfileInfo.readProfilesFromDisk()."
            });
        }
    }

    // _______________________________________________________________________
    /**
     * Perform a rudimentary initialization of some Imperative utilities.
     * We must do this because VSCode apps do not typically call imperative.init.
     */
    private initImpUtils() {
        // create a rudimentary ImperativeConfig if it has not been initialized
        if (ImperativeConfig.instance.loadedConfig == null) {
            let homeDir: string = null;
            const envVarPrefix = this.mAppName.toUpperCase();
            const envVarNm = envVarPrefix + EnvironmentalVariableSettings.CLI_HOME_SUFFIX;
            if (process.env[envVarNm] === undefined) {
                // use OS home directory
                homeDir = path.join(os.homedir(), "." + this.mAppName.toLowerCase());
            } else {
                // use the available environment variable
                homeDir = path.normalize(process.env[envVarNm]);
            }
            ImperativeConfig.instance.loadedConfig = {
                name: this.mAppName,
                defaultHome: homeDir,
                envVariablePrefix: envVarPrefix
            };
            ImperativeConfig.instance.rootCommandName = this.mAppName;
        }

        // initialize logging
        if (LoggerManager.instance.isLoggerInit === false) {
            const loggingConfig = LoggingConfigurer.configureLogger(
                ImperativeConfig.instance.cliHome, ImperativeConfig.instance.loadedConfig
            );
            Logger.initLogger(loggingConfig);
        }
        this.mImpLogger = Logger.getImperativeLogger();
    }

    /**
     * Load any profile schema objects found on disk and cache them. For team
     * config, we check each config layer and load its schema JSON if there is
     * one associated. For old school profiles, we load the meta YAML file for
     * each profile type if it exists in the profile root directory.
     */
    private loadAllSchemas(): void {
        this.mProfileSchemaCache = new Map();
        if (this.mUsingTeamConfig) {
            // Load profile schemas for all layers
            let lastSchema: { path: string, json: any } = { path: null, json: null };
            for (const layer of this.getTeamConfig().mLayers) {
                if (layer.properties.$schema == null) continue;
                const schemaUri = new url.URL(layer.properties.$schema, url.pathToFileURL(layer.path));
                if (schemaUri.protocol !== "file:") {
                    throw new ProfInfoErr({
                        errorCode: ProfInfoErr.CANT_GET_SCHEMA_URL,
                        msg: `Failed to load schema for config file ${layer.path}: web URLs are not supported by ProfileInfo API`
                    });
                }
                const schemaPath = url.fileURLToPath(schemaUri);
                if (fs.existsSync(schemaPath)) {
                    try {
                        let schemaJson;
                        if (schemaPath !== lastSchema.path) {
                            schemaJson = jsonfile.readFileSync(schemaPath);
                            lastSchema = { path: schemaPath, json: schemaJson };
                        } else {
                            schemaJson = lastSchema.json;
                        }
                        for (const { type, schema } of ConfigSchema.loadSchema(schemaJson)) {
                            this.mProfileSchemaCache.set(`${layer.path}:${type}`, schema);
                        }
                    } catch (error) {
                        throw new ProfInfoErr({
                            errorCode: ProfInfoErr.LOAD_SCHEMA_FAILED,
                            msg: `Failed to load schema for config file ${layer.path}: invalid schema file`,
                            causeErrors: error
                        });
                    }
                }
            }
        } else {
            // Load profile schemas from meta files in profile root dir
            for (const type of this.mOldSchoolProfileTypes) {
                const metaPath = this.oldProfileFilePath(type, type + AbstractProfileManager.META_FILE_SUFFIX);
                if (fs.existsSync(metaPath)) {
                    try {
                        const metaProfile = ProfileIO.readMetaFile(metaPath);
                        this.mProfileSchemaCache.set(type, metaProfile.configuration.schema);
                    } catch (error) {
                        throw new ProfInfoErr({
                            errorCode: ProfInfoErr.LOAD_SCHEMA_FAILED,
                            msg: `Failed to load schema for profile type ${type}: invalid meta file`,
                            causeErrors: error
                        });
                    }
                }
            }
        }
        LoggerUtils.setProfileSchemas(this.mProfileSchemaCache);
    }

    /**
     * Reads the `extenders.json` file from the CLI home directory.
     * Called once in `readProfilesFromDisk` and cached to minimize I/O operations.
     * @internal
     */
    public static readExtendersJsonFromDisk(): IExtendersJsonOpts {
        const extenderJsonPath = path.join(ImperativeConfig.instance.cliHome, "extenders.json");
        if (!fs.existsSync(extenderJsonPath)) {
            jsonfile.writeFileSync(extenderJsonPath, {
                profileTypes: {}
            }, { spaces: 4 });
            return { profileTypes: {} };
        } else {
            return jsonfile.readFileSync(extenderJsonPath);
        }
    }

    /**
     * Attempts to write to the `extenders.json` file in the CLI home directory.
     * @returns `true` if written successfully; `false` otherwise
     * @internal
     */
    public static writeExtendersJson(obj: IExtendersJsonOpts): boolean {
        try {
            const extenderJsonPath = path.join(ImperativeConfig.instance.cliHome, "extenders.json");
            jsonfile.writeFileSync(extenderJsonPath, obj, { spaces: 4 });
        } catch (err) {
            return false;
        }

        return true;
    }

    /**
     * Adds a profile type to the loaded Zowe config.
     * The profile type must first be added to the schema using `addProfileTypeToSchema`.
     *
     * @param {string} profileType The profile type to add
     * @param [layerPath] A dot-separated path that points to a layer in the config (default: top-most layer)
     *
     * Example: “outer.prod” would add a profile into the “prod” layer (which is contained in “outer” layer)
     * @returns {boolean} `true` if added to the loaded config; `false` otherwise
     */
    public addProfileToConfig(profileType: string, layerPath?: string): boolean {
        // Find the schema in the cache, starting with the highest-priority layer and working up
        const profileSchema = [...this.getTeamConfig().mLayers].reverse()
            .reduce((prev: IProfileSchema, cfgLayer) => {
                const cachedSchema = [...this.mProfileSchemaCache.entries()]
                    .filter(([typeWithPath, schema]) => typeWithPath.includes(`${cfgLayer.path}:${profileType}`))[0];
                if (cachedSchema != null) {
                    prev = cachedSchema[1];
                }
                return prev;
            }, undefined);

        // Skip adding to config if the schema was not found
        if (profileSchema == null) {
            return false;
        }

        this.getTeamConfig().api.profiles.set(layerPath ? `${layerPath}.${profileType}` : profileType,
            ConfigBuilder.buildDefaultProfile({ type: profileType, schema: profileSchema }, { populateProperties: true }));
        return true;
    }

    /**
     * Updates the schema to contain the new profile type.
     * If the type exists in the cache, it will use the matching layer; if not found, it will use the schema at the active layer.
     *
     * @param {string} profileType The profile type to add into the schema
     * @param {IProfileSchema} typeSchema The schema for the profile type
     * @param [versionChanged] Whether the version has changed for the schema (optional)
     * @returns {boolean} `true` if added to the schema; `false` otherwise
     */
    private updateSchemaAtLayer(profileType: string, schema: IProfileSchema, versionChanged?: boolean): void {
        // Check if type already exists in schema cache; if so, update schema at the same layer.
        // Otherwise, update schema at the active layer.
        const cachedType = [...this.mProfileSchemaCache.entries()]
            .find(([typePath, _schema]) => typePath.includes(`:${profileType}`));

        const layerPath = cachedType != null ? cachedType[0].substring(0, cachedType[0].lastIndexOf(":")) : this.getTeamConfig().layerActive().path;
        const layerToUpdate = this.getTeamConfig().mLayers.find((l) => l.path === layerPath);
        const cacheKey = `${layerPath}:${profileType}`;

        const sameSchemaExists = versionChanged ? false :
            this.mProfileSchemaCache.has(cacheKey) && lodash.isEqual(this.mProfileSchemaCache.get(cacheKey), schema);
        // Update the cache with the newest schema for this profile type
        this.mProfileSchemaCache.set(cacheKey, schema);

        const schemaUri = new url.URL(layerToUpdate.properties.$schema, url.pathToFileURL(layerPath));
        if (schemaUri.protocol !== "file:") {
            return;
        }
        const schemaPath = url.fileURLToPath(schemaUri);

        // if profile type schema has changed or if it doesn't exist on-disk, rebuild schema and write to disk
        if (!sameSchemaExists && fs.existsSync(schemaPath)) {
            jsonfile.writeFileSync(schemaPath, this.buildSchema([], layerToUpdate), { spaces: 4 });
        }
    }

    /**
     * Adds a profile type to the schema, and tracks its contribution in extenders.json.
     *
     * NOTE: `readProfilesFromDisk` must be called at least once before adding new profile types.
     *
     * @param {string} profileType The new profile type to add to the schema
     * @param {IExtenderTypeInfo} typeInfo Type metadata for the profile type (schema, source app., optional version)
     * @returns {boolean} `true` if added to the schema; `false` otherwise
     */
    public addProfileTypeToSchema(profileType: string, typeInfo: IExtenderTypeInfo): IAddProfTypeResult {
        // Get the active team config layer
        const activeLayer = this.getTeamConfig()?.layerActive();
        if (activeLayer == null) {
            return {
                success: false,
                info: "This function only supports team configurations."
            };
        }

        // copy last value for `extenders.json` to compare against updated object
        const oldExtendersJson = lodash.cloneDeep(this.mExtendersJson);
        let successMsg = "";

        if (profileType in this.mExtendersJson.profileTypes) {
            // Profile type was already contributed, determine whether its metadata should be updated
            const typeMetadata = this.mExtendersJson.profileTypes[profileType];

            if (semver.valid(typeInfo.schema.version) != null) {
                // The provided version is SemVer-compliant; compare against previous version (if exists)
                const prevTypeVersion = typeMetadata.version;
                if (prevTypeVersion != null) {
                    if (semver.gt(typeInfo.schema.version, prevTypeVersion)) {
                        // Update the schema for this profile type, as its newer than the installed version
                        this.mExtendersJson.profileTypes[profileType] = {
                            version: typeInfo.schema.version,
                            from: typeMetadata.from.filter((src) => src !== typeInfo.sourceApp).concat([typeInfo.sourceApp]),
                            latestFrom: typeInfo.sourceApp
                        };

                        this.updateSchemaAtLayer(profileType, typeInfo.schema, true);

                        if (semver.major(typeInfo.schema.version) != semver.major(prevTypeVersion)) {
                            // Warn user if new major schema version is specified
                            successMsg =
                            `Profile type ${profileType} was updated from schema version ${prevTypeVersion} to ${typeInfo.schema.version}.\n`.concat(
                                `The following applications may be affected: ${typeMetadata.from.filter((src) => src !== typeInfo.sourceApp)}`
                            );
                        }
                    } else if (semver.major(prevTypeVersion) > semver.major(typeInfo.schema.version)) {
                        // Warn user if previous schema version is a newer major version
                        return {
                            success: false,
                            info: `Profile type ${profileType} expects a newer schema version than provided by ${typeInfo.sourceApp}\n`.concat(
                                `(expected: v${typeInfo.schema.version}, installed: v${prevTypeVersion})`)
                        };
                    }
                } else {
                    // No schema version specified previously; update the schema
                    this.mExtendersJson.profileTypes[profileType] = {
                        version: typeInfo.schema.version,
                        from: typeMetadata.from.filter((src) => src !== typeInfo.sourceApp).concat([typeInfo.sourceApp]),
                        latestFrom: typeInfo.sourceApp
                    };
                    this.updateSchemaAtLayer(profileType, typeInfo.schema, true);
                }
            } else if (typeInfo.schema.version != null) {
                // Warn user if this schema does not provide a valid version number
                return {
                    success: false,
                    info: `New schema type for profile type ${profileType} is not SemVer-compliant; schema was not updated`
                };
            }
        } else {
            // Newly-contributed profile type; track in extenders.json
            this.mExtendersJson.profileTypes[profileType] = {
                version: typeInfo.schema.version,
                from: [typeInfo.sourceApp],
                latestFrom: typeInfo.schema.version ? typeInfo.sourceApp : undefined
            };
            this.updateSchemaAtLayer(profileType, typeInfo.schema);
        }

        // Update contents of extenders.json if it has changed
        if (!lodash.isEqual(oldExtendersJson, this.mExtendersJson)) {
            if (!ProfileInfo.writeExtendersJson(this.mExtendersJson)) {
                return {
                    success: true,
                    // Even if we failed to update extenders.json, it was technically added to the schema cache.
                    // Warn the user that the new type may not persist if the schema is regenerated elsewhere.
                    info: "Failed to update extenders.json: insufficient permissions or read-only file.\n".concat(
                        `Profile type ${profileType} may not persist if the schema is updated.`)
                };
            }
        }

        return {
            success: true,
            info: successMsg
        };
    }

    /**
     * Builds the entire schema based on the available profile types and application sources.
     *
     * @param [sources] Include profile types contributed by these sources when building the schema
     *   - Source applications are tracked in the “from” list for each profile type in extenders.json
     * @param [layer] The config layer to build a schema for
     *   - If a layer is not specified, `buildSchema` will use the active layer.
     * @returns {IConfigSchema} A config schema containing all applicable profile types
     */
    public buildSchema(sources?: string[], layer?: IConfigLayer): IConfigSchema {
        const finalSchema: Record<string, IProfileSchema> = {};
        const desiredLayer = layer ?? this.getTeamConfig().layerActive();

        const profileTypesInLayer = [...this.mProfileSchemaCache.entries()]
            .filter(([type, _schema]) => type.includes(`${desiredLayer.path}:`));
        for (const [typeWithPath, schema] of profileTypesInLayer) {
            const type = typeWithPath.split(":").pop();
            if (type == null) {
                continue;
            }

            finalSchema[type] = schema;
        }

        let schemaEntries = Object.entries(finalSchema);
        if (sources?.length > 0) {
            schemaEntries = schemaEntries.filter(([typ, sch]) => {
                if (!(typ in this.mExtendersJson.profileTypes)) {
                    return false;
                }

                // If a list of sources were provided, ensure the type is contributed by at least one of these sources
                if (sources.some((val) => this.mExtendersJson.profileTypes[typ].from.includes(val))) {
                    return true;
                }

                return false;
            });
        }

        return ConfigSchema.buildSchema(schemaEntries.map(([type, schema]) => ({
            type,
            schema
        })));
    }

    /**
     * @param [sources] (optional) Only include available types from the given list of sources
     * @returns a list of all available profile types
    */
    public getProfileTypes(sources?: string[]): string[] {
        const filteredBySource = sources?.length > 0;
        const profileTypes = new Set<string>();
        for (const layer of this.getTeamConfig().mLayers) {
            if (layer.properties.$schema == null) continue;
            const schemaUri = new url.URL(layer.properties.$schema, url.pathToFileURL(layer.path));
            if (schemaUri.protocol !== "file:") continue;
            const schemaPath = url.fileURLToPath(schemaUri);
            if (!fs.existsSync(schemaPath)) continue;

            const profileTypesInLayer = [...this.mProfileSchemaCache.keys()].filter((key) => key.includes(`${layer.path}:`));
            for (const typeWithPath of profileTypesInLayer) {
                const type = typeWithPath.split(":").pop();
                if (type == null) {
                    continue;
                }

                profileTypes.add(type);
            }
        }

        // Include all profile types from extenders.json if we are not filtering by source
        if (filteredBySource) {
            return [...profileTypes].filter((t) => {
                if (!(t in this.mExtendersJson.profileTypes)) {
                    return false;
                }

                return this.mExtendersJson.profileTypes[t].from.some((src) => sources.includes(src));
            }).sort((a, b) => a.localeCompare(b));
        }

        return [...profileTypes].sort((a, b) => a.localeCompare(b));
    }

    /**
     * Returns the schema object belonging to the specified profile type.
     *
     * @param {string} profileType The profile type to retrieve the schema from
     * @returns {IProfileSchema} The schema object provided by the specified profile type
     */
    public getSchemaForType(profileType: string): IProfileSchema {
        let finalSchema: IProfileSchema = undefined;
        for (let i = this.getTeamConfig().mLayers.length - 1; i > 0; i--) {
            const layer = this.getTeamConfig().mLayers[i];
            const profileTypesFromLayer = [...this.mProfileSchemaCache.entries()].filter(([key, value]) => key.includes(`${layer.path}:`));
            for (const [layerType, schema] of profileTypesFromLayer) {
                const type = layerType.split(":").pop();
                if (type !== profileType) {
                    continue;
                }
                finalSchema = schema;
            }
        }

        return finalSchema;
    }

    // _______________________________________________________________________
    /**
     * Get all of the subprofiles in the configuration.
     *
     * @param path
     *          The short form profile name dotted path
     * @param jsonPath
     *          The long form profile dotted path
     * @param profObj
     *          The profiles object from the parent profile.
     *          Contains the subprofiles to search through.
     * @param profileType
     *          Limit selection to only profiles of the specified type.
     *          If not supplied, the names of all typed profiles are returned.
     *
     * @returns An array of profile attribute objects.
     *          In addition to the name, you get the profile type,
     *          an indicator of whether the profile is the default profile
     *          for that type, and the location of that profile.
     *
     *          If no profile exists for the specified type (or if
     *          no profiles of any kind exist), we return an empty array
     *          ie, length is zero.
     */
    private getTeamSubProfiles(path: string, jsonPath: string, profObj: { [key: string]: any }, profileType?: string): IProfAttrs[] {
        const profiles: IProfAttrs[] = [];
        for (const prof in profObj) {
            const newJsonPath = jsonPath + ".profiles." + prof;
            const newProfName = path + "." + prof;
            if (profObj[prof].type && (profileType == null || profObj[prof].type === profileType)) {
                const profAttrs: IProfAttrs = {
                    profName: newProfName,
                    profType: profObj[prof].type,
                    isDefaultProfile: this.isDefaultTeamProfile(newProfName, profileType),
                    profLoc: {
                        locType: ProfLocType.TEAM_CONFIG,
                        osLoc: this.findTeamOsLocation(newJsonPath),
                        jsonLoc: newJsonPath
                    }
                };
                profiles.push(profAttrs);
            }
            // Check for subprofiles
            if (profObj[prof].profiles) {
                // Get the subprofiles and add to profiles list
                const subProfiles: IProfAttrs[] = this.getTeamSubProfiles(newProfName, newJsonPath, profObj[prof].profiles, profileType);
                for (const subProfile of subProfiles) {
                    profiles.push(subProfile);
                }
            }
        }
        return profiles;
    }

    /**
     *
     * @param path
     *              The short form profile name dotted path
     * @param profileType
     *              Limit selection to profiles of the specified type
     * @returns A boolean true if the profile is a default profile,
     *          and a boolean false if the profile is not a default profile
     */
    private isDefaultTeamProfile(path: string, profileType?: string): boolean {
        const configProperties = this.mLoadedConfig.mProperties;

        // Is it defined for a particular profile type?
        if (profileType) {
            if (configProperties.defaults[profileType] === path) return true;
            else return false;
        }

        // Iterate over defaults to see if it's a default profile
        for (const def in configProperties.defaults) {
            if (configProperties.defaults[def] === path) {
                return true;
            }
        }

        return false;
    }

    /**
     *
     * @param jsonPath The long form JSON path of the profile we are searching for.
     * @param excludeHomeDir The long form JSON path of the profile we are searching for.
     * @returns A string array containing the location of all files containing the specified team profile
     */
    private findTeamOsLocation(jsonPath: string, excludeHomeDir?: boolean): string[] {
        const files: string[] = [];
        const layers = this.mLoadedConfig.mLayers;
        for (const layer of layers) {
            if (excludeHomeDir && layer.global) continue;
            if (lodash.get(layer.properties, jsonPath) !== undefined && !files.includes(layer.path)) {
                files.push(layer.path);
            }
        }
        return files;
    }

    /**
     * Get arg data type from a "typeof" string. Arg data types can be basic
     * types like string, number, and boolean. If they are any other type or a
     * union of types, their type will be represented simply as object.
     * @param propType The type of a profile property
     */
    private argDataType(propType: string | string[]): "string" | "number" | "boolean" | "array" | "object" {
        switch (propType) {
            case "string":
            case "number":
            case "boolean":
            case "array":
                return propType;
            default:
                return "object";
        }
    }

    /**
     * Given a profile name and property name, compute the profile location
     * object containing OS and JSON locations.
     * @param opts Set of options that allow this method to get the profile location
     */
    private argTeamConfigLoc(opts: IArgTeamConfigLoc): [IProfLoc, boolean] {
        const segments = this.mLoadedConfig.api.profiles.getProfilePathFromName(opts.profileName).split(".profiles.");
        let osLocInfo: IProfLocOsLocLayer;
        if (opts.osLocInfo?.user != null || opts.osLocInfo?.global != null)
            osLocInfo = { user: opts.osLocInfo?.user, global: opts.osLocInfo?.global };
        const secFields = this.getTeamConfig().api.secure.secureFields(osLocInfo);
        const buildPath = (ps: string[], p: string) => `${ps.join(".profiles.")}.properties.${p}`;
        while (segments.length > 0 &&
            lodash.get(opts.configProperties ?? this.mLoadedConfig.mProperties, buildPath(segments, opts.propName)) === undefined &&
            secFields.indexOf(buildPath(segments, opts.propName)) === -1) {
            // Drop segment from end of path if property not found
            segments.pop();
        }
        const jsonPath = (segments.length > 0) ? buildPath(segments, opts.propName) : undefined;
        if (jsonPath == null) {
            throw new ProfInfoErr({
                errorCode: ProfInfoErr.PROP_NOT_IN_PROFILE,
                msg: `Failed to find property ${opts.propName} in the profile ${opts.profileName}`
            });
        }

        const foundInSecureArray = secFields.indexOf(buildPath(segments, opts.propName)) >= 0;
        const _isPropInLayer = (properties: IConfig) => {
            return properties && (lodash.get(properties, jsonPath) !== undefined ||
                (foundInSecureArray && lodash.get(properties, jsonPath.split(`.properties.${opts.propName}`)[0]) !== undefined));
        };

        let filePath: string;
        if (_isPropInLayer(opts.configProperties) && opts.osLocInfo) {
            filePath = opts.osLocInfo.path;
        } else {
            for (const layer of this.mLoadedConfig.mLayers) {
                // Find the first layer that includes the JSON path
                if (_isPropInLayer(layer.properties)) {
                    filePath = layer.path;
                    break;
                }
            }
        }

        return [{
            locType: ProfLocType.TEAM_CONFIG,
            osLoc: [filePath],
            jsonLoc: jsonPath
        }, foundInSecureArray];
    }

    /**
     * Given a profile name and type, compute the profile location object
     * containing OS location.
     * @param profileName Name of an old school profile (e.g., LPAR1)
     * @param profileType Type of an old school profile (e.g., zosmf)
     */
    private argOldProfileLoc(profileName: string, profileType: string): IProfLoc {
        return {
            locType: ProfLocType.OLD_PROFILE,
            osLoc: [this.oldProfileFilePath(profileType, profileName)]
        };
    }

    /**
     * Given a profile name and type, return the OS location of the associated
     * YAML file.
     * @param profileName Name of an old school profile (e.g., LPAR1)
     * @param profileType Type of an old school profile (e.g., zosmf)
     */
    private oldProfileFilePath(profileType: string, profileName: string) {
        return path.join(this.mOldSchoolProfileRootDir, profileType, profileName + AbstractProfileManager.PROFILE_EXTENSION);
    }

    /**
     * Load the cached schema object for a profile type. Returns null if
     * schema is not found in the cache.
     * @param profile Profile attributes object
     */
    private loadSchema(profile: IProfAttrs): IProfileSchema | null {
        let schemaMapKey: string;

        if (profile.profLoc.locType === ProfLocType.TEAM_CONFIG) {
            if (profile.profLoc.osLoc != null) {
                // the profile exists, so use schema associated with its config JSON file
                schemaMapKey = `${profile.profLoc.osLoc[0]}:${profile.profType}`;
            } else {
                // no profile exists, so loop through layers and use the first schema found
                for (const layer of this.mLoadedConfig.mLayers) {
                    const tempKey = `${layer.path}:${profile.profType}`;
                    if (this.mProfileSchemaCache.has(tempKey)) {
                        schemaMapKey = tempKey;
                        break;
                    }
                }
            }
        } else if (profile.profLoc.locType === ProfLocType.OLD_PROFILE) {
            // for old school profiles, there is only one schema per profile type
            schemaMapKey = profile.profType;
        }
        if (schemaMapKey != null && this.mProfileSchemaCache.has(schemaMapKey)) {
            return this.mProfileSchemaCache.get(schemaMapKey);
        }

        return null;
    }

    // _______________________________________________________________________
    /**
     * Override values in a merged argument object with values found in
     * environment variables. The choice to override enviroment variables is
     * controlled by an option on the ProfileInfo constructor.
     *
     * @param mergedArgs
     *      On input, this must be an object containing merged arguments
     *      obtained from configuration settings. This function will override
     *      values in mergedArgs.knownArgs with values found in environment
     *      variables. It will also move arguments from mergedArgs.missingArgs
     *      into mergedArgs.knownArgs if a value is found in an environment
     *      variable for any missingArgs.
     */
    private overrideWithEnv(mergedArgs: IProfMergedArg, profSchema?: IProfileSchema) {
        if (!this.mOverrideWithEnv) return; // Don't do anything

        // Populate any missing options
        const envPrefix = ImperativeConfig.instance.loadedConfig.envVariablePrefix;
        const envStart = envPrefix + "_OPT_";
        for (const key in process.env) {
            if (key.startsWith(envStart)) {
                let argValue: any = process.env[key];
                let dataType: any = typeof argValue;
                const argName: string = CliUtils.getOptionFormat(key.substring(envStart.length).replace(/_/g, "-").toLowerCase()).camelCase;

                let argNameFound = false;
                if (profSchema != null) {
                    for (const [propName, propObj] of Object.entries(profSchema.properties || {})) {
                        if (argName === propName) {
                            dataType = this.argDataType(propObj.type);
                            argNameFound = true;
                        }
                    }
                }

                if (profSchema == null || !argNameFound) {
                    if (argValue.toUpperCase() === "TRUE" || argValue.toUpperCase() === "FALSE") {
                        dataType = "boolean";
                    } else if (!isNaN(+(argValue))) {
                        dataType = "number";
                    }
                    // TODO: Look for option definition for argName to check if it's an array
                }

                if (dataType === "boolean") {
                    argValue = argValue.toUpperCase() === "TRUE";
                } else if (dataType === "number") {
                    argValue = +(argValue);
                } else if (dataType === "array") {
                    argValue = CliUtils.extractArrayFromEnvValue(argValue);
                }

                const tempArg: IProfArgAttrs = {
                    argName,
                    argValue,
                    dataType,
                    argLoc: { locType: ProfLocType.ENV }
                };

                const missingArgsIndex = mergedArgs.missingArgs.findIndex((arg) => arg.argName === argName);
                const knownArgsIndex = mergedArgs.knownArgs.findIndex((arg) => arg.argName === argName);
                if (argNameFound || missingArgsIndex >= 0) {
                    if (knownArgsIndex < 0) {
                        mergedArgs.knownArgs.push(tempArg);
                    }
                    if (missingArgsIndex >= 0) mergedArgs.missingArgs.splice(missingArgsIndex, 1);
                }
            }
        }
    }
}<|MERGE_RESOLUTION|>--- conflicted
+++ resolved
@@ -53,13 +53,10 @@
 import { IGetAllProfilesOptions } from "./doc/IProfInfoProps";
 import { IConfig } from "./doc/IConfig";
 import { IProfInfoRemoveKnownPropOpts } from "./doc/IProfInfoRemoveKnownPropOpts";
-<<<<<<< HEAD
+import { ConfigUtils } from "./ConfigUtils";
 import { ConfigBuilder } from "./ConfigBuilder";
 import { IAddProfTypeResult, IExtenderTypeInfo, IExtendersJsonOpts } from "./doc/IExtenderOpts";
 import { IConfigLayer } from "..";
-=======
-import { ConfigUtils } from "./ConfigUtils";
->>>>>>> dc362127
 
 /**
  * This class provides functions to retrieve profile-related information.
