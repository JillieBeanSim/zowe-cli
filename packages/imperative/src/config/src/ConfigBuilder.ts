/*
* This program and the accompanying materials are made available under the terms of the
* Eclipse Public License v2.0 which accompanies this distribution, and is available at
* https://www.eclipse.org/legal/epl-v20.html
*
* SPDX-License-Identifier: EPL-2.0
*
* Copyright Contributors to the Zowe Project.
*
*/

import * as lodash from "lodash";
import { IImperativeConfig } from "../../imperative";
import { Config } from "./Config";
import { IConfig } from "./doc/IConfig";
import { IConfigBuilderOpts } from "./doc/IConfigBuilderOpts";
<<<<<<< HEAD
import { CredentialManagerFactory } from "../../security/src/CredentialManagerFactory";
import { IConfigConvertResult } from "./doc/IConfigConvertResult";
=======
>>>>>>> b9ece419
import { ICommandProfileTypeConfiguration } from "../../cmd";

export class ConfigBuilder {
    /**
     * Build a new Config object from an Imperative CLI app configuration.
     * @param impConfig The Imperative CLI app configuration.
     * @param opts Options to control aspects of the builder.
     */
    public static async build(impConfig: IImperativeConfig, opts?: IConfigBuilderOpts): Promise<IConfig> {
        opts = opts || {};
        const builtConfig: IConfig = Config.empty();

        for (const profile of impConfig.profiles) {
            const defaultProfile = ConfigBuilder.buildDefaultProfile(profile, opts);

            // Add the profile to config and set it as default
            lodash.set(builtConfig, `profiles.${profile.type}`, defaultProfile);

            if (opts.populateProperties) {
                builtConfig.defaults[profile.type] = profile.type;
            }
        }

        // Prompt for properties missing from base profile
        if (impConfig.baseProfile != null && opts.getValueBack != null) {
            for (const [k, v] of Object.entries(impConfig.baseProfile.schema.properties)) {
                if (v.includeInTemplate && v.optionDefinition?.defaultValue == null) {
                    const propValue = await opts.getValueBack(k, v);
                    if (propValue != null) {
                        lodash.set(builtConfig, `profiles.${impConfig.baseProfile.type}.properties.${k}`, propValue);
                    }
                }
            }
        }

        return { ...builtConfig, autoStore: true };
    }

    public static buildDefaultProfile(profile: ICommandProfileTypeConfiguration, opts?: IConfigBuilderOpts): {
        type: string;
        properties: Record<string, any>;
        secure: string[]
    } {
        const properties: { [key: string]: any } = {};
        const secureProps: string[] = [];
        for (const [k, v] of Object.entries(profile.schema.properties)) {
            if (opts.populateProperties && v.includeInTemplate) {
                if (v.secure) {
                    secureProps.push(k);
                } else {
                    if (v.optionDefinition != null) {
                        // Use default value of ICommandOptionDefinition if present
                        properties[k] = v.optionDefinition.defaultValue;
                    }
                    if (properties[k] === undefined) {
                        // Fall back to an empty value
                        properties[k] = this.getDefaultValue(v.type);
                    }
                }
            }
        }

        return {
            type: profile.type,
            properties,
            secure: secureProps
        };
    }

    /**
     * Returns empty value that is appropriate for the property type.
     * @param propType The type of profile property
     * @returns Null or empty object
     */
    private static getDefaultValue(propType: string | string[]): any {
        // TODO How to handle profile property with multiple types
        if (Array.isArray(propType)) {
            propType = propType[0];
        }
        switch (propType) {
            case "string": return "";
            case "number": return 0;
            case "object": return {};
            case "array": return [];
            case "boolean": return false;
            default: return null;
        }
    }
}<|MERGE_RESOLUTION|>--- conflicted
+++ resolved
@@ -14,11 +14,6 @@
 import { Config } from "./Config";
 import { IConfig } from "./doc/IConfig";
 import { IConfigBuilderOpts } from "./doc/IConfigBuilderOpts";
-<<<<<<< HEAD
-import { CredentialManagerFactory } from "../../security/src/CredentialManagerFactory";
-import { IConfigConvertResult } from "./doc/IConfigConvertResult";
-=======
->>>>>>> b9ece419
 import { ICommandProfileTypeConfiguration } from "../../cmd";
 
 export class ConfigBuilder {
