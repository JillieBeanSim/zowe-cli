/*
* This program and the accompanying materials are made available under the terms of the
* Eclipse Public License v2.0 which accompanies this distribution, and is available at
* https://www.eclipse.org/legal/epl-v20.html
*
* SPDX-License-Identifier: EPL-2.0
*
* Copyright Contributors to the Zowe Project.
*
*/

import * as fs from "fs";
import * as path from "path";
import * as jsonfile from "jsonfile";
import * as lodash from "lodash";
import { ProfileInfo } from "../src/ProfileInfo";
import { IProfAttrs } from "../src/doc/IProfAttrs";
import { IProfArgAttrs } from "../src/doc/IProfArgAttrs";
import { IProfOpts } from "../src/doc/IProfOpts";
import { ProfInfoErr } from "../src/ProfInfoErr";
import { Config } from "../src/Config";
import { IConfigOpts } from "../src/doc/IConfigOpts";
import { ProfLocType } from "../src/doc/IProfLoc";
import { IProfileSchema } from "../../profiles";
import { AbstractSession, SessConstants } from "../../rest";
import { ConfigAutoStore } from "../src/ConfigAutoStore";
import { ImperativeConfig } from "../../utilities/src/ImperativeConfig";
import { ImperativeError } from "../../error";
import { IProfInfoUpdatePropOpts } from "../src/doc/IProfInfoUpdatePropOpts";
<<<<<<< HEAD
import { ConfigProfiles } from "../src/api";
import { IExtendersJsonOpts } from "../src/doc/IExtenderOpts";
import { ConfigSchema } from "../src/ConfigSchema";
=======
import { ConfigUtils } from "../src/ConfigUtils";
>>>>>>> dc362127

const testAppNm = "ProfInfoApp";
const testEnvPrefix = testAppNm.toUpperCase();
const profileTypes = ["zosmf", "tso", "base", "dummy"];

function createNewProfInfo(newDir: string, opts?: IProfOpts): ProfileInfo {
    // create a new ProfileInfo in the desired directory
    process.chdir(newDir);
    const profInfo = new ProfileInfo(testAppNm, opts);
    jest.spyOn((profInfo as any).mCredentials, "isSecured", "get").mockReturnValue(false);
    return profInfo;
}

describe("TeamConfig ProfileInfo tests", () => {

    const tsoName = "tsoProfName";
    const tsoProfName = "LPAR1.tsoProfName";
    const tsoJsonLoc = "profiles.LPAR1.profiles." + tsoName;
    const testDir = path.join(__dirname, "__resources__");
    const teamProjDir = path.join(testDir, testAppNm + "_team_config_proj");
    const userTeamProjDir = path.join(testDir, testAppNm + "_user_and_team_config_proj");
    const teamHomeProjDir = path.join(testDir, testAppNm + "_home_team_config_proj");
    const largeTeamProjDir = path.join(testDir, testAppNm + "_large_team_config_proj");
    const nestedTeamProjDir = path.join(testDir, testAppNm + "_nested_team_config_proj");
    let origDir: string;

    const envHost = testEnvPrefix + "_OPT_HOST";
    const envPort = testEnvPrefix + "_OPT_PORT";
    const envRFH = testEnvPrefix + "_OPT_RESPONSE_FORMAT_HEADER";
    const envArray = testEnvPrefix + "_OPT_LIST";

    let writeFileSyncMock: jest.SpyInstance;
    beforeAll(() => {
        // remember our original directory
        origDir = process.cwd();
    });

    beforeEach(() => {
        // set our desired app home directory into the environment
        process.env[testEnvPrefix + "_CLI_HOME"] = teamProjDir;
        // mock jsonfile.writeFileSync to avoid writing files to disk during testing
        writeFileSyncMock = jest.spyOn(jsonfile, "writeFileSync").mockImplementation();
    });

    afterAll(() => {
        // ensure that jest reports go to the right place
        process.chdir(origDir);
    });

    afterEach(() => {
        jest.restoreAllMocks();
    });

    describe("Test Utility functions", () => {
        describe("profAttrsToProfLoaded", () => {
            const profAttrs: IProfAttrs = {
                profName: "profName1",
                profType: "profType1",
                profLoc: {
                    locType: ProfLocType.TEAM_CONFIG,
                    osLoc: ["somewhere in the OS 1", "somewhere in the OS 2"],
                    jsonLoc: "somewhere in the JSON file"
                },
                isDefaultProfile: true
            };

            it("should copy with no dfltProfLoadedVals", async () => {
                const profLoaded = ProfileInfo.profAttrsToProfLoaded(profAttrs);
                expect(profLoaded.name).toBe(profAttrs.profName);
                expect(profLoaded.type).toBe(profAttrs.profType);
                expect(profLoaded.message).toBe("");
                expect(profLoaded.failNotFound).toBe(false);

                expect(profLoaded.profile.profName).toBe(profAttrs.profName);
                expect(profLoaded.profile.profType).toBe(profAttrs.profType);
                expect(profLoaded.profile.profLoc.locType).toBe(profAttrs.profLoc.locType);
                expect(profLoaded.profile.profLoc.osLoc[0]).toBe(profAttrs.profLoc.osLoc[0]);
                expect(profLoaded.profile.profLoc.osLoc[1]).toBe(profAttrs.profLoc.osLoc[1]);
                expect(profLoaded.profile.profLoc.jsonLoc).toBe(profAttrs.profLoc.jsonLoc);
                expect(profLoaded.profile.isDefaultProfile).toBe(profAttrs.isDefaultProfile);
            });

            it("should copy using dfltProfLoadedVals", async () => {
                const dfltProfLoadedVals: any = {
                    message: "default message",
                    failNotFound: true,
                    referencedBy: "default referencedBy",
                    dependenciesLoaded: false
                };
                const profLoaded = ProfileInfo.profAttrsToProfLoaded(profAttrs, dfltProfLoadedVals);
                expect(profLoaded.name).toBe(profAttrs.profName);
                expect(profLoaded.type).toBe(profAttrs.profType);
                expect(profLoaded.message).toBe(dfltProfLoadedVals.message);
                expect(profLoaded.failNotFound).toBe(dfltProfLoadedVals.failNotFound);
                expect(profLoaded.referencedBy).toBe(dfltProfLoadedVals.referencedBy);
                expect(profLoaded.dependenciesLoaded).toBe(dfltProfLoadedVals.dependenciesLoaded);

                expect(profLoaded.profile.profName).toBe(profAttrs.profName);
                expect(profLoaded.profile.profType).toBe(profAttrs.profType);
                expect(profLoaded.profile.profLoc.locType).toBe(profAttrs.profLoc.locType);
                expect(profLoaded.profile.profLoc.osLoc[0]).toBe(profAttrs.profLoc.osLoc[0]);
                expect(profLoaded.profile.profLoc.osLoc[1]).toBe(profAttrs.profLoc.osLoc[1]);
                expect(profLoaded.profile.profLoc.jsonLoc).toBe(profAttrs.profLoc.jsonLoc);
                expect(profLoaded.profile.isDefaultProfile).toBe(profAttrs.isDefaultProfile);
            });
        });

        describe("createSession", () => {
            const profAttrs: IProfAttrs = {
                profName: "profName",
                profType: "zosmf",
                profLoc: {
                    locType: ProfLocType.TEAM_CONFIG,
                    osLoc: ["somewhere in the OS 1", "somewhere in the OS 1A"],
                    jsonLoc: "somewhere in the JSON file 1"
                },
                isDefaultProfile: true
            };

            // encoding for testUserName:testPassword
            const b64TestAuth = "dGVzdFVzZXJOYW1lOnRlc3RQYXNzd29yZA==";

            const hostInx = 0;
            const portInx = 1;
            const userInx = 2;
            const passInx = 3;
            const rejectInx = 4;

            const profArgs: IProfArgAttrs[] = [
                {
                    argName: "host", dataType: "string", argValue: "testHostName",
                    argLoc: {
                        locType: ProfLocType.TEAM_CONFIG,
                        osLoc: ["somewhere in the OS 2", "somewhere in the OS 2A"],
                        jsonLoc: "somewhere in the JSON file 2"
                    },
                    secure: false
                },
                {
                    argName: "port", dataType: "number", argValue: 12345,
                    argLoc: {
                        locType: ProfLocType.TEAM_CONFIG,
                        osLoc: ["somewhere in the OS 3", "somewhere in the OS 3A"],
                        jsonLoc: "somewhere in the JSON file 3"
                    },
                    secure: false
                },
                {
                    argName: "user", dataType: "string", argValue: "testUserName",
                    argLoc: {
                        locType: ProfLocType.TEAM_CONFIG
                    },
                },
                {
                    argName: "password", dataType: "string", argValue: "testPassword",
                    argLoc: {
                        locType: ProfLocType.TEAM_CONFIG
                    },
                },
                {
                    argName: "rejectUnauthorized", dataType: "boolean", argValue: false,
                    argLoc: {
                        locType: ProfLocType.TEAM_CONFIG
                    },
                },
                {
                    argName: "tokenType", dataType: "string", argValue: SessConstants.TOKEN_TYPE_JWT,
                    argLoc: {
                        locType: ProfLocType.TEAM_CONFIG
                    },
                },
                {
                    argName: "tokenValue", dataType: "string", argValue: "testToken",
                    argLoc: {
                        locType: ProfLocType.TEAM_CONFIG
                    },
                },
            ];

            it("should create a session", async () => {
                const newSess = ProfileInfo.createSession(profArgs);
                expect(newSess.ISession.hostname).toBe(profArgs[hostInx].argValue);
                expect(newSess.ISession.port).toBe(profArgs[portInx].argValue);
                expect(newSess.ISession.user).toBe(profArgs[userInx].argValue);
                expect(newSess.ISession.password).toBe(profArgs[passInx].argValue);
                expect(newSess.ISession.rejectUnauthorized).toBe(profArgs[rejectInx].argValue);
                expect(newSess.ISession.type).toBe(SessConstants.AUTH_TYPE_BASIC);
                expect(newSess.ISession.protocol).toBe(SessConstants.HTTPS_PROTOCOL);
                expect(newSess.ISession.secureProtocol).toBe(AbstractSession.DEFAULT_SECURE_PROTOCOL);
                expect(newSess.ISession.basePath).toBe(AbstractSession.DEFAULT_BASE_PATH);
                expect(newSess.ISession.base64EncodedAuth).toBe(b64TestAuth);
                // Auth token should be undefined because user and password takes precedence
                expect(newSess.ISession.tokenType).toBeUndefined();
                expect(newSess.ISession.tokenValue).toBeUndefined();
            });
        });
    });

    describe("readProfilesFromDisk", () => {
        it("should throw if secure credentials fail to load", async () => {
            const profInfo = createNewProfInfo(teamProjDir);
            jest.spyOn((profInfo as any).mCredentials, "isSecured", "get").mockReturnValueOnce(true);
            jest.spyOn((profInfo as any).mCredentials, "loadManager").mockImplementationOnce(async () => {
                throw new Error("bad credential manager");
            });
            let caughtError;

            try {
                await profInfo.readProfilesFromDisk();
            } catch (error) {
                caughtError = error;
            }

            expect(caughtError).toBeDefined();
            expect(caughtError.message).toBe("Failed to initialize secure credential manager");
        });

        const methodNames: (keyof ProfileInfo)[] = [
            "updateProperty",
            "updateKnownProperty",
            "getAllProfiles",
            "getDefaultProfile",
            "getTeamConfig",
            "mergeArgsForProfile",
            "mergeArgsForProfileType",
            "usingTeamConfig",
            "getOsLocInfo",
            "loadSecureArg"
        ];
        it.each(methodNames)("should throw exception if readProfilesFromDisk not called before %s", async (methodName) => {
            let caughtErr: ProfInfoErr;
            const profInfo = createNewProfInfo(teamProjDir);
            try {
                await (profInfo as any)[methodName]();
            } catch (err) {
                expect(err instanceof ProfInfoErr).toBe(true);
                caughtErr = err;
            }
            expect(caughtErr.errorCode).toBe(ProfInfoErr.MUST_READ_FROM_DISK);
            expect(caughtErr.message).toContain(
                "You must first call ProfileInfo.readProfilesFromDisk()."
            );
        });

        it("should successfully read a team config", async () => {
            const profInfo = createNewProfInfo(teamProjDir);
            await profInfo.readProfilesFromDisk();

            expect(profInfo.usingTeamConfig).toBe(true);
            const teamConfig: Config = profInfo.getTeamConfig();
            expect(teamConfig).not.toBeNull();
            expect(teamConfig.exists).toBe(true);
        });

        it("should successfully read a team config from a starting directory", async () => {
            // ensure that we are not in the team project directory
            const profInfo = createNewProfInfo(origDir);

            const teamCfgOpts: IConfigOpts = { projectDir: teamProjDir };
            await profInfo.readProfilesFromDisk(teamCfgOpts);

            expect(profInfo.usingTeamConfig).toBe(true);
            const teamConfig: Config = profInfo.getTeamConfig();
            expect(teamConfig).not.toBeNull();
            expect(teamConfig.exists).toBe(true);
        });
    });

    describe("getDefaultProfile", () => {

        it("should return null if no default for that type exists", async () => {
            const profInfo = createNewProfInfo(teamProjDir);
            await profInfo.readProfilesFromDisk();
            const profAttrs = profInfo.getDefaultProfile("ThisTypeDoesNotExist");
            expect(profAttrs).toBeNull();
        });

        it("should return a profile if one exists", async () => {
            const profInfo = createNewProfInfo(teamProjDir);
            await profInfo.readProfilesFromDisk();
            const desiredProfType = "tso";
            const profAttrs = profInfo.getDefaultProfile(desiredProfType) as IProfAttrs;

            expect(profAttrs).not.toBeNull();
            expect(profAttrs.isDefaultProfile).toBe(true);
            expect(profAttrs.profName).toBe(tsoProfName);
            expect(profAttrs.profType).toBe(desiredProfType);
            expect(profAttrs.profLoc.locType).not.toBeNull();

            const retrievedOsLoc = path.normalize(profAttrs.profLoc.osLoc[0]);
            const expectedOsLoc = path.join(teamProjDir, testAppNm + ".config.json");
            expect(retrievedOsLoc).toBe(expectedOsLoc);

            expect(profAttrs.profLoc.jsonLoc).toBe(tsoJsonLoc);
        });
    });

    describe("getAllProfiles", () => {
        it("should return all profiles if no type is specified", async () => {
            const expectedDefaultProfiles = 4;
            const expectedDefaultProfileNameZosmf = "LPAR1";
            const expectedDefaultProfileNameTso = "LPAR1.tsoProfName";
            const expectedDefaultProfileNameBase = "base_glob";
            const expectedDefaultProfileNameDummy = "LPAR4";
            let actualDefaultProfiles = 0;
            let expectedProfileNames = ["LPAR1", "LPAR2", "LPAR3", "LPAR1.tsoProfName", "LPAR1.tsoProfName.tsoSubProfName",
                "base_glob", "LPAR4", "LPAR5"];

            const profInfo = createNewProfInfo(teamProjDir);
            await profInfo.readProfilesFromDisk();
            const profAttrs = profInfo.getAllProfiles();

            expect(profAttrs.length).toEqual(expectedProfileNames.length);
            for (const prof of profAttrs) {
                if (prof.isDefaultProfile) {
                    let expectedName = "";
                    switch (prof.profType) {
                        case "zosmf": expectedName = expectedDefaultProfileNameZosmf; break;
                        case "tso": expectedName = expectedDefaultProfileNameTso; break;
                        case "base": expectedName = expectedDefaultProfileNameBase; break;
                        case "dummy": expectedName = expectedDefaultProfileNameDummy; break;
                    }
                    expect(prof.profName).toEqual(expectedName);
                    actualDefaultProfiles += 1;
                }
                expect(expectedProfileNames).toContain(prof.profName);
                expect(profileTypes).toContain(prof.profType);
                expect(prof.profLoc.locType).toEqual(ProfLocType.TEAM_CONFIG);
                expect(prof.profLoc.osLoc).toBeDefined();
                expect(prof.profLoc.osLoc.length).toEqual(1);
                expect(prof.profLoc.osLoc[0]).toEqual(path.join(teamProjDir, testAppNm + ".config.json"));
                expect(prof.profLoc.jsonLoc).toBeDefined();

                const propertiesJson = jsonfile.readFileSync(path.join(teamProjDir, testAppNm + ".config.json"));
                expect(lodash.get(propertiesJson, prof.profLoc.jsonLoc)).toBeDefined();

                expectedProfileNames = expectedProfileNames.filter(obj => obj !== prof.profName);
            }
            expect(actualDefaultProfiles).toEqual(expectedDefaultProfiles);
            expect(expectedProfileNames.length).toEqual(0);
        });

        it("should return some profiles if a type is specified", async () => {
            const desiredProfType = "zosmf";
            const expectedName = "LPAR1";
            const expectedDefaultProfiles = 1;
            let expectedProfileNames = ["LPAR1", "LPAR2", "LPAR3", "LPAR2_home", "LPAR5"];
            let actualDefaultProfiles = 0;

            const profInfo = createNewProfInfo(teamProjDir);
            await profInfo.readProfilesFromDisk({ homeDir: teamHomeProjDir });
            const profAttrs = profInfo.getAllProfiles(desiredProfType);

            expect(profAttrs.length).toEqual(expectedProfileNames.length);
            for (const prof of profAttrs) {
                if (prof.isDefaultProfile) {
                    expect(prof.profName).toEqual(expectedName);
                    actualDefaultProfiles += 1;
                }
                expect(expectedProfileNames).toContain(prof.profName);
                expect(profileTypes).toContain(prof.profType);
                expect(prof.profLoc.locType).toEqual(ProfLocType.TEAM_CONFIG);
                expect(prof.profLoc.osLoc).toBeDefined();
                expect(prof.profLoc.osLoc.length).toEqual(prof.profName === "LPAR2" ? 2 : 1);
                const profDir = path.join(prof.profName === "LPAR2_home" ? teamHomeProjDir : teamProjDir, testAppNm + ".config.json");
                expect(prof.profLoc.osLoc[0]).toEqual(profDir);
                expect(prof.profLoc.jsonLoc).toBeDefined();
                const propertiesJson = jsonfile.readFileSync(profDir);
                expect(lodash.get(propertiesJson, prof.profLoc.jsonLoc)).toBeDefined();

                expectedProfileNames = expectedProfileNames.filter(obj => obj !== prof.profName);
            }
            expect(actualDefaultProfiles).toEqual(expectedDefaultProfiles);
            expect(expectedProfileNames.length).toEqual(0);
        });

        it("should return some profiles if a type is specified and exclude homeDir", async () => {
            const desiredProfType = "zosmf";
            const expectedName = "LPAR1";
            const expectedDefaultProfiles = 1;
            let expectedProfileNames = ["LPAR1", "LPAR2", "LPAR3", "LPAR5"];
            let actualDefaultProfiles = 0;

            const profInfo = createNewProfInfo(teamProjDir);
            await profInfo.readProfilesFromDisk({ homeDir: teamHomeProjDir });
            const profAttrs = profInfo.getAllProfiles(desiredProfType, { excludeHomeDir: true });

            expect(profAttrs.length).toEqual(expectedProfileNames.length);
            for (const prof of profAttrs) {
                if (prof.isDefaultProfile) {
                    expect(prof.profName).toEqual(expectedName);
                    actualDefaultProfiles += 1;
                }
                expect(expectedProfileNames).toContain(prof.profName);
                expect(profileTypes).toContain(prof.profType);
                expect(prof.profLoc.locType).toEqual(ProfLocType.TEAM_CONFIG);
                expect(prof.profLoc.osLoc).toBeDefined();
                expect(prof.profLoc.osLoc.length).toEqual(1);
                expect(prof.profLoc.osLoc[0]).toEqual(path.join(teamProjDir, testAppNm + ".config.json"));
                expect(prof.profLoc.jsonLoc).toBeDefined();
                const propertiesJson = jsonfile.readFileSync(path.join(teamProjDir, testAppNm + ".config.json"));
                expect(lodash.get(propertiesJson, prof.profLoc.jsonLoc)).toBeDefined();

                expectedProfileNames = expectedProfileNames.filter(obj => obj !== prof.profName);
            }
            expect(actualDefaultProfiles).toEqual(expectedDefaultProfiles);
            expect(expectedProfileNames.length).toEqual(0);
        });
    });

    describe("mergeArgsForProfile", () => {
        afterEach(() => {
            delete process.env[envHost];
            delete process.env[envPort];
            delete process.env[envRFH];
            delete process.env[envArray];
        });

        const profSchema: Partial<IProfileSchema> = {
            properties: {
                host: { type: "string" },
                user: {
                    type: "string",
                    optionDefinition: { defaultValue: "admin" }
                } as any,
                password: {
                    type: "string",
                    optionDefinition: { defaultValue: "admin" }
                } as any
            }
        };

        const requiredProfSchema: Partial<IProfileSchema> = {
            properties: {
                ...profSchema.properties,
                protocol: { type: "string" }
            },
            required: ["protocol"]
        };

        it("should find known args in simple service profile", async () => {
            const profInfo = createNewProfInfo(teamProjDir);
            await profInfo.readProfilesFromDisk();
            const profAttrs = profInfo.getDefaultProfile("zosmf") as IProfAttrs;
            delete profInfo.getTeamConfig().layerActive().properties.defaults.base;
            // Since ProjectDir and HomeDir are the same (based on the ZOWE_CLI_HOME),
            // we also need to delete the base profile from that layer (even though is't just a copy)
            delete profInfo.getTeamConfig().findLayer(false, true).properties.defaults.base;
            const mergedArgs = profInfo.mergeArgsForProfile(profAttrs);

            const expectedArgs = [
                { argName: "host", dataType: "string" },
                { argName: "port", dataType: "number" },
                { argName: "responseFormatHeader", dataType: "boolean" }
            ];

            expect(mergedArgs.knownArgs.length).toBe(expectedArgs.length);
            for (const [idx, arg] of mergedArgs.knownArgs.entries()) {
                expect(arg).toMatchObject(expectedArgs[idx]);
                expect(arg.argValue).toBeDefined();
                expect(arg.argLoc.locType).toBe(ProfLocType.TEAM_CONFIG);
                expect(arg.argLoc.jsonLoc).toMatch(/^profiles\.LPAR1\.properties\./);
                expect(arg.argLoc.osLoc[0]).toMatch(new RegExp(`${testAppNm}\\.config\\.json$`));
            }
        });

        it("should find known args in nested service profile", async () => {
            const profInfo = createNewProfInfo(teamProjDir);
            await profInfo.readProfilesFromDisk();
            const profAttrs = profInfo.getDefaultProfile("tso") as IProfAttrs;
            delete profInfo.getTeamConfig().layerActive().properties.defaults.base;
            // Since ProjectDir and HomeDir are the same (based on the ZOWE_CLI_HOME),
            // we also need to delete the base profile from that layer (even though is't just a copy)
            delete profInfo.getTeamConfig().findLayer(false, true).properties.defaults.base;
            const mergedArgs = profInfo.mergeArgsForProfile(profAttrs);

            const expectedArgs = [
                { argName: "host", dataType: "string" },
                { argName: "port", dataType: "number" },
                { argName: "responseFormatHeader", dataType: "boolean" },
                { argName: "account", dataType: "string" },
                { argName: "characterSet", dataType: "string" },
                { argName: "codePage", dataType: "string" },
                { argName: "columns", dataType: "number" },
                { argName: "logonProcedure", dataType: "string" },
                { argName: "regionSize", dataType: "number" },
                { argName: "rows", dataType: "number" }
            ];

            expect(mergedArgs.knownArgs.length).toBe(expectedArgs.length);
            for (const [idx, arg] of mergedArgs.knownArgs.entries()) {
                expect(arg).toMatchObject(expectedArgs[idx]);
                expect(arg.argValue).toBeDefined();
                expect(arg.argLoc.locType).toBe(ProfLocType.TEAM_CONFIG);
                expect(arg.argLoc.jsonLoc).toMatch(/^profiles\.LPAR1\.(profiles|properties)\./);
                expect(arg.argLoc.osLoc[0]).toMatch(new RegExp(`${testAppNm}\\.config\\.json$`));
            }
        });

        it("should find known args in service and base profile", async () => {
            const profInfo = createNewProfInfo(teamProjDir);
            await profInfo.readProfilesFromDisk();
            const profAttrs = profInfo.getDefaultProfile("zosmf") as IProfAttrs;
            const mergedArgs = profInfo.mergeArgsForProfile(profAttrs);

            const expectedArgs = [
                { argName: "host", dataType: "string" },
                { argName: "port", dataType: "number" },
                { argName: "responseFormatHeader", dataType: "boolean" },
                { argName: "user", dataType: "string" },
                { argName: "password", dataType: "string" },
                { argName: "rejectUnauthorized", dataType: "boolean" }
            ];

            expect(mergedArgs.knownArgs.length).toBe(expectedArgs.length);
            for (const [idx, arg] of mergedArgs.knownArgs.entries()) {
                expect(arg).toMatchObject(expectedArgs[idx]);
                expect(arg.secure || arg.argValue).toBeDefined();
                expect(arg.argLoc.locType).toBe(ProfLocType.TEAM_CONFIG);
                expect(arg.argLoc.jsonLoc).toMatch(/^profiles\.(base_glob|LPAR1)\.properties\./);
                expect(arg.argLoc.osLoc[0]).toMatch(new RegExp(`${testAppNm}\\.config\\.json$`));
            }
        });

        it("should find known args in service profile and its corresponding base", async () => {
            const profInfo = createNewProfInfo(teamProjDir);
            await profInfo.readProfilesFromDisk({ homeDir: teamHomeProjDir });

            const profAttrs = profInfo.getAllProfiles("zosmf").find(p => p.profName === "LPAR2_home");
            const mergedArgs = profInfo.mergeArgsForProfile(profAttrs as IProfAttrs, { getSecureVals: true });

            const expectedArgs = [
                { argName: "host", dataType: "string", argValue: "LPAR2.your.domain.net" },
                { argName: "port", dataType: "number", argValue: 6789 },
                { argName: "responseFormatHeader", dataType: "boolean", argValue: true },
                { argName: "user", dataType: "string", argValue: "globalUser" },
                { argName: "password", dataType: "string", argValue: "globalPassword" },
                { argName: "rejectUnauthorized", dataType: "boolean", argValue: false }
            ];
            const propFromHome = ["user", "password"];

            expect(mergedArgs.knownArgs.length).toBe(expectedArgs.length);
            for (const [idx, arg] of mergedArgs.knownArgs.entries()) {
                expect(arg).toMatchObject(expectedArgs[idx]);
                expect(arg.argValue).toEqual(expectedArgs[idx].argValue);
                expect(arg.argLoc.locType).toBe(ProfLocType.TEAM_CONFIG);
                expect(arg.argLoc.jsonLoc).toMatch(/^profiles\.(base_glob|LPAR2_home)\.properties\./);
                expect(arg.argLoc.osLoc[0]).toEqual(path.normalize(path.join(teamHomeProjDir, `${testAppNm}.config.json`)));
            }
        });

        it("should override not known args in service and base profile with environment variables", async () => {
            const fakePort = 12345;
            const teamConfigHost = "LPAR4.your.domain.net";
            const teamConfigPort = 234;
            process.env[envHost] = envHost; // already in known arguments
            process.env[envPort] = "" + fakePort; // arlready in known arguments
            process.env[envRFH] = "false";
            process.env[envArray] = "val1 'val 2' 'val \\' 3'"; // ["val1", "val 2", "val ' 3"]

            const profInfo = createNewProfInfo(teamProjDir, { overrideWithEnv: true });
            await profInfo.readProfilesFromDisk();
            const profAttrs = profInfo.getDefaultProfile("dummy") as IProfAttrs;
            delete profInfo.getTeamConfig().layerActive().properties.defaults.base;
            // Since ProjectDir and HomeDir are the same (based on the ZOWE_CLI_HOME),
            // we also need to delete the base profile from that layer (even though is't just a copy)
            delete profInfo.getTeamConfig().findLayer(false, true).properties.defaults.base;
            const mergedArgs = profInfo.mergeArgsForProfile(profAttrs);

            const expectedArgs = [
                { argName: "host", dataType: "string" }, // Not updated ; Already in known arguments
                { argName: "responseFormatHeader", dataType: "boolean" }, // Not Updated - Not found in schema provided && not in `missingArgs`
                { argName: "port", dataType: "number" }, // Updated ; Property in missingArgs with default Value
                { argName: "list", dataType: "array" } // Added/Updated - Property in missing arguments
            ];
            const expectedValues = [teamConfigHost, true, fakePort, ["val1", "val 2", "val ' 3"]];

            expect(mergedArgs.knownArgs.length).toBe(expectedArgs.length);
            for (const [idx, arg] of mergedArgs.knownArgs.entries()) {
                expect(arg).toMatchObject(expectedArgs[idx]);
                if (arg.dataType === "array") {
                    expect((arg.argValue as string[]).sort()).toEqual((expectedValues[idx] as string[]).sort());
                    expect(arg.argLoc.locType).toBe(ProfLocType.ENV);
                } else if (arg.argName === "port") {
                    expect(arg.argValue).toEqual(expectedValues[idx]);
                    expect(arg.argLoc.locType).toBe(ProfLocType.ENV);
                } else {
                    expect(arg.argValue).toEqual(expectedValues[idx]);
                    expect(arg.argLoc.locType).toBe(ProfLocType.TEAM_CONFIG);
                }
            }

            const expectedMissingArgs = [
                { argName: "user", dataType: "string" },
                { argName: "password", dataType: "string" },
                { argName: "rejectUnauthorized", dataType: "boolean", argValue: true }
            ];
            expect(mergedArgs.missingArgs.length).toBe(expectedMissingArgs.length);
            for (const [idx, arg] of mergedArgs.missingArgs.entries()) {
                expect(arg).toMatchObject(expectedMissingArgs[idx]);
            }
        });

        it("should find known args defined with kebab case names", async () => {
            const fakeBasePath = "api/v1";
            const profInfo = createNewProfInfo(teamProjDir);
            await profInfo.readProfilesFromDisk();
            profInfo.getTeamConfig().set("profiles.LPAR1.properties.base-path", fakeBasePath);
            const profAttrs = profInfo.getDefaultProfile("zosmf") as IProfAttrs;
            delete profInfo.getTeamConfig().layerActive().properties.defaults.base;
            // Since ProjectDir and HomeDir are the same (based on the ZOWE_CLI_HOME),
            // we also need to delete the base profile from that layer (even though is't just a copy)
            delete profInfo.getTeamConfig().findLayer(false, true).properties.defaults.base;
            const mergedArgs = profInfo.mergeArgsForProfile(profAttrs);

            const expectedArgs = [
                { argName: "host", dataType: "string" },
                { argName: "port", dataType: "number" },
                { argName: "responseFormatHeader", dataType: "boolean" },
                { argName: "basePath", dataType: "string", argValue: fakeBasePath }
            ];

            expect(mergedArgs.knownArgs.length).toBe(expectedArgs.length);
            for (const [idx, arg] of mergedArgs.knownArgs.entries()) {
                expect(arg).toMatchObject(expectedArgs[idx]);
                expect(arg.argValue).toBeDefined();
                expect(arg.argLoc.locType).toBe(ProfLocType.TEAM_CONFIG);
                expect(arg.argLoc.jsonLoc).toMatch(/^profiles\.LPAR1\.properties\./);
                expect(arg.argLoc.osLoc[0]).toMatch(new RegExp(`${testAppNm}\\.config\\.json$`));
            }
        });

        it("should throw if property location cannot be found in JSON", async () => {
            const profInfo = createNewProfInfo(teamProjDir);
            await profInfo.readProfilesFromDisk();
            let caughtError;

            try {
                (profInfo as any).argTeamConfigLoc({ profileName: "doesNotExist", propName: "fake" });
            } catch (error) {
                expect(error instanceof ProfInfoErr).toBe(true);
                caughtError = error;
            }

            expect(caughtError).toBeDefined();
            expect(caughtError.errorCode).toBe(ProfInfoErr.PROP_NOT_IN_PROFILE);
            expect(caughtError.message).toContain("Failed to find property fake in the profile doesNotExist");
        });

        it("should throw if profile location type is invalid", async () => {
            const profInfo = createNewProfInfo(teamProjDir);
            await profInfo.readProfilesFromDisk();
            let caughtError;

            try {
                profInfo.mergeArgsForProfile({
                    profName: null,
                    profType: "test",
                    isDefaultProfile: false,
                    profLoc: { locType: ProfLocType.DEFAULT }
                });
            } catch (error) {
                expect(error instanceof ProfInfoErr).toBe(true);
                caughtError = error;
            }

            expect(caughtError).toBeDefined();
            expect(caughtError.errorCode).toBe(ProfInfoErr.INVALID_PROF_LOC_TYPE);
            expect(caughtError.message).toContain("Invalid profile location type: DEFAULT");
        });

        it("should list optional args missing in service profile", async () => {
            const profInfo = createNewProfInfo(teamProjDir);
            await profInfo.readProfilesFromDisk();
            const profAttrs = profInfo.getDefaultProfile("zosmf") as IProfAttrs;
            delete profInfo.getTeamConfig().layerActive().properties.defaults.base;
            // Since ProjectDir and HomeDir are the same (based on the ZOWE_CLI_HOME),
            // we also need to delete the base profile from that layer (even though is't just a copy)
            delete profInfo.getTeamConfig().findLayer(false, true).properties.defaults.base;
            jest.spyOn(profInfo as any, "loadSchema").mockReturnValueOnce(profSchema);
            const mergedArgs = profInfo.mergeArgsForProfile(profAttrs);

            const expectedArgs = [
                { argName: "user", dataType: "string", argValue: "admin" },
                { argName: "password", dataType: "string", argValue: "admin" }
            ];

            expect(mergedArgs.missingArgs.length).toBe(expectedArgs.length);
            for (const [idx, arg] of mergedArgs.missingArgs.entries()) {
                expect(arg).toMatchObject(expectedArgs[idx]);
                expect(arg.argLoc.locType).toBe(ProfLocType.DEFAULT);
                expect(arg.argLoc.jsonLoc).toBeUndefined();
                expect(arg.argLoc.osLoc).toBeUndefined();
            }
        });

        it("should throw if there are required args missing in service profile", async () => {
            const profInfo = createNewProfInfo(teamProjDir);
            await profInfo.readProfilesFromDisk();
            const profAttrs = profInfo.getDefaultProfile("zosmf") as IProfAttrs;
            jest.spyOn(profInfo as any, "loadSchema").mockReturnValueOnce(requiredProfSchema);
            let caughtError;

            try {
                profInfo.mergeArgsForProfile(profAttrs);
            } catch (error) {
                expect(error instanceof ProfInfoErr).toBe(true);
                caughtError = error;
            }

            expect(caughtError).toBeDefined();
            expect(caughtError.errorCode).toBe(ProfInfoErr.MISSING_REQ_PROP);
            expect(caughtError.message).toContain("Missing required properties: protocol");
        });

        it("should validate profile for missing args when schema exists", async () => {
            const profInfo = createNewProfInfo(teamProjDir);
            await profInfo.readProfilesFromDisk();
            const profAttrs = profInfo.getDefaultProfile("zosmf") as IProfAttrs;
            delete profInfo.getTeamConfig().layerActive().properties.defaults.base;
            // Since ProjectDir and HomeDir are the same (based on the ZOWE_CLI_HOME),
            // we also need to delete the base profile from that layer (even though is't just a copy)
            delete profInfo.getTeamConfig().findLayer(false, true).properties.defaults.base;
            const mergedArgs = profInfo.mergeArgsForProfile(profAttrs);

            const expectedArgs = [
                { argName: "user", dataType: "string" },
                { argName: "password", dataType: "string" },
                { argName: "rejectUnauthorized", dataType: "boolean", argValue: true },
                { argName: "basePath", dataType: "string" },
                { argName: "protocol", dataType: "string", argValue: "https" },
                { argName: "encoding", dataType: "number" },
                { argName: "responseTimeout", dataType: "number" }
            ];

            expect(mergedArgs.missingArgs.length).toBe(expectedArgs.length);
            for (const [idx, arg] of mergedArgs.missingArgs.entries()) {
                expect(arg).toMatchObject(expectedArgs[idx]);
                expect(arg.argLoc.locType).toBe(ProfLocType.DEFAULT);
                expect(arg.argLoc.jsonLoc).toBeUndefined();
                expect(arg.argLoc.osLoc).toBeUndefined();
            }
        });

        it("should find correct inSchema args", async () => {
            const profInfo = createNewProfInfo(teamProjDir);
            await profInfo.readProfilesFromDisk();
            const profAttrs = profInfo.getAllProfiles()[7] as IProfAttrs;
            const mergedArgs = profInfo.mergeArgsForProfile(profAttrs);

            const expectedArgs = [
                { argName: "host", inSchema: true },
                { argName: "port", inSchema: true },
                { argName: "responseFormatHeader", inSchema: false },
                { argName: "fakeOffSchemaArg", inSchema: false },
                { argName: "user", inSchema: true },
                { argName: "password", inSchema: true },
                { argName: "rejectUnauthorized", inSchema: true },
            ];

            expect(mergedArgs.knownArgs.length).toBe(expectedArgs.length);
            for (const [idx, arg] of mergedArgs.knownArgs.entries()) {
                expect(arg.inSchema).toEqual(expectedArgs[idx].inSchema);
            }
        });

        it("should throw if schema fails to load", async () => {
            const profInfo = createNewProfInfo(teamProjDir);
            await profInfo.readProfilesFromDisk();
            const profAttrs = profInfo.getDefaultProfile("zosmf") as IProfAttrs;
            jest.spyOn(profInfo as any, "loadSchema").mockReturnValueOnce(null);
            let caughtError;

            try {
                profInfo.mergeArgsForProfile(profAttrs);
            } catch (error) {
                expect(error instanceof ProfInfoErr).toBe(true);
                caughtError = error;
            }

            expect(caughtError).toBeDefined();
            expect(caughtError.errorCode).toBe(ProfInfoErr.LOAD_SCHEMA_FAILED);
            expect(caughtError.message).toContain("Failed to load schema for profile type zosmf");
        });

        it("should not look for secure properties in the global-layer base profile if it does not exist", async () => {
            process.env[testEnvPrefix + "_CLI_HOME"] = nestedTeamProjDir;
            const profInfo = createNewProfInfo(userTeamProjDir);
            await profInfo.readProfilesFromDisk();
            const profiles = profInfo.getAllProfiles();
            const desiredProfile = "TEST001.first";
            const profAttrs = profiles.find(p => p.profName === desiredProfile);
            let mergedArgs;
            if (profAttrs) {
                let unexpectedError;
                try {
                    mergedArgs = profInfo.mergeArgsForProfile(profAttrs);
                } catch (err) {
                    unexpectedError = err;
                }
                expect(unexpectedError).toBeUndefined();
            } else {
                expect("Profile " + desiredProfile + "not found").toBeUndefined();
            }
            expect(mergedArgs.missingArgs.find(a => a.argName === "user")?.secure).toBeTruthy();
            expect(mergedArgs.missingArgs.find(a => a.argName === "password")?.secure).toBeTruthy();
            expect(mergedArgs.knownArgs.length).toEqual(3);
        });

        it("should throw if profile attributes are undefined", async () => {
            const profInfo = createNewProfInfo(teamProjDir);
            await profInfo.readProfilesFromDisk();
            const profAttrs = profInfo.getDefaultProfile("missing") as IProfAttrs;
            let caughtError;

            try {
                profInfo.mergeArgsForProfile(profAttrs);
            } catch (error) {
                expect(error instanceof ImperativeError).toBe(true);
                caughtError = error;
            }

            expect(caughtError).toBeDefined();
            expect(caughtError.message).toContain("Profile attributes must be defined");
        });
    });

    describe("mergeArgsForProfileType", () => {
        it("should find known args in base profile", async () => {
            const profInfo = createNewProfInfo(teamProjDir);
            await profInfo.readProfilesFromDisk();
            profInfo.getTeamConfig().api.profiles.defaultSet("base", "base_glob");
            jest.spyOn(profInfo as any, "loadSchema").mockReturnValueOnce({});
            const mergedArgs = profInfo.mergeArgsForProfileType("cics");

            const expectedArgs = [
                { argName: "user", dataType: "string" },
                { argName: "password", dataType: "string" },
                { argName: "rejectUnauthorized", dataType: "boolean" }
            ];

            expect(mergedArgs.knownArgs.length).toBe(expectedArgs.length);
            for (const [idx, arg] of mergedArgs.knownArgs.entries()) {
                expect(arg).toMatchObject(expectedArgs[idx]);
                expect(arg.argValue).toBeDefined();
                expect(arg.argLoc.locType).toBe(ProfLocType.TEAM_CONFIG);
                expect(arg.argLoc.jsonLoc).toMatch(/^profiles\.base_glob\.properties\./);
                expect(arg.argLoc.osLoc[0]).toMatch(new RegExp(`${testAppNm}\\.config\\.json$`));
            }
        });

        it("should find missing args when schema is found", async () => {
            const profInfo = createNewProfInfo(teamProjDir);
            await profInfo.readProfilesFromDisk();
            const mergedArgs = profInfo.mergeArgsForProfileType("ssh");

            const expectedArgs = [
                { argName: "host", dataType: "string" },
                { argName: "port", dataType: "number", argValue: 22 },
                { argName: "privateKey", dataType: "string" },
                { argName: "keyPassphrase", dataType: "string" },
                { argName: "handshakeTimeout", dataType: "number" }
            ];

            expect(mergedArgs.missingArgs.length).toBe(expectedArgs.length);
            for (const [idx, arg] of mergedArgs.missingArgs.entries()) {
                expect(arg).toMatchObject(expectedArgs[idx]);
                expect(arg.argLoc.locType).toBe(ProfLocType.DEFAULT);
            }
        });
    });

    describe("loadSchema", () => {
        it("should return null if schema is not found", () => {
            const profInfo = createNewProfInfo(teamProjDir);
            let schema: IProfileSchema;
            let caughtError;

            try {
                schema = (profInfo as any).loadSchema({
                    profName: "fake",
                    profType: "test",
                    isDefaultProfile: false,
                    profLoc: { locType: ProfLocType.DEFAULT }
                });
            } catch (error) {
                caughtError = error;
            }

            expect(caughtError).toBeUndefined();
            expect(schema).toBeNull();
        });

        it("should return the schema defined by the user config", async () => {
            const profInfo = createNewProfInfo(userTeamProjDir);
            await profInfo.readProfilesFromDisk();
            const profAttrs = profInfo.getDefaultProfile("zosmf");
            let schema: IProfileSchema;
            let caughtError;

            try {
                schema = (profInfo as any).loadSchema(profAttrs);
            } catch (error) {
                caughtError = error;
            }

            expect(caughtError).toBeUndefined();
            expect((schema?.properties.port as any)?.optionDefinition.defaultValue).toEqual(1);
        });
    });

    describe("loadAllSchemas", () => {
        it("should throw when schema property references a web URL", async () => {
            const profInfo = createNewProfInfo(teamProjDir);
            await profInfo.readProfilesFromDisk();
            profInfo.getTeamConfig().layerActive().properties.$schema = "http://example.com/schema";
            let caughtError;

            try {
                (profInfo as any).loadAllSchemas();
            } catch (error) {
                expect(error instanceof ProfInfoErr).toBe(true);
                caughtError = error;
            }

            expect(caughtError).toBeDefined();
            expect(caughtError.errorCode).toBe(ProfInfoErr.CANT_GET_SCHEMA_URL);
            expect(caughtError.message).toContain("Failed to load schema for config file");
            expect(caughtError.message).toContain("web URLs are not supported by ProfileInfo API");
        });

        it("should throw when schema file is invalid", async () => {
            const profInfo = createNewProfInfo(teamProjDir);
            await profInfo.readProfilesFromDisk();
            jest.spyOn(jsonfile, "readFileSync").mockImplementationOnce(() => {
                throw new Error("bad schema");
            });
            let caughtError;

            try {
                (profInfo as any).loadAllSchemas();
            } catch (error) {
                expect(error instanceof ProfInfoErr).toBe(true);
                caughtError = error;
            }

            expect(caughtError).toBeDefined();
            expect(caughtError.errorCode).toBe(ProfInfoErr.LOAD_SCHEMA_FAILED);
            expect(caughtError.message).toContain("Failed to load schema for config file");
            expect(caughtError.message).toContain("invalid schema file");
        });
    });

    describe("updateProperty", () => {
        it("should throw and error if the desired profile is not found", async () => {
            const profInfo = createNewProfInfo(teamProjDir);
            await profInfo.readProfilesFromDisk();
            jest.spyOn(profInfo as any, "getAllProfiles").mockReturnValue([]);
            let caughtError;
            try {
                await profInfo.updateProperty({ profileName: "test", profileType: "base", property: "host", value: "test" });
            } catch (error) {
                caughtError = error;
            }

            expect(caughtError).toBeDefined();
            expect(caughtError.errorCode).toBe(ProfInfoErr.PROF_NOT_FOUND);
            expect(caughtError.message).toContain("Failed to find profile");
        });

        it("should succeed if the property was updated with updateKnownProperty", async () => {
            const profInfo = createNewProfInfo(teamProjDir);
            await profInfo.readProfilesFromDisk();
            jest.spyOn(profInfo as any, "getAllProfiles").mockReturnValue([{ profName: "test" }]);
            jest.spyOn(profInfo as any, "mergeArgsForProfile").mockReturnValue({});
            const updateKnownPropertySpy = jest.spyOn(profInfo as any, "updateKnownProperty").mockResolvedValue(true);
            const profileOptions = { profileName: "test", profileType: "base", property: "host", value: "test" };
            let caughtError;
            try {
                await profInfo.updateProperty(profileOptions);
            } catch (error) {
                caughtError = error;
            }
            expect(caughtError).toBeUndefined();
            expect(updateKnownPropertySpy).toHaveBeenCalledWith({ ...profileOptions, mergedArgs: {}, osLocInfo: undefined });
        });

        it("should succeed forceUpdating a property even if the jsonLoc points somewhere else", async () => {
            const profInfo = createNewProfInfo(teamProjDir);
            await profInfo.readProfilesFromDisk();
            const mergedArgs = {
                knownArgs: [{
                    argName: "rejectUnauthorized",
                    argLoc: { jsonLoc: "profiles.base_glob.properties.rejectUnauthorized" }
                }]
            };
            jest.spyOn(profInfo as any, "mergeArgsForProfile").mockReturnValue(mergedArgs);
            const updateKnownPropertySpy = jest.spyOn(profInfo as any, "updateKnownProperty").mockResolvedValue(true);
            const jsonPathMatchesSpy = jest.spyOn(ConfigUtils, "jsonPathMatches");
            const profileOptions: IProfInfoUpdatePropOpts = {
                profileName: "LPAR4",
                profileType: "dummy",
                property: "rejectUnauthorized",
                value: true,
                forceUpdate: true
            };
            let caughtError;
            try {
                await profInfo.updateProperty(profileOptions);
            } catch (error) {
                caughtError = error;
            }
            expect(caughtError).toBeUndefined();
            expect(mergedArgs.knownArgs[0].argLoc.jsonLoc).toEqual("profiles.LPAR4.properties.rejectUnauthorized");
            const osLocInfo = { global: false, user: false, name: "LPAR4", path: path.join(teamProjDir, `${testAppNm}.config.json`) };
            expect(updateKnownPropertySpy).toHaveBeenCalledWith({ ...profileOptions, mergedArgs, osLocInfo });
            expect(jsonPathMatchesSpy).toHaveBeenCalledTimes(1); // Verify that profile names are matched correctly
        });

        it("should succeed forceUpdating a property even if the property doesn't exist", async () => {
            const profInfo = createNewProfInfo(teamProjDir);
            await profInfo.readProfilesFromDisk();
            const storeSpy = jest.spyOn(ConfigAutoStore, "_storeSessCfgProps").mockImplementation(jest.fn());
            const profileOptions: IProfInfoUpdatePropOpts = {
                profileName: "LPAR4",
                profileType: "dummy",
                property: "DOES_NOT_EXIST",
                value: true,
                forceUpdate: true
            };
            let caughtError;
            try {
                await profInfo.updateProperty(profileOptions);
            } catch (error) {
                caughtError = error;
            }
            expect(caughtError).toBeUndefined();
            expect(storeSpy).toHaveBeenCalledWith({
                config: profInfo.getTeamConfig(), profileName: "LPAR4", profileType: "dummy",
                defaultBaseProfileName: "base_glob",
                propsToStore: [ "DOES_NOT_EXIST" ], sessCfg: { "DOES_NOT_EXIST": true }, setSecure : undefined,
            });
        });

        it("should attempt to store session config properties without adding profile types to the loadedConfig", async () => {
            const profInfo = createNewProfInfo(teamProjDir);
            await profInfo.readProfilesFromDisk();
            jest.spyOn(profInfo as any, "updateKnownProperty").mockResolvedValue(false);
            const storageSpy = jest.spyOn(ConfigAutoStore as any, "_storeSessCfgProps").mockResolvedValue(undefined);
            const profiles = [{ type: "dummy", schema: {} as any }];
            ImperativeConfig.instance.loadedConfig.profiles = profiles;
            ImperativeConfig.instance.loadedConfig.baseProfile = profiles[0];

            let caughtError;
            try {
                await profInfo.updateProperty({ profileName: "LPAR4", profileType: "dummy", property: "host", value: "test" });
            } catch (error) {
                caughtError = error;
            }
            expect(caughtError).toBeUndefined();
            expect(ImperativeConfig.instance.loadedConfig.profiles).toEqual(profiles);
            expect(ImperativeConfig.instance.loadedConfig.baseProfile).toEqual(profiles[0]);
            expect(storageSpy).toHaveBeenCalledWith({
                config: profInfo.getTeamConfig(),
                defaultBaseProfileName: "base_glob",
                sessCfg: { hostname: "test" },
                propsToStore: ["host"],
                profileName: "LPAR4",
                profileType: "dummy"
            });
        });

        it("should add the missing profile type (and schema) to loadedConfig before attempting to store session config properties", async () => {
            const profInfo = createNewProfInfo(teamProjDir);
            await profInfo.readProfilesFromDisk();
            jest.spyOn(profInfo as any, "updateKnownProperty").mockResolvedValue(false);
            const storageSpy = jest.spyOn(ConfigAutoStore as any, "_storeSessCfgProps").mockResolvedValue(undefined);
            const profiles = [{ type: "test", schema: {} as any }];
            ImperativeConfig.instance.loadedConfig.profiles = profiles;
            ImperativeConfig.instance.loadedConfig.baseProfile = null;

            let caughtError;
            try {
                await profInfo.updateProperty({ profileName: "LPAR4", profileType: "dummy", property: "host", value: "test" });
            } catch (error) {
                caughtError = error;
            }
            expect(caughtError).toBeUndefined();
            expect(ImperativeConfig.instance.loadedConfig.profiles).toContain(profiles[0]);
            expect(ImperativeConfig.instance.loadedConfig.baseProfile).toBeDefined();
            expect(storageSpy).toHaveBeenCalledWith({
                config: profInfo.getTeamConfig(),
                defaultBaseProfileName: "base_glob",
                sessCfg: { hostname: "test" },
                propsToStore: ["host"],
                profileName: "LPAR4",
                profileType: "dummy"
            });
        });
    });

    describe("updateKnownProperty", () => {
        it("should throw and error if the property location type is invalid", async () => {
            const profInfo = createNewProfInfo(teamProjDir);
            await profInfo.readProfilesFromDisk();
            let caughtError;
            try {
                await profInfo.updateKnownProperty({
                    mergedArgs: {
                        knownArgs: [{ argName: "test", argLoc: { locType: 123 } }]
                    } as any, property: "test", value: "test"
                });
            } catch (error) {
                caughtError = error;
            }

            expect(caughtError).toBeDefined();
            expect(caughtError.errorCode).toBe(ProfInfoErr.INVALID_PROF_LOC_TYPE);
            expect(caughtError.message).toContain("Invalid profile location type: 123");
        });

        it("should resolve to false if the property location cannot be determined", async () => {
            const profInfo = createNewProfInfo(teamProjDir);
            await profInfo.readProfilesFromDisk();
            expect(await profInfo.updateKnownProperty({
                mergedArgs: {
                    knownArgs: [{ argName: "test", argLoc: { locType: ProfLocType.ENV } }]
                } as any, property: "test", value: "test"
            })).toBe(false);

            expect(await profInfo.updateKnownProperty({
                mergedArgs: {
                    knownArgs: [{ argName: "test", argLoc: { locType: ProfLocType.DEFAULT } }]
                } as any, property: "test", value: "test"
            })).toBe(false);
        });

        it("should update the given property and return true", async () => {
            const profInfo = createNewProfInfo(teamProjDir);
            await profInfo.readProfilesFromDisk();
            const jsonPathMatchesSpy = jest.spyOn(ConfigUtils, "jsonPathMatches");

            const prof = profInfo.mergeArgsForProfile(profInfo.getAllProfiles("dummy")[0]);
            const ret = await profInfo.updateKnownProperty({ mergedArgs: prof, property: "host", value: "example.com" });
            const newHost = profInfo.getTeamConfig().api.layers.get().properties.profiles.LPAR4.properties.host;

            expect(newHost).toEqual("example.com");
            expect(ret).toBe(true);
            expect(jsonPathMatchesSpy).toHaveBeenCalled(); // Verify that profile names are matched correctly
        });

        it("should remove the given property if the value specified if undefined", async () => {
            const profInfo = createNewProfInfo(teamProjDir);
            await profInfo.readProfilesFromDisk();

            const prof = profInfo.mergeArgsForProfile(profInfo.getAllProfiles("dummy")[0]);
            const ret = await profInfo.updateKnownProperty({ mergedArgs: prof, property: "host", value: undefined });
            const newHost = profInfo.getTeamConfig().api.layers.get().properties.profiles.LPAR4.properties.host;

            expect(newHost).toBeUndefined();
            expect(ret).toBe(true);

            // back to original host
            await profInfo.updateKnownProperty({ mergedArgs: prof, property: "host", value: "LPAR4.your.domain.net" });
        });

        it("should not update the given property if autoStore is false", async () => {
            const profInfo = createNewProfInfo(teamProjDir);
            await profInfo.readProfilesFromDisk();
            const prof = profInfo.mergeArgsForProfile(profInfo.getAllProfiles("dummy")[0]);

            // Mock autoStore false
            jest.spyOn(profInfo, "getTeamConfig").mockReturnValueOnce({
                ...profInfo.getTeamConfig(),
                mProperties: { ...profInfo.getTeamConfig().mProperties, autoStore: false }
            } as any);
            const ret = await profInfo.updateKnownProperty({ mergedArgs: prof, property: "host", value: "example.com" });
            const newHost = profInfo.getTeamConfig().api.layers.get().properties.profiles.LPAR4.properties.host;

            expect(newHost).toEqual("LPAR4.your.domain.net");
            expect(ret).toBe(false);
        });
    });

    describe("removeKnownProperty TeamConfig tests", () => {
        it("should remove the property", async () => {
            const profInfo = createNewProfInfo(teamProjDir);
            await profInfo.readProfilesFromDisk();

            const prof = profInfo.mergeArgsForProfile(profInfo.getAllProfiles("dummy")[0]);
            await profInfo.updateProperty({ profileName: 'LPAR4', property: "someProperty", value: "example.com", profileType: "dummy" });
            const afterUpdate = profInfo.mergeArgsForProfile(profInfo.getAllProfiles("dummy")[0]);
            expect(afterUpdate.knownArgs.find(v => v.argName === 'someProperty')?.argValue).toBe('example.com');

            await profInfo.removeKnownProperty({ mergedArgs: afterUpdate, property: 'someProperty' });
            const afterRemove = profInfo.mergeArgsForProfile(profInfo.getAllProfiles("dummy")[0]);

            expect(afterRemove.knownArgs.find(v => v.argName === 'someProperty')).toBeUndefined();
        });
    });

    describe("loadSecureArg", () => {
        it("should load secure args from team config", async () => {
            const profInfo = createNewProfInfo(teamProjDir);
            await profInfo.readProfilesFromDisk();
            const profAttrs = profInfo.getDefaultProfile("zosmf") as IProfAttrs;
            const mergedArgs = profInfo.mergeArgsForProfile(profAttrs);

            const userArg = mergedArgs.knownArgs.find((arg) => arg.argName === "user");
            expect(userArg.argValue).toBe("userNameBase");
            expect(profInfo.loadSecureArg(userArg as IProfArgAttrs)).toBe("userNameBase");

            const passwordArg = mergedArgs.knownArgs.find((arg) => arg.argName === "password");
            expect(passwordArg.argValue).toBe("passwordBase");
            expect(profInfo.loadSecureArg(passwordArg as IProfArgAttrs)).toBe("passwordBase");
        });

        it("should get secure values with mergeArgsForProfile:getSecureVals for team config", async () => {
            const profInfo = createNewProfInfo(teamProjDir);
            await profInfo.readProfilesFromDisk();
            const profAttrs = profInfo.getDefaultProfile("zosmf") as IProfAttrs;
            const mergedArgs = profInfo.mergeArgsForProfile(profAttrs, { getSecureVals: true });

            const userArg = mergedArgs.knownArgs.find((arg) => arg.argName === "user");
            expect(userArg.argValue).toBe("userNameBase");

            const passwordArg = mergedArgs.knownArgs.find((arg) => arg.argName === "password");
            expect(passwordArg.argValue).toBe("passwordBase");
        });

        it("should treat secure arg as plain text if loaded from environment variable", async () => {
            const profInfo = createNewProfInfo(teamProjDir);
            await profInfo.readProfilesFromDisk();

            const expectedValue = "insecure";
            const actualValue = profInfo.loadSecureArg({
                argName: "test",
                dataType: "string",
                argValue: expectedValue,
                argLoc: { locType: ProfLocType.ENV }
            });

            expect(actualValue).toEqual(expectedValue);
        });

        it("should fail to load secure arg when not found", async () => {
            const profInfo = createNewProfInfo(teamProjDir);
            await profInfo.readProfilesFromDisk();
            let caughtError;

            try {
                profInfo.loadSecureArg({
                    argName: "test",
                    dataType: "string",
                    argValue: undefined,
                    argLoc: { locType: ProfLocType.DEFAULT }
                });
            } catch (error) {
                caughtError = error;
            }

            expect(caughtError).toBeDefined();
            expect(caughtError.message).toBe("Failed to locate the property test");
        });
    });

    describe("getOsLocInfo", () => {
        it("should return undefined if no osLoc is present", async () => {
            const profInfo = createNewProfInfo(teamProjDir);
            await profInfo.readProfilesFromDisk();
            const prof = { profName: "test", profLoc: { locType: 1 }, profType: "test", isDefaultProfile: false };
            expect(profInfo.getOsLocInfo(prof)).toBeUndefined();
            expect(profInfo.getOsLocInfo({ ...prof, profLoc: { locType: 1, osLoc: [] } })).toBeUndefined();
        });

        it("should return basic osLoc information for a unique profile", async () => {
            const profInfo = createNewProfInfo(teamProjDir);
            await profInfo.readProfilesFromDisk();
            const profAttrs = profInfo.getDefaultProfile("zosmf") as IProfAttrs;
            const osLocInfo = profInfo.getOsLocInfo(profAttrs);
            const expectedObjs = [
                { name: profAttrs.profName, path: profAttrs.profLoc.osLoc[0], user: false, global: false },
                { name: profAttrs.profName, path: profAttrs.profLoc.osLoc[0], user: false, global: true }
            ];
            expect(osLocInfo).toBeDefined();
            expect(osLocInfo.length).toBe(expectedObjs.length);
            expectedObjs.forEach((expectedOsLocInfo, idx) => {
                expect(osLocInfo[idx]).toEqual(expectedOsLocInfo);
            });
        });

        it("should return osLoc information for a profile name that exists in project and global config", async () => {
            const desiredProfType = "zosmf";
            const conflictingProfile = "LPAR2";
            const profInfo = createNewProfInfo(teamProjDir);
            await profInfo.readProfilesFromDisk({ homeDir: teamHomeProjDir });
            const profAttrs = profInfo.getAllProfiles(desiredProfType).find(p => p.profName === conflictingProfile);
            const osLocInfo = profInfo.getOsLocInfo(profAttrs as IProfAttrs);
            expect(osLocInfo.length).toBe(2);

            expect(osLocInfo[0].global).toBe(false);
            expect(osLocInfo[0].user).toBe(false);
            expect(osLocInfo[0].path).toBe(path.join(teamProjDir, testAppNm + ".config.json"));
            expect(osLocInfo[0].name).toBe(conflictingProfile);

            expect(osLocInfo[1].global).toBe(true);
            expect(osLocInfo[1].user).toBe(false);
            expect(osLocInfo[1].path).toBe(path.join(teamHomeProjDir, testAppNm + ".config.json"));
            expect(osLocInfo[1].name).toBe(conflictingProfile);
        });
    });

    it("should load 256 profiles in under 15 seconds", async () => {
        const profInfo = createNewProfInfo(largeTeamProjDir);
        await profInfo.readProfilesFromDisk();
        const startTime = Date.now();
        const zosmfProfiles = profInfo.getAllProfiles("zosmf", { excludeHomeDir: true });
        expect(zosmfProfiles.length).toBe(256);
        for (const profAttrs of zosmfProfiles) {
            profInfo.mergeArgsForProfile(profAttrs);
        }
        expect(Date.now() - startTime).toBeLessThan(15000);
    });

    describe("Schema management", () => {
        // begin schema management tests
        describe("readExtendersJsonFromDisk", () => {
            // case 1: the JSON file doesn't exist at time of read
            it("writes an empty extenders.json file if it doesn't exist on disk", async () => {
                const profInfo = createNewProfInfo(teamProjDir);
                (profInfo as any).mExtendersJson = { profileTypes: {} };
                jest.spyOn(fs, "existsSync").mockReturnValueOnce(false);
                ProfileInfo.readExtendersJsonFromDisk();
                expect(writeFileSyncMock).toHaveBeenCalled();
            });

            // case 2: JSON file exists on-disk at time of read
            it("reads extenders.json from disk if it exists", async () => {
                const readFileSyncMock = jest.spyOn(jsonfile, "readFileSync").mockReturnValueOnce({ profileTypes: {
                    "test": {
                        from: ["Zowe Client App"]
                    }
                } });
                const profInfo = createNewProfInfo(teamProjDir);
                jest.spyOn(fs, "existsSync").mockReturnValueOnce(true);
                (profInfo as any).mExtendersJson = ProfileInfo.readExtendersJsonFromDisk();
                expect(readFileSyncMock).toHaveBeenCalled();
                expect((profInfo as any).mExtendersJson).toEqual({
                    profileTypes: {
                        "test": {
                            from: ["Zowe Client App"]
                        }
                    }
                });
            });
        });

        describe("writeExtendersJson", () => {
            // case 1: Write operation is successful
            it("returns true if written to disk successfully", async () => {
                const profInfo = createNewProfInfo(teamProjDir);
                (profInfo as any).mExtendersJson = { profileTypes: {} };
                await profInfo.readProfilesFromDisk({ homeDir: teamHomeProjDir });
                expect(ProfileInfo.writeExtendersJson((profInfo as any).mExtendersJson)).toBe(true);
                expect(writeFileSyncMock).toHaveBeenCalled();
            });

            // case 2: Write operation is unsuccessful
            it("returns false if it couldn't write to disk", async () => {
                const profInfo = createNewProfInfo(teamProjDir);
                (profInfo as any).mExtendersJson = { profileTypes: {} };
                await profInfo.readProfilesFromDisk({ homeDir: teamHomeProjDir });
                writeFileSyncMock.mockImplementation(() => { throw new Error(); });
                expect(ProfileInfo.writeExtendersJson((profInfo as any).mExtendersJson)).toBe(false);
                expect(writeFileSyncMock).toHaveBeenCalled();
            });
        });

        describe("updateSchemaAtLayer", () => {
            const getBlockMocks = () => {
                return {
                    buildSchema: jest.spyOn(ProfileInfo.prototype, "buildSchema")
                };
            };

            // case 1: schema is the same as the cached one; do not write to disk
            it("does not write schema to disk if it hasn't changed", async () => {
                const blockMocks = getBlockMocks();
                const profInfo = createNewProfInfo(teamProjDir);
                await profInfo.readProfilesFromDisk({ homeDir: teamHomeProjDir });
                const dummySchema = profInfo.getSchemaForType("dummy");
                blockMocks.buildSchema.mockReturnValueOnce({} as any);
                writeFileSyncMock.mockClear();
                (profInfo as any).updateSchemaAtLayer("dummy", dummySchema);
                expect(writeFileSyncMock).not.toHaveBeenCalled();
            });

            // case 2: schema is different than cached schema; write to disk
            it("writes schema to disk when changed", async () => {
                const blockMocks = getBlockMocks();
                const profInfo = createNewProfInfo(teamProjDir);
                await profInfo.readProfilesFromDisk({ homeDir: teamHomeProjDir });
                // not a major adjustment to schema - mainly to test schema comparison
                blockMocks.buildSchema.mockReturnValueOnce({} as any);
                jest.spyOn(fs, "existsSync").mockReturnValueOnce(true);
                (profInfo as any).updateSchemaAtLayer("dummy", {});
                expect(writeFileSyncMock).toHaveBeenCalled();
            });
        });

        describe("addProfileToConfig", () => {
            // case 1: Successfully added profile w/ defaults to config
            it("returns true if the profile was added", async () => {
                const setProfileMock = jest.spyOn(ConfigProfiles.prototype, "set").mockImplementation();
                const profInfo = createNewProfInfo(teamProjDir);
                await profInfo.readProfilesFromDisk({ homeDir: teamHomeProjDir });
                const res = profInfo.addProfileToConfig("dummy", "some.config.path");
                expect(res).toBe(true);
                expect(setProfileMock).toHaveBeenCalled();
            });

            // case 2: Profile was not added to config
            it("returns false if the profile was not added", async () => {
                const setProfileMock = jest.spyOn(ConfigProfiles.prototype, "set").mockImplementation();
                const profInfo = createNewProfInfo(teamProjDir);
                await profInfo.readProfilesFromDisk({ homeDir: teamHomeProjDir });
                // scenario: user passes a type that does not have an entry in the schema cache
                const res = profInfo.addProfileToConfig("type-that-doesnt-exist", "some.config.path");
                expect(res).toBe(false);
                expect(setProfileMock).not.toHaveBeenCalled();
            });
        });

        describe("getProfileTypes", () => {
            // case 1: no sources specified, returns profile types without filtering
            it("returns the default set of profile types", async () => {
                const profInfo = createNewProfInfo(teamProjDir);
                await profInfo.readProfilesFromDisk({ homeDir: teamHomeProjDir });
                const expectedTypes = [...profileTypes].concat(["ssh"]).sort();
                expect(profInfo.getProfileTypes()).toEqual(expectedTypes);
            });
            // case 2: filtering by source
            it("filters by source", async () => {
                const profInfo = createNewProfInfo(teamProjDir);
                await profInfo.readProfilesFromDisk({ homeDir: teamHomeProjDir });
                profInfo.addProfileTypeToSchema("some-type", { sourceApp: "Zowe Client App", schema: {} as any });
                expect(profInfo.getProfileTypes(["Zowe Client App"])).toEqual(["some-type"]);
            });
        });

        describe("getSchemaForType", () => {
            // case 1: returns the schema for a registered profile type
            it("returns the schema for a registered type", async () => {
                const profInfo = createNewProfInfo(teamProjDir);
                await profInfo.readProfilesFromDisk({ homeDir: teamHomeProjDir });
                expect(profInfo.getSchemaForType("dummy")).toBeDefined();
            });

            // case 2: returns undefined if the profile type doesn't exist in the schema cache
            it("returns undefined for a non-existent profile type", async () => {
                const profInfo = createNewProfInfo(teamProjDir);
                await profInfo.readProfilesFromDisk({ homeDir: teamHomeProjDir });
                expect(profInfo.getSchemaForType("type-that-doesnt-exist")).toBeUndefined();
            });
        });

        describe("addProfileTypeToSchema", () => {
            const expectAddToSchemaTester = async (testCase: { schema: any; previousVersion?: string }, expected: {
                extendersJson: IExtendersJsonOpts,
                res: {
                    success: boolean;
                    info?: string;
                },
                version?: string,
            }) => {
                const profInfo = createNewProfInfo(teamProjDir);
                await profInfo.readProfilesFromDisk({ homeDir: teamHomeProjDir });
                if (testCase.previousVersion) {
                    const noPreviousVer = testCase.previousVersion === "none";
                    (profInfo as any).mExtendersJson = {
                        profileTypes: {
                            "some-type": {
                                from: ["Zowe Client App"],
                                version: noPreviousVer ? undefined : testCase.previousVersion,
                                latestFrom: noPreviousVer ? undefined : "Zowe Client App"
                            }
                        }
                    };
                } else {
                    (profInfo as any).mExtendersJson = {
                        profileTypes: {}
                    };
                }
                const updateSchemaAtLayerMock = jest.spyOn((ProfileInfo as any).prototype, "updateSchemaAtLayer").mockImplementation();
                const writeExtendersJsonMock = jest.spyOn(ProfileInfo, "writeExtendersJson").mockImplementation();
                const res = profInfo.addProfileTypeToSchema("some-type", { ...testCase, sourceApp: "Zowe Client App" });
                if (expected.res.success) {
                    expect(updateSchemaAtLayerMock).toHaveBeenCalled();
                    expect(writeExtendersJsonMock).toHaveBeenCalled();
                } else {
                    expect(updateSchemaAtLayerMock).not.toHaveBeenCalled();
                    expect(writeExtendersJsonMock).not.toHaveBeenCalled();
                }
                expect((profInfo as any).mExtendersJson).toEqual(expected.extendersJson);
                expect(res.success).toBe(expected.res.success);
                if (expected.res.info) {
                    expect(res.info).toBe(expected.res.info);
                }
            };
            // case 1: Profile type did not exist
            it("adds a new profile type to the schema", async () => {
                expectAddToSchemaTester(
                    { schema: { title: "Mock Schema" } as any },
                    {
                        extendersJson: {
                            profileTypes: {
                                "some-type": {
                                    from: ["Zowe Client App"]
                                }
                            }
                        },
                        res: {
                            success: true
                        }
                    }
                );
            });

            it("only updates a profile type in the schema if the version is newer", async () => {
                expectAddToSchemaTester(
                    { previousVersion: "1.0.0", schema: { title: "Mock Schema", version: "2.0.0" } as any },
                    {
                        extendersJson: {
                            profileTypes: {
                                "some-type": {
                                    from: ["Zowe Client App"],
                                    version: "2.0.0",
                                    latestFrom: "Zowe Client App"
                                }
                            }
                        },
                        res: {
                            success: true
                        }
                    }
                );
            });

            it("does not update a profile type in the schema if the version is older", async () => {
                expectAddToSchemaTester(
                    { previousVersion: "2.0.0", schema: { title: "Mock Schema", version: "1.0.0" } as any },
                    {
                        extendersJson: {
                            profileTypes: {
                                "some-type": {
                                    from: ["Zowe Client App"],
                                    version: "2.0.0",
                                    latestFrom: "Zowe Client App"
                                }
                            }
                        },
                        res: {
                            success: false
                        }
                    }
                );
            });

            it("updates a profile type in the schema - version provided, no previous schema version", async () => {
                expectAddToSchemaTester(
                    { previousVersion: "none", schema: { title: "Mock Schema", version: "1.0.0" } as any },
                    {
                        extendersJson: {
                            profileTypes: {
                                "some-type": {
                                    from: ["Zowe Client App"],
                                    version: "1.0.0",
                                    latestFrom: "Zowe Client App"
                                }
                            }
                        },
                        res: {
                            success: true
                        }
                    }
                );
            });

            it("does not update the schema if schema version is invalid", async () => {
                expectAddToSchemaTester(
                    { previousVersion: "none", schema: { title: "Mock Schema", version: "1.0.0" } as any },
                    {
                        extendersJson: {
                            profileTypes: {
                                "some-type": {
                                    from: ["Zowe Client App"],
                                    version: "1.0.0",
                                    latestFrom: "Zowe Client App"
                                }
                            }
                        },
                        res: {
                            success: true
                        }
                    }
                );
            });
        });
        describe("buildSchema", () => {
            it("builds a schema with the default types", async () => {
                const profInfo = createNewProfInfo(teamProjDir);
                await profInfo.readProfilesFromDisk({ homeDir: teamHomeProjDir });
                const cfgSchemaBuildMock = jest.spyOn(ConfigSchema, "buildSchema").mockImplementation();
                profInfo.buildSchema();
                expect(cfgSchemaBuildMock).toHaveBeenCalled();
            });

            it("excludes types that do not match a given source", async () => {
                const profInfo = createNewProfInfo(teamProjDir);
                await profInfo.readProfilesFromDisk({ homeDir: teamHomeProjDir });
                profInfo.addProfileTypeToSchema("some-type-with-source", {
                    sourceApp: "A Zowe App",
                    schema: {} as any
                });
                const cfgSchemaBuildMock = jest.spyOn(ConfigSchema, "buildSchema").mockImplementation();
                profInfo.buildSchema(["A Zowe App"]);
                expect(cfgSchemaBuildMock).toHaveBeenCalledWith([{
                    type: "some-type-with-source",
                    schema: {}
                }]);
            });
        });
        // end schema management tests
    });
});<|MERGE_RESOLUTION|>--- conflicted
+++ resolved
@@ -27,13 +27,10 @@
 import { ImperativeConfig } from "../../utilities/src/ImperativeConfig";
 import { ImperativeError } from "../../error";
 import { IProfInfoUpdatePropOpts } from "../src/doc/IProfInfoUpdatePropOpts";
-<<<<<<< HEAD
+import { ConfigUtils } from "../src/ConfigUtils";
 import { ConfigProfiles } from "../src/api";
 import { IExtendersJsonOpts } from "../src/doc/IExtenderOpts";
 import { ConfigSchema } from "../src/ConfigSchema";
-=======
-import { ConfigUtils } from "../src/ConfigUtils";
->>>>>>> dc362127
 
 const testAppNm = "ProfInfoApp";
 const testEnvPrefix = testAppNm.toUpperCase();
