/*
* This program and the accompanying materials are made available under the terms of the
* Eclipse Public License v2.0 which accompanies this distribution, and is available at
* https://www.eclipse.org/legal/epl-v20.html
*
* SPDX-License-Identifier: EPL-2.0
*
* Copyright Contributors to the Zowe Project.
*
*/

import { IProfileValidationReport } from "../doc/IProfileValidationReport";
import { IProfileValidationPlan } from "../doc/IProfileValidationPlan";
import {
    IProfileValidationTask,
    IProfileValidationTaskFunction,
    VALIDATION_OUTCOME
} from "../doc/IProfileValidationTask";
import { IProfileValidationTaskResult } from "../doc/IProfileValidationTaskResult";
<<<<<<< HEAD
import { Logger, LoggerUtils } from "../../../../logger";
=======
import { isNullOrUndefined } from "util";
import { Logger } from "../../../../logger";
import { LoggerUtils } from "../../../../logger/src/LoggerUtils";
>>>>>>> 17f22d79
import { TextUtils } from "../../../../utilities";
import { IPromiseWithProgress, ITaskWithStatus, TaskProgress, TaskStage } from "../../../../operations";
import { ICommandOptionDefinition } from "../../../../cmd";
import { IProfile } from "../../doc/definition/IProfile";
import { CliUtils } from "../../../../utilities/src/CliUtils";

/**
 * API for going through the full validation test for a Zowe CLI profile
 * and producing validation report
 * @internal
 */
export class ProfileValidator {

    /**
     * The key used to access the filename for the type containing the profile
     * validation plan object. On your profile validation command definition,
     * specify the filename in   .customize[CUSTOMIZE_PLAN_KEY]
     * @type {string}
     */
    public static readonly CUSTOMIZE_PLAN_KEY = "validationPlanModule";

    /**
     * The command line option for printing the validation plan only
     */
    public static get PRINT_PLAN_OPTION(): ICommandOptionDefinition {
        return {
            name: "print-plan-only", aliases: ["plan", "p"],
            description: "Instead of validating your profile, print out " +
                "a table of the tasks used for validation. This will explain the different services and " +
                "functionality that will be tested during profile validation.",
            type: "boolean"
        };
    }

    /**
     *  Produce a profile validation report for a specific profile
     * @param {IProfile} profile the profile to validate
     * @param {IProfileValidationPlan} plan - the profile validation testing plan
     * @param productDisplayName - the display name for your CLI
     * @returns {IPromiseWithProgress<IProfileValidationReport>} a promise of the validation report, with an additional field
     *                              that can be used to create a progress bar or track progress in another UI
     */
    public static validate(profile: IProfile,
        plan: IProfileValidationPlan,
        productDisplayName: string): IPromiseWithProgress<IProfileValidationReport> {
        const log = Logger.getImperativeLogger();
        const progress: ITaskWithStatus = {
            stageName: TaskStage.IN_PROGRESS,
            percentComplete: TaskProgress.ZERO_PERCENT,
            statusMessage: "Preparing to validate profile"
        };
        const promise: any = new Promise<IProfileValidationReport>((validationComplete) => {
            const report: IProfileValidationReport = {
                overallResult: "OK", // start with success and change it if there are any failures
                taskResults: [],
                overallMessage: "Your profile is valid and ready for use with " +
                    productDisplayName,
                profile
            };
            log.debug("Validating profile with %d tasks", plan.tasks.length);

            let tasksCompleted = 0;
            let numTasksToComplete = 0;
            const countTasks = (task: IProfileValidationTask) => {
                numTasksToComplete++;
                if (!(task.dependentTasks == null)) {
                    for (const dependent of task.dependentTasks) {
                        countTasks(dependent);
                    }
                }
            };
            for (const task of plan.tasks) {
                countTasks(task); // get the total number of tasks
            }
            if (numTasksToComplete === 0) {
                throw new Error("Validation plan has no tasks! If you want to validate a profile, " +
                    "you need at least one task in your plan.");
            }

            let tasksToRun = [].concat(plan.tasks);

            // define how tasks will be handled when we run them
            const runTask = () => {
                const currentTask = tasksToRun[0];
                tasksToRun = tasksToRun.slice(1); // take off the task we're working on now

                const skipDependentTask = (dependentTask: IProfileValidationTask, result: IProfileValidationTaskResult) => {
                    // add a 'skipped task' result for each descendant dependent task
                    const skippedResult: IProfileValidationTaskResult = {
                        taskName: dependentTask.name,
                        associatedEndpoints: dependentTask.associatedEndpoints,
                        outcome: "Warning",
                        resultDescription: TextUtils.formatMessage(
                            "Skipped due to '%s' getting a result of %s",
                            currentTask.name, this.outcomeToString(result.outcome))
                    };
                    report.taskResults.push(skippedResult);
                    tasksCompleted++;
                    if (!(dependentTask.dependentTasks == null)) {
                        for (const grandDependent of dependentTask.dependentTasks) {
                            skipDependentTask(grandDependent, result);
                        }
                    }
                };

                const taskFunction: IProfileValidationTaskFunction = currentTask.taskFunction;
                progress.percentComplete = tasksCompleted / numTasksToComplete * TaskProgress.ONE_HUNDRED_PERCENT;
                progress.statusMessage = TextUtils.formatMessage("Checking '%s' (%d of %d)", currentTask.name,
                    tasksCompleted + 1, numTasksToComplete);
                try {
                    taskFunction(profile, (result: IProfileValidationTaskResult) => {
                        result.associatedEndpoints = currentTask.associatedEndpoints;
                        result.taskName = currentTask.name;
                        // task is complete, store off the results
                        tasksCompleted++;
                        report.taskResults.push(result);
                        log.debug("Profile validation task result: task name: %s, outcome %s, description %s, associated endpoints: %s",
                            result.taskName, this.outcomeToString(result.outcome), result.resultDescription,
                            result.associatedEndpoints == null ? "none" : result.associatedEndpoints.join(", "));

                        // set the overall status of the validation based on this outcome
                        // only 100% success is considered a successful validation
                        if (result.outcome === "Warning" && report.overallResult === "OK") {
                            report.overallResult = "Warning";

                        } else if (result.outcome === "Failed") {
                            // mark the validation failed if any task fails
                            report.overallResult = "Failed";
                        }
                        if (!(currentTask.dependentTasks == null)) {
                            if (result.outcome === "Failed" || result.outcome === "Warning") {
                                log.warn("Parent task %s failed, skipping dependent tasks",
                                    currentTask.name);
                                for (const dependent of currentTask.dependentTasks) {
                                    skipDependentTask(dependent, result);
                                }
                            } else {
                                // add the dependent tasks as the next tasks to execute
                                log.debug("Adding dependent tasks of %s to the lists of tasks to run",
                                    currentTask.name);
                                tasksToRun = currentTask.dependentTasks.concat(tasksToRun);
                            }
                        }
                        if (tasksCompleted < numTasksToComplete) {
                            // if there are more tasks, run the next one
                            runTask();
                        } else {
                            log.info("All profile validation tasks have completed. The profile's validity: %s",
                                this.outcomeToString(report.overallResult));
                            validationComplete(report);
                        }
                    });
                }
                /**
                     * Catch unexpected exceptions within the task function
                     */ catch (e) {
                    tasksCompleted++;
                    report.overallResult = "Failed";
                    log.error("Error during profile validation: %s\n%s", e.message, e.stack);
                    const result: IProfileValidationTaskResult = {
                        outcome: "Failed",
                        resultDescription: "Encountered an unexpected exception: " + e.message,
                        associatedEndpoints: currentTask.associatedEndpoints,
                        taskName: currentTask.taskName
                    };
                    report.taskResults.push(result);
                    log.warn("Parent task %s failed, skipping dependent tasks",
                        currentTask.name);
                    for (const dependent of currentTask.dependentTasks) {
                        skipDependentTask(dependent, result);
                    }
                    if (tasksCompleted < numTasksToComplete) {
                        // if there are more tasks, run the next one
                        runTask();
                    } else {
                        log.info("All profile validation tasks have completed. The profile's validity: %s",
                            this.outcomeToString(report.overallResult));
                        validationComplete(report);
                    }

                }
            };
            runTask();
        });

        promise.progress = progress;
        return promise;
    }

    /**
     * Get a printed/tabular version of your validation report
     * @param {IProfileValidationReport} report - your completed validation result
     * @param plan - the validation plan to use
     * @param productDisplayName - the display name for your CLI used in the final result text
     * @param primaryHighlightColor - color used to highlight headings and tables (used with chalk package)
     * @param profileName - the name of the profile that was validated
     * @param profileType - the type of the profile that was validated
     * @returns {string} - the formatted report
     */
    public static getTextDisplayForReport(report: IProfileValidationReport, plan: IProfileValidationPlan,
        productDisplayName: string, primaryHighlightColor: string,
        profileName: string, profileType: string): string {
        const log = Logger.getImperativeLogger();
        let text = "";

        let {failed, undetermined, succeeded} = this.countOutcomes(report);

        text += CliUtils.formatHelpHeader("Profile Summary", undefined, primaryHighlightColor) + "\n\n";
        const censoredProfile = LoggerUtils.censorYargsArguments(report.profile as any);
        text += TextUtils.prettyJson(censoredProfile);
        text += CliUtils.formatHelpHeader("Profile Validation Results", undefined, primaryHighlightColor) + "\n\n";

        /**
         * Get a colored summary of the total numbers of failed, warning, and succeeded tests
         */
        if (failed === 0) {
            failed = TextUtils.chalk.gray(failed);
        } else {
            failed = TextUtils.chalk.red(failed);
        }
        if (undetermined === 0) {
            undetermined = TextUtils.chalk.gray(undetermined);
        } else {
            undetermined = TextUtils.chalk.yellow(undetermined);
        }
        if (succeeded === 0) {
            succeeded = TextUtils.chalk.gray(succeeded);
        } else {
            succeeded = TextUtils.chalk.green(succeeded);
        }

        interface ITaskResultRow {
            Task: string;
            Status: string;
            Description: string;
            Endpoint: string;
        }

        const tableObject: ITaskResultRow[] = report.taskResults.map((taskResult) => {
            let statusChar = "";
            if (taskResult.outcome === "OK") {
                statusChar = TextUtils.chalk.green("OK");
            } else if (taskResult.outcome === "Warning") {
                statusChar = TextUtils.chalk.yellow("?\nWarning");
            } else if (taskResult.outcome === "Failed") {
                statusChar = TextUtils.chalk.red("X\nFailed");
            }
            let description = taskResult.resultDescription;
            const maxDescriptionLength = 500;
            if (description.length > maxDescriptionLength) {
                description = description.substring(0, maxDescriptionLength) + "...(more info in log)";
                log.info("Truncated description from profile validation: %s", taskResult.resultDescription);
            }
            const result = {
                Task: taskResult.taskName,
                Status: statusChar,
                Description: description,
                Endpoint: taskResult.associatedEndpoints ? taskResult.associatedEndpoints.join(", ") : undefined
            };
            if (result.Endpoint == null) {
                // this prevents the endpoint column from showing up
                // if there are no endpoints specified
                delete result.Endpoint;
            }
            return result;
        });
        text += TextUtils.getTable(tableObject, primaryHighlightColor, undefined, true, true, true) + "\n\n";
        text += TextUtils.wordWrap(TextUtils.formatMessage("Of %s tests, %s succeeded, %s failed, and %s had warnings or undetermined results.\n\n",
            report.taskResults.length, succeeded, failed, undetermined));

        if (report.overallResult === "OK") {
            text += TextUtils.chalk.green("   *~~ Perfect score! Wow! ~~*   ") + "\n\n";
        }
        let outcomeMessage = "";
        switch (report.overallResult) {
            case "OK":
                outcomeMessage = "is valid and ready for use with " + productDisplayName + ".\n All profile validation tests " +
                    "succeeded.";
                break;
            case "Failed":
                outcomeMessage = "will not function fully with " + productDisplayName + ".\nAt least one of the above " +
                    "tests failed. " + (plan.failureSuggestions ? "\n" + plan.failureSuggestions : "");
                break;
            case "Warning":
                outcomeMessage = "might not function properly with " + productDisplayName + ".\nAt least one of the above " +
                    "tests got ambiguous results. " + (plan.failureSuggestions ? "\n" + plan.failureSuggestions : "");
                break;
            default:
                log.warn("Unknown validation outcome in report for %s profile %s", profileType, profileName);
        }

        text += TextUtils.wordWrap(TextUtils.formatMessage("The %s profile named \"%s\" %s\n",
            profileType + "", profileName + "", outcomeMessage));
        return text;
    }

    /**
     * Get a printed/tabular version of your validation plan,
     * so that the user can see what steps the Zowe CLI will take to validate their profile
     * @param {IProfileValidationPlan} plan - the plan for profile validation
     * @param profile - the profile that would be validated - used only in this case to show a summary of the profile's contents
     * @param primaryHighlightColor - primary highlight color for use with chalk
     * @returns {string} - the formatted report
     */
    public static getTextDisplayForPlan(plan: IProfileValidationPlan, profile: IProfile, primaryHighlightColor: string): string {
        let text = "";

        text += CliUtils.formatHelpHeader("Profile Summary", undefined, primaryHighlightColor) + "\n\n";
        const censoredProfile = LoggerUtils.censorYargsArguments(profile as any);
        text += TextUtils.prettyJson(censoredProfile);
        text += CliUtils.formatHelpHeader("Profile Validation Plan", undefined, primaryHighlightColor) + "\n\n";

        /**
         * Collapse the tree of task dependencies into a 1D array
         * so that we can display it in the table
         */
        const allTasks: IProfileValidationTask[] = [];
        const addTasks = (task: IProfileValidationTask) => {
            allTasks.push(task);
            if (!(task.dependentTasks == null)) {
                for (const dependent of task.dependentTasks) {
                    addTasks(dependent);
                }
            }
        };
        for (const task of plan.tasks) {
            addTasks(task);
        }

        interface ITaskPlanRow {
            Task: string;
            Description: string;
            Endpoints: string;
        }

        const tableObject: ITaskPlanRow[] = allTasks.map((task) => {
            const result: ITaskPlanRow = {
                Task: task.name,
                Description: task.description,
                Endpoints: task.associatedEndpoints ? task.associatedEndpoints.join(", ") : undefined
            };
            if (result.Endpoints == null) {
                delete result.Endpoints;
            }
            return result;
        });
        text += TextUtils.getTable(tableObject, primaryHighlightColor, undefined,
            true, true) + "\n\n";
        return text;
    }

    /**
     * Get a more readable version of the outcome
     * @param {VALIDATION_OUTCOME} outcome - the outcome to convert to readable version
     * @returns {string} - full version of the outcome
     */
    public static outcomeToString(outcome: VALIDATION_OUTCOME): string {
        if (outcome === "OK") {
            return "Succeeded";
        } else if (outcome === "Warning") {
            return "Warning";
        } else if (outcome === "Failed") {
            return "Failed";
        }
    }

    /**
     * Get the total number of each type of profile validation outcome
     * @param {IProfileValidationReport} report - the report from which
     * @returns {{succeeded: number, undetermined: number, failed: number}} - total count
     *                                   of what has succeeded, undetermined, failed
     */
    private static countOutcomes(report: IProfileValidationReport): { succeeded: number, undetermined: number, failed: number } {
        const log = Logger.getImperativeLogger();
        const result = {succeeded: 0, undetermined: 0, failed: 0};
        for (const task of report.taskResults) {
            switch (task.outcome) {
                case "OK":
                    result.succeeded++;
                    break;
                case "Warning":
                    result.undetermined++;
                    break;
                case "Failed":
                    result.failed++;
                    break;
                default:
                    log.warn("Unknown validation outcome for %s profile %s", report.profile.type, report.profile.name);
            }
        }
        return result;
    }
}<|MERGE_RESOLUTION|>--- conflicted
+++ resolved
@@ -17,13 +17,8 @@
     VALIDATION_OUTCOME
 } from "../doc/IProfileValidationTask";
 import { IProfileValidationTaskResult } from "../doc/IProfileValidationTaskResult";
-<<<<<<< HEAD
-import { Logger, LoggerUtils } from "../../../../logger";
-=======
-import { isNullOrUndefined } from "util";
 import { Logger } from "../../../../logger";
 import { LoggerUtils } from "../../../../logger/src/LoggerUtils";
->>>>>>> 17f22d79
 import { TextUtils } from "../../../../utilities";
 import { IPromiseWithProgress, ITaskWithStatus, TaskProgress, TaskStage } from "../../../../operations";
 import { ICommandOptionDefinition } from "../../../../cmd";
