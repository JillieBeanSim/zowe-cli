--- conflicted
+++ resolved
@@ -47,11 +47,7 @@
         let flatten: IProfileLoaded[] = [];
         if (!(dependencyResponses == null)) {
             for (const response of dependencyResponses) {
-<<<<<<< HEAD
-                const moreDependencies = !(response.dependencyLoadResponses == null) ?
-=======
-                const moreDependencies = (!(response.dependencyLoadResponses == null)) ?
->>>>>>> 0eb09332
+                const moreDependencies = response.dependencyLoadResponses != null ?
                     JSON.parse(JSON.stringify(response.dependencyLoadResponses)) : [];
                 flatten.push(response);
                 delete response.dependencyLoadResponses;
