/*
* This program and the accompanying materials are made available under the terms of the
* Eclipse Public License v2.0 which accompanies this distribution, and is available at
* https://www.eclipse.org/legal/epl-v20.html
*
* SPDX-License-Identifier: EPL-2.0
*
* Copyright Contributors to the Zowe Project.
*
*/

import * as fs from "fs";
import { inspect } from "util";
import { syntaxErrorHeader } from "../../../messages";
import { CliUtils } from "../../../utilities/src/CliUtils";
import { Constants } from "../../../constants";
import { ICommandDefinition } from "../doc/ICommandDefinition";
import { ICommandValidatorResponse } from "../doc/response/response/ICommandValidatorResponse";
import { CommandUtils } from "../utils/CommandUtils";
import { ICommandOptionDefinition } from "../doc/option/ICommandOptionDefinition";
import { ICommandPositionalDefinition } from "../doc/option/ICommandPositionalDefinition";
import { ICommandOptionValueImplications } from "../doc/option/ICommandOptionValueImplications";
import { ICommandOptionAllowableValues } from "../doc/option/ICommandOptionAllowableValues";
import { ICommandValidatorError } from "../doc/response/response/ICommandValidatorError";
import { CommandResponse } from "../response/CommandResponse";
import { Logger } from "../../../logger";
import { TextUtils } from "../../../utilities";
import { ICommandArguments } from "../doc/args/ICommandArguments";

/**
 * The Imperative default syntax validator. Accepts the input arguments, command
 * definitions, and a response object. Validates the syntax and issues the
 * appropriate error messages if necessary.
 *
 * TODO - Consider limiting to a single purpose of producing error documents
 * TODO - that will be outputted by the command processor in a "more structured"
 * TODO - fasion.
 *
 * @export
 * @class SyntaxValidator
 */
export class SyntaxValidator {
    /**
     * Command option short/long
     */
    public static SHORT = "-";
    public static LONG = "--";

    /**
     * The command definition supplied to validate the arguments against.
     */
    private mCommandDefinition: ICommandDefinition;

    /**
     * The full command definition - which includes the parents of the command.
     */
    private mDefinitionTree: ICommandDefinition;

    /**
     * The full list of command options from the command definition
     */
    private mOptionDefinitionsMap: any;

    /**
     * Get an instance of the logger.
     * @private
     * @type {Logger}
     * @memberof SyntaxValidator
     */
    private mLogger: Logger = Logger.getImperativeLogger();

    /**
     * The error list that is appended to the error response object.
     * @private
     * @type {ICommandValidatorError}
     * @memberof SyntaxValidator
     */
    private mErrorList: ICommandValidatorError[] = [];

    /**
     * Create the object - maintains the definition used to validate against the input arguments.
     * @param {ICommandDefinition} commandDefinition: The command definition document
     * @param {ICommandDefinition} fullCommandDefinition: The full command definition
     */
    constructor(commandDefinition: ICommandDefinition, fullCommandDefinition: ICommandDefinition) {
        this.mCommandDefinition = commandDefinition;
        this.mOptionDefinitionsMap = [];
        if (this.mCommandDefinition.options) {
            for (const option of this.mCommandDefinition.options) {
                this.mOptionDefinitionsMap[option.name] = option;
            }
        }

        this.mDefinitionTree = fullCommandDefinition;
    }

    /**
     * Validate the command syntax.
     * @param {CommandResponse} responseObject: The response object to output the messages.
     * @param {ICommandArguments} commandArguments
     * @return {Promise<ICommandResponse>}
     */
    public validate(responseObject: CommandResponse, commandArguments: ICommandArguments): Promise<ICommandValidatorResponse> {
        return new Promise<ICommandValidatorResponse>((validationComplete) => {
            const syntaxValid: boolean = this.validateSyntax(commandArguments, responseObject);
            validationComplete({valid: syntaxValid});
        });
    }

    /**
     * Validate the options. Includes automatic validation based on option
     * and command definition as well as
     * custom validation provided by the user
     * @return {boolean}: True if the options are valid
     */
    private validateSyntax(commandArguments: ICommandArguments, responseObject: CommandResponse): boolean {
        const optionDefs = this.mOptionDefinitionsMap as { [key: string]: ICommandOptionDefinition };
        let valid = true;

        const util = CommandUtils;
        const fullCommandName = CommandUtils.getFullCommandName(this.mCommandDefinition, this.mDefinitionTree);

        /**
         * Prevent empty string options, regardless of if they are
         * required or not  e.g.   --zosmf-profile (without a value)
         */
        if (!(this.mCommandDefinition.options == null)) {
            for (const option of this.mCommandDefinition.options) {
                if (!(commandArguments[option.name] == null) &&
                    (option.type !== "stringOrEmpty" && commandArguments[option.name] === "") ||
                    option.type !== "boolean" && commandArguments[option.name] === true) {
                    valid = false;
                    this.emptyValueError(responseObject, option.name);
                }
            }
        }

        const expectedUnderscoreLength = fullCommandName.split(" ").length;
        /**
         * Reject unknown positional arguments
         * TODO Investigate removing this because currently it is not being used. After updating
         * yargs to version >14, it handles unknown positionals automatically in strict mode, before
         * Imperative gets a chance to detect them.
         */
        if (this.mCommandDefinition.type === "command" &&
            !(this.mCommandDefinition.name == null) &&
            commandArguments._.length > expectedUnderscoreLength) {
            valid = false;
            this.unknownPositionalError(responseObject, commandArguments, expectedUnderscoreLength);
        } else {
            this.mLogger.trace("no unknown positionals. Length of positional arguments was: %s. Contents of _ were %s, Expected " +
                "\"_\" to have length of %s", commandArguments._.length, commandArguments._, expectedUnderscoreLength);
        }

        /**
         * If there is a set of options of which at least one must be specified,
         * make sure at least one of them was specified by the user.
         */
        if (this.mCommandDefinition.mustSpecifyOne &&
            this.mCommandDefinition.mustSpecifyOne.length > 0) {
            let atLeastOneRequiredOptionFound = false;
            for (const option of Object.keys(commandArguments)) {
                if (util.optionWasSpecified(option, this.mCommandDefinition, commandArguments) &&
                    this.mCommandDefinition.mustSpecifyOne.indexOf(option) >= 0) {
                    atLeastOneRequiredOptionFound = true;
                    this.mLogger.debug(".mustSpecifyOneOf() satisfied by %s", option);
                    break;
                }
            }
            if (!atLeastOneRequiredOptionFound) {
                this.mustSpecifyOneError(responseObject);
                valid = false;
            }
        }

        /**
         * If there is a set of options of which at least one must be specified,
         * make sure at least one of them was specified by the user.
         */
        if (this.mCommandDefinition.onlyOneOf &&
            this.mCommandDefinition.onlyOneOf.length > 0) {
            const specified: string[] = [];
            for (const option of this.mCommandDefinition.onlyOneOf) {
                if (util.optionWasSpecified(option, this.mCommandDefinition, commandArguments)) {
                    specified.push(option);
                    this.mLogger.debug(".onlyOneOf option present: %s", option);
                } else {
                    this.mLogger.debug(".onlyOneof option not specified: %s", option);
                }
            }
            if (specified.length > 1) {
                this.onlyOneOfError(responseObject, specified);
                valid = false;
            } else {
                this.mLogger.debug(".onlyOneOf validation passed. %d of the following options were specified: " +
                    "[%s]", specified.length, this.mCommandDefinition.onlyOneOf.join(", "));
            }
        }

        /**
         * Check for missing positional arguments. We can enforce this at the "yargs" definition level, however
         * we would like to have more syntax validation and control over the error message. Therefore, the mark them
         * as "optional" to yargs and enforce the required here.
         */
        if (!(this.mCommandDefinition.positionals == null) && this.mCommandDefinition.positionals.length > 0) {
            const missingPositionals: ICommandPositionalDefinition[] = [];
            for (const positional of this.mCommandDefinition.positionals) {
                if (positional.required) {
                    // Use replace to trim possible ... which is used for arrays
                    const positionalName = positional.name.replace("...", "");
                    if (commandArguments[positionalName] == null ||
                        positional.type !== "stringOrEmpty" && commandArguments[positionalName] === "") {
                        missingPositionals.push(positional);
                    }
                }
            }
            if (missingPositionals.length > 0) {
                this.missingPositionalParameter(missingPositionals, responseObject);
                valid = false;
            }

            /**
             * Validate that the positional parameter matches the supplied regex.
             */
            for (const positional of this.mCommandDefinition.positionals) {
                if (!(commandArguments[positional.name] == null)) {
                    if (positional.regex) {
                        if (commandArguments[positional.name]
<<<<<<< HEAD
                            .toString().match(new RegExp(positional.regex) == null)) {
=======
                            .toString().match(new RegExp(positional.regex)) == null) {
>>>>>>> 0eb09332
                            valid = false;
                            this.positionalParameterInvalid(positional,
                                commandArguments[positional.name], responseObject);
                        }
                    }
                    if (positional.type === "number") {
                        valid = this.validateNumeric(commandArguments[positional.name], positional, responseObject, true) && valid;
                    }

                    if (!(positional.stringLengthRange == null) &&
                        !(positional.stringLengthRange[0] == null) &&
                        !(positional.stringLengthRange[1] == null)) {
                        valid = this.validateOptionValueLength(positional, commandArguments[positional.name], responseObject, true) && valid;
                    }
                }

            }
        }

        for (const optionName of Object.keys(optionDefs)) {
            const optionDef: ICommandOptionDefinition = optionDefs[optionName];

            /**
             * Are any required options omitted?
             */
            if (optionDef.required && !util.optionWasSpecified(optionName, this.mCommandDefinition, commandArguments)) {
                this.missingOptionError(optionDef, responseObject);
                valid = false;
            }

            /**
             * If omitting an option implies that some other option must be specified,
             * validate that with any missing options
             */
            if (!(optionDef.absenceImplications == null) && optionDef.absenceImplications.length > 0) {
                for (const implication of optionDef.absenceImplications) {
                    if (!util.optionWasSpecified(optionName, this.mCommandDefinition, commandArguments)
                        && !util.optionWasSpecified(implication, this.mCommandDefinition, commandArguments)) {
                        this.absenceImplicationError(optionDef, responseObject);
                        valid = false;
                        break;
                    }
                }
            }

            /**
             * validations that only apply if the option has been specified
             * We consider setting a flag to false  to be "not specifying it"
             */
            if (util.optionWasSpecified(optionName, this.mCommandDefinition, commandArguments)) {

                // yargs puts options specified multiple times into an array even if they are string
                // type. We want to prevent this.
                if (optionDef.type !== "array" && Array.isArray(commandArguments[optionName])) {
                    valid = false;
                    this.specifiedMultipleTimesError(optionDef, responseObject);
                }

                // if the option type IS array but the value provided is not an array,
                // that's an error
                if (optionDef.type === "array" && !Array.isArray(commandArguments[optionName])) {
                    valid = false;
                    this.notAnArrayError(optionDef, responseObject, commandArguments[optionName]);
                }

                // check if the value of the option conforms to the allowableValues (if any)
                if (!(optionDef.allowableValues == null)) {
                    // Make a copy of optionDef, so that modifications below are only used in this place
                    const optionDefCopy: ICommandOptionDefinition = JSON.parse(JSON.stringify(optionDef));
                    // Use modified regular expressions for allowable values to check and to generate error
                    optionDefCopy.allowableValues.values = optionDef.allowableValues.values.map((regex) => {
                        // Prepend "^" if not existing
                        if (!regex.startsWith("^")) {
                            regex = "^" + regex;
                        }

                        // Append "$" if the last char is an escaped "$" or chars other than "$"
                        if (!regex.endsWith("$") || regex.endsWith("\\$")) {
                            regex = regex + "$";
                        }

                        return regex;
                    });

                    const optionValue = commandArguments[optionName];
                    const optionValueArray = Array.isArray(optionValue) ? optionValue : [optionValue];
                    optionValueArray.filter(value => !this.checkIfAllowable(optionDefCopy.allowableValues, value))
                        .forEach(value => {
                            this.invalidOptionError(optionDef, responseObject, value);
                            valid = false;
                        });
                }

                if (!(optionDef.conflictsWith == null) && optionDef.conflictsWith.length > 0) {
                    for (const conflict of optionDef.conflictsWith) {
                        if (util.optionWasSpecified(conflict, this.mCommandDefinition, commandArguments)) {
                            this.optionCombinationInvalidError(optionDef,
                                this.getOptionDefinitionFromName(conflict), responseObject);
                            valid = false;
                        }
                    }
                }

                /**
                 * Check validity of implications
                 */
                if (!(optionDef.implies == null) && optionDef.implies.length > 0) {
                    for (const implication of optionDef.implies) {
                        if (!util.optionWasSpecified(implication, this.mCommandDefinition, commandArguments)) {
                            this.optionDependencyError(optionDef, this.mOptionDefinitionsMap[implication],
                                responseObject);
                            valid = false;
                        }
                    }
                }

                /**
                 * Check validity of 'implication alternatives' (.impliesOneOf())
                 */
                if (!(optionDef.impliesOneOf == null) && optionDef.impliesOneOf.length > 0) {
                    let implicationSatisfied = false;
                    for (const implication of optionDef.impliesOneOf) {
                        if (util.optionWasSpecified(implication, this.mCommandDefinition, commandArguments)) {
                            this.mLogger.debug(".impliesOneOf() was satisfied by %s", implication);
                            implicationSatisfied = true;
                            break;
                        }
                    }
                    if (!implicationSatisfied) {
                        this.implicationAlternativeError(optionDef, responseObject);
                        valid = false;
                    }
                }

                /**
                 * Check whether local files exist if they are supposed to
                 */
                if (optionDef.type === "existingLocalFile") {
                    if (!fs.existsSync(commandArguments[optionDef.name])) {
                        this.fileOptionError(optionDef, commandArguments, responseObject);
                        valid = false;
                    } else {
                        this.mLogger.debug("the local file %s existed as required",
                            commandArguments[optionDef.name]);
                    }
                } else if (optionDef.type === "boolean") {
                    valid = this.validateBoolean(commandArguments[optionDef.name], optionDef,
                        responseObject) && valid;
                } else if (optionDef.type === "number") {
                    valid = this.validateNumeric(commandArguments[optionDef.name], optionDef,
                        responseObject) && valid;
                }
                /**
                 * Validate that the option's value is valid json.
                 */
                else if (optionDef.type === "json") {
                    try {
                        JSON.parse(commandArguments[optionDef.name]);
                    } catch (e) {
                        valid = false;
                        this.invalidJsonString(e, this.mOptionDefinitionsMap[optionDef.name], responseObject,
                            commandArguments[optionDef.name]);
                    }
                }

                /**
                 * Validate option values
                 */
                if (!(optionDef.numericValueRange == null) &&
                    !(optionDef.numericValueRange[0] == null) &&
                    !(optionDef.numericValueRange[1] == null)) {
                    valid = this.validateOptionValueRange(optionDef, commandArguments[optionDef.name],
                        responseObject) && valid;
                }

                /**
                 * Validate option lengths
                 */
                if (!(optionDef.stringLengthRange == null) &&
                    !(optionDef.stringLengthRange[0] == null) &&
                    !(optionDef.stringLengthRange[1] == null)) {
                    valid = this.validateOptionValueLength(optionDef, commandArguments[optionDef.name],
                        responseObject) && valid;
                }

                /**
                 * Validate array duplication
                 */
                if (optionDef.type === "array" && optionDef.arrayAllowDuplicate === false) {
                    const value = commandArguments[optionDef.name];
                    if (Array.isArray(value)) {
                        valid = this.validateArrayDuplicate(optionDef, value, responseObject) && valid;
                    }
                }

                if (!(optionDef.valueImplications == null) && Object.keys(optionDef.valueImplications).length > 0) {
                    for (const value of Object.keys(optionDef.valueImplications)) {
                        const implicationObject: ICommandOptionValueImplications
                            = optionDef.valueImplications[value];
                        if (implicationObject.isCaseSensitive &&
                            commandArguments[optionName] === value ||
                            !implicationObject.isCaseSensitive &&
                                commandArguments[optionName].toUpperCase() === value.toUpperCase()) {
                            for (const impliedOption of implicationObject.impliedOptionNames) {
                                if (!util.optionWasSpecified(impliedOption,
                                    this.mCommandDefinition, commandArguments)) {
                                    this.valueRequiresAdditionalOption(optionDef,
                                        value, this.getOptionDefinitionFromName(impliedOption), responseObject);
                                    valid = false;
                                }
                            }
                        }
                    }
                }
            }
        }

        // TODO - call custom validator?
        return valid;
    }

    /**
     * Issue an error message indicating that the JSON string provided is not valid.
     * @param {Error} error - the JSON parse try/catch error.
     * @param {ICommandOptionDefinition} optionDefinition - The Option definition
     * Validate the options. Includes automatic validation based on option
     * and command definition as well as custom validation provided by the user
     * @param {CommandResponse} responseObject: The response object for producing messages.
     * @return {boolean}: True if the options are valid, false if there is a syntax error
     */
    private invalidJsonString(error: Error, optionDefinition: ICommandOptionDefinition,
        responseObject: CommandResponse, valueSpecified: any) {
        responseObject.console.errorHeader(syntaxErrorHeader.message);
        // TODO - check if JSON can be positional
        const msg: string = responseObject.console.error(
            `Invalid JSON string supplied for the following option:\n${this.getDashFormOfOption(optionDefinition.name)}\n` +
            `\nYou specified:\n${valueSpecified}\n` +
            `\nJSON parsing failed with the following error:\n${error.message}`);
        this.appendValidatorError(responseObject,
            {message: msg, optionInError: optionDefinition.name, definition: optionDefinition});
    }

    /**
     * Issue the 'file must exist' error
     * @param {ICommandOptionDefinition} optionDefinition: the option definition for which the user specified a non-existent file
     * @param {CommandResponse} responseObject: The response object for producing messages.
     * @param {ICommandArguments} commandArguments: The arguments specified by the user.
     * @param isPositional - is the option a positional option? defaults to false
     */
    private fileOptionError(optionDefinition: ICommandOptionDefinition | ICommandPositionalDefinition,
        commandArguments: ICommandArguments, responseObject: CommandResponse,
        isPositional: boolean = false): void {
        const mustacheSummary: any = this.getMustacheSummaryForOption(optionDefinition, isPositional);
        mustacheSummary.value = commandArguments[optionDefinition.name];
        responseObject.console.errorHeader(syntaxErrorHeader.message);
        const msg: string = responseObject
            .console.error("Invalid file path specified for option:\n{{long}} {{aliases}}\n" +
                "\nYou specified:\n\"{{&value}}\"\n\nThe file does not exist",
            mustacheSummary);
        this.appendValidatorError(responseObject,
            {message: msg, optionInError: optionDefinition.name, definition: optionDefinition});
    }

    /**
     * Build up an object used for filling in syntax error messages with fields from an
     * option definition
     * @param optionDefinition - the option definition to use
     * @param isPositional - is the option a positional option? defaults to false
     * @returns {{long: string, aliases: string, description: string}} -
     *              an object used to replace {{variables}} with mustache
     */
    private getMustacheSummaryForOption(optionDefinition: ICommandOptionDefinition | ICommandPositionalDefinition,
        isPositional: boolean = false): any {
        let aliasString;

        if (!isPositional) {
            const def = optionDefinition as ICommandOptionDefinition;
<<<<<<< HEAD
            aliasString = !(def.aliases == null) && def.aliases.length > 0 ?
=======
            aliasString = (!(def.aliases == null) && def.aliases.length > 0) ?
>>>>>>> 0eb09332
                "(" + def.aliases.map((alias: string) => {
                    return this.getDashFormOfOption(alias);
                }).join(",") + ")" : "";
        } else {
            aliasString = "";
        }
        let longName: string;
        if (isPositional) {
            longName = CliUtils
                .getPositionalSyntaxString(optionDefinition.required, optionDefinition.name);
        } else {
            longName = CliUtils.getDashFormOfOption(optionDefinition.name);
        }
        return {
            long: longName,
            aliases: aliasString,
            description: TextUtils.wordWrap(optionDefinition.description)
        };
    }

    /**
     * Get the 'dash form' of an option as it would appear in a user's command,
     * appending the proper number of dashes depending on the length of the option name
     * @param {string} optionName - e.g. my-option
     * @returns {string} - e.g. --my-option
     */
    private getDashFormOfOption(optionName: string): string {
        const dashes = optionName.length > 1 ? Constants.OPT_LONG_DASH :
            Constants.OPT_SHORT_DASH;
        return dashes + optionName;
    }

    private getOptionDefinitionFromName(name: string): ICommandOptionDefinition {
        const defs: { [key: string]: ICommandOptionDefinition } =
            this.mOptionDefinitionsMap as { [key: string]: ICommandOptionDefinition };
        for (const defName of Object.keys(defs)) {
            if (defName === name) {
                return defs[defName];
            }
        }
        throw new Error("No such option was defined: " + name);
    }

    /**
     * Accept the input and check for a match.
     * @param {string} input: the input value to check.
     * @param {ICommandOptionAllowableValues} allowable: The set of allowable values.
     * @returns {boolean}: true if the value is allowable.
     */
    private checkIfAllowable(allowable: ICommandOptionAllowableValues, input: string): boolean {
        let matchFound: boolean = false;
        for (const value of allowable.values) {
            const flags = allowable.caseSensitive ? "g" : "ig";
            if (new RegExp(value, flags).test(input)) {
                matchFound = true;
                break;
            }
        }
        return matchFound;
    }

    /**
     * Issue the 'option is required' error.
     * @param {ICommandOptionDefinition} optionDefinition: the definition for this option
     * @param {CommandResponse} responseObject: The response object for producing messages.
     */
    private missingOptionError(optionDefinition: ICommandOptionDefinition,
        responseObject: CommandResponse): void {
        responseObject.console.errorHeader(syntaxErrorHeader.message);
        const msg: string = responseObject.console.error(
            "Missing Required Option:\n{{long}} {{aliases}}\n\n" +
            "Option Description:\n{{description}}",
            this.getMustacheSummaryForOption(optionDefinition));
        this.appendValidatorError(responseObject,
            {message: msg, optionInError: optionDefinition.name, definition: optionDefinition});
    }

    /**
     * Issue error message indicating that the positional parameter specified does not match the regex.
     * @param {ICommandPositionalDefinition} positionalDefinition: The positional argument definition.
     * @param {string} specified: The argument that was specified.
     * @param {CommandResponse} responseObject: The response object for producing messages.
     */
    private positionalParameterInvalid(positionalDefinition: ICommandPositionalDefinition, specified: string,
        responseObject: CommandResponse) {
        responseObject.console.errorHeader(syntaxErrorHeader.message);
        const msg: string =
            responseObject.console.error("Invalid format specified for positional option:\n{{parameter}}\n\n" +
                "You specified:\n{{spec}}\n\nOption must match the following regular expression:\n{{format}}",
            {
                parameter: positionalDefinition.name, format: positionalDefinition.regex,
                spec: specified, desc: TextUtils.wordWrap(positionalDefinition.description)
            });
        this.appendValidatorError(responseObject,
            {message: msg, optionInError: positionalDefinition.name, definition: positionalDefinition});
    }

    /**
     * Validate the that option's value is within the range specified. If not, error messages will be issued.
     *
     * @param {ICommandOptionDefinition} optionDefinition: The option definition
     * @param {string} optionValue: The option value
     * @param {CommandResponse} responseObject: The response object for producing messages.
     * @return {boolean}: false if the option's value is not valid.
     */
    private validateOptionValueRange(optionDefinition: ICommandOptionDefinition, optionValue: number,
        responseObject: CommandResponse): boolean {
        let valid: boolean = true;
        const min = optionDefinition.numericValueRange[0];
        const max = optionDefinition.numericValueRange[1];
        if (optionValue < min ||
            optionValue > max) {
            responseObject.console.errorHeader(syntaxErrorHeader.message);
            const msg: string = responseObject.console.error("Invalid numeric value specified for option:\n{{option}}\n\n" +
                "You specified:\n{{value}}\n\n" +
                "Value must be between {{min}} and {{max}} (inclusive)", {
                option: this.getDashFormOfOption(optionDefinition.name),
                length: optionValue,
                value: optionValue,
                min,
                max,
            });
            valid = false;
            this.appendValidatorError(responseObject,
                {message: msg, optionInError: optionDefinition.name, definition: optionDefinition});
        }

        return valid;
    }

    /**
     * Validate the that option's value is within the range specified. If not, error messages will be issued.
     *
     * @param {ICommandOptionDefinition|ICommandPositionalDefinition} optionDefinition: The option definition
     * @param {string} optionValue: The option value
     * @param {CommandResponse} responseObject: The response object for producing messages.
     * @param isPositional - is this a positional option? this method works with regular options and positionals
     * @return {boolean}: false if the value is not valid.
     */
    private validateOptionValueLength(optionDefinition: ICommandOptionDefinition | ICommandPositionalDefinition, optionValue: string,
        responseObject: CommandResponse, isPositional: boolean = false): boolean {
        let valid: boolean = true;
        const min = optionDefinition.stringLengthRange[0];
        const max = optionDefinition.stringLengthRange[1];

        if (optionValue.length < min || optionValue.length > max) {
            responseObject.console.errorHeader(syntaxErrorHeader.message);
            const msg: string = responseObject.console.error("Invalid value length for option:\n{{option}}\n\n" +
                "You specified a string of length {{length}}:\n{{optionValue}}\n\n" +
                "The length must be between {{min}} and {{max}} (inclusive)", {
                option: isPositional ? optionDefinition.name : this.getDashFormOfOption(optionDefinition.name),
                length: optionValue.length,
                optionValue,
                min,
                max
            });
            this.appendValidatorError(responseObject,
                {message: msg, optionInError: optionDefinition.name, definition: optionDefinition});
            valid = false;
        }

        return valid;
    }

    /**
     * Validate if the option's value as array contains duplicates. If yes, error messages will be issued.
     *
     * @param {ICommandOptionDefinition} optionDefinition: The option definition
     * @param {string} optionValue: The option value
     * @param {CommandResponse} responseObject: The response object for producing messages.
     * @return {boolean}: false if the value is not valid.
     */
    private validateArrayDuplicate(optionDefinition: ICommandOptionDefinition,
        optionValue: string[],
        responseObject: CommandResponse): boolean {
        const existingValuesSet = new Set<string>();
        const duplicateValuesSet = new Set<string>();

        // Determine duplicate values
        for (const value of optionValue) {
            if (existingValuesSet.has(value)) {
                duplicateValuesSet.add(value);
            } else {
                existingValuesSet.add(value);
            }
        }

        // Print error for each duplicate value
        for (const duplicateValue of duplicateValuesSet) {
            responseObject.console.errorHeader(syntaxErrorHeader.message);
            const msg: string = responseObject.console.error("Duplicate value specified for option:\n{{option}}\n\n" +
                "You specified:\n{{value}}\n\n" +
                "Duplicate values are not allowed", {
                option: this.getDashFormOfOption(optionDefinition.name),
                value: duplicateValue
            });
            this.appendValidatorError(responseObject,
                {message: msg, optionInError: optionDefinition.name, definition: optionDefinition});
        }

        const valid = duplicateValuesSet.size === 0;
        return valid;
    }

    /**
     * Issue the options require one another (dependency) error.
     *
     * @param {ICommandOptionDefinition} optionDef1: the first option that requires the second (or visa-versa)
     * @param {ICommandOptionDefinition} optionDef2: the first option that requires the second (or visa-versa)
     * @param {CommandResponse} responseObject: The response object for producing messages.
     */
    private optionDependencyError(optionDef1: ICommandOptionDefinition,
        optionDef2: ICommandOptionDefinition,
        responseObject: CommandResponse) {
        responseObject.console.errorHeader(syntaxErrorHeader.message);
        const msg: string =
            responseObject.console.error("If you specify the following option:\n{{option}}\n\nYou must also specify:\n{{dependsOn}}", {
                option: this.getDashFormOfOption(optionDef1.name),
                dependsOn: this.getDashFormOfOption(optionDef2.name),
            });
        this.appendValidatorError(responseObject,
            {message: msg, optionInError: optionDef1.name, definition: optionDef2});
        this.appendValidatorError(responseObject,
            {message: msg, optionInError: optionDef2.name, definition: optionDef2});
    }

    /**
     * "impliesOneOf" (implicationAlternatives) condition was not satisfied
     * @param {ICommandOptionDefinition} optionDef: the option that requires  at least one of a group of options
     * @param {CommandResponse} responseObject: The response object for producing messages.
     */
    private implicationAlternativeError(optionDef: ICommandOptionDefinition,
        responseObject: CommandResponse) {
        const implications = "[" + optionDef.impliesOneOf.map((implication) => {
            return this.getDashFormOfOption(this.getOptionDefinitionFromName(implication).name);
        }).join(",") + "]";
        responseObject.console.errorHeader(syntaxErrorHeader.message);
        const msg: string = responseObject.console.error(
            "If you specify the following option:\n{{option}}\n\n" +
            "You must also specify at least one of the following:\n{{dependsOn}}", {
                option: this.getDashFormOfOption(optionDef.name),
                dependsOn: implications
            });
        this.appendValidatorError(responseObject,
            {message: msg, optionInError: optionDef.name, definition: optionDef});
    }

    /**
     *  If an option was specified, some other option should have been specified
     * @param {ICommandOptionDefinition} optionDef: the option whose absence implies the presence of other options.
     * @param {CommandResponse} responseObject: The response object for producing messages.
     */
    private absenceImplicationError(optionDef: ICommandOptionDefinition,
        responseObject: CommandResponse) {
        responseObject.console.errorHeader(syntaxErrorHeader.message);
        const msg: string = responseObject.console.error("If you do not specify the following option:\n{{option}}\n" +
            "\nYou must specify one of these options:\n[{{dependsOn}}]", {
            option: this.getDashFormOfOption(optionDef.name),
            dependsOn: optionDef.absenceImplications.map((option) => {
                return this.getDashFormOfOption(this.getOptionDefinitionFromName(option).name);
            }).join(", ")
        });
        this.appendValidatorError(responseObject,
            {message: msg, optionInError: optionDef.name, definition: optionDef});
    }

    /**
     * Issue the options are mutually exclusive error.
     * @param {ICommandOptionDefinition} optionDef1: the first of the conflicting options.
     * @param {ICommandOptionDefinition} optionDef2: the second of hte conflicting options.
     * @param {CommandResponse} responseObject: The response object for producing messages.
     */
    private optionCombinationInvalidError(optionDef1: ICommandOptionDefinition,
        optionDef2: ICommandOptionDefinition,
        responseObject: CommandResponse) {
        responseObject.console.errorHeader(syntaxErrorHeader.message);
        const msg: string
            = responseObject.console.error("The following options conflict (mutually exclusive):\n{{a}}\n{{b}}", {
                a: this.getDashFormOfOption(optionDef1.name),
                b: this.getDashFormOfOption(optionDef2.name)
            });
        this.appendValidatorError(responseObject,
            {message: msg, optionInError: optionDef1.name, definition: optionDef1});
        this.appendValidatorError(responseObject,
            {message: msg, optionInError: optionDef2.name, definition: optionDef2});
    }

    /**
     * If the option was specified multiple times despite not being an array type option, that's a syntax error
     * @param {CommandResponse} responseObject: The response object for producing messages.
     * @param {ICommandOptionDefinition} failingOption: The option with the non-allowable value
     */
    private specifiedMultipleTimesError(failingOption: ICommandOptionDefinition,
        responseObject: CommandResponse) {
        const mustacheSummary = this.getMustacheSummaryForOption(failingOption);
        responseObject.console.errorHeader(syntaxErrorHeader.message);
        const msg: string = responseObject.console.error(
            "You cannot specify the following option multiple times:\n{{long}} {{aliases}}",
            mustacheSummary);
        this.appendValidatorError(responseObject,
            {message: msg, optionInError: failingOption.name, definition: failingOption});
    }

    /**
     * If the option requires one of a set of values and the value provided doesn't match
     * @param {CommandResponse} responseObject: The response object for producing messages.
     * @param {ICommandOptionDefinition} failingOption: The option with the non-allowable value
     * @param {any} value - the value specified by the user which was not an array
     */
    private notAnArrayError(failingOption: ICommandOptionDefinition,
        responseObject: CommandResponse, value: any) {
        const mustacheSummary = this.getMustacheSummaryForOption(failingOption);
        responseObject.console.errorHeader(syntaxErrorHeader.message);
        const msg: string = responseObject.console.error(
            "The following option is of type 'array', but an array was not specified:\n{{long}} {{aliases}}" +
            "\n\nYou specified: " + value
            + "\n\nIf you are attempting to specify an array from an environmental variable, specify the value " +
            "delimited by spaces. If one of the values contains a space, you may surround it with single quotes.\nExample:" +
            "MY_VAR=\"value1 value2 'value 3 with space'",
            mustacheSummary);
        this.appendValidatorError(responseObject,
            {message: msg, optionInError: failingOption.name, definition: failingOption});
    }

    /**
     * If the option requires one of a set of values and the value provided doesn't match
     * @param {CommandResponse} responseObject: The response object for producing messages.
     * @param {ICommandOptionDefinition} failingOption: The option with the non-allowable value
     * @param value - the value that was specified by the user
     */
    private invalidOptionError(failingOption: ICommandOptionDefinition,
        responseObject: CommandResponse, value: any) {
        const mustacheSummary = this.getMustacheSummaryForOption(failingOption);
        mustacheSummary.allowed = inspect(failingOption.allowableValues.values);
        mustacheSummary.optionVal = value;
        responseObject.console.errorHeader(syntaxErrorHeader.message);
        const msg: string = responseObject.console.error(
            "Invalid value specified for option:\n{{long}} {{aliases}}\n\n" +
            "You specified:\n{{optionVal}}\n\n" +
            "The value must match one of the following options:\n{{allowed}}.",
            mustacheSummary);
        this.appendValidatorError(responseObject,
            {message: msg, optionInError: failingOption.name, definition: failingOption});
    }

    /**
     * If this option's specification requires another  option to be present. e.g. '--type TXT' requires that
     * '--maxlinelength' be specified. That condition was not satisfied, so issue an error message
     *
     * @param {ICommandOptionDefinition} optionDef: The option definition whose value requires
     * more options which were not specified
     * (e.g. '--type TXT' the specification of TXT requires that the user specify '--maxlinelength')
     * @param {string} value: The value that requries additional options (e.g. TXT in '--type TXT'
     * @param {ICommandOptionDefinition} requires: The parameter that it requires.
     * @param {CommandResponse} responseObject: The response object for producing messages.
     */
    private valueRequiresAdditionalOption(optionDef: ICommandOptionDefinition, value: string,
        requires: ICommandOptionDefinition,
        responseObject: CommandResponse) {
        const aMustache = this.getMustacheSummaryForOption(optionDef);
        const bMustache = this.getMustacheSummaryForOption(requires);
        responseObject.console.errorHeader(syntaxErrorHeader.message);
        const msg: string
            = responseObject.console.error("If you specify the value {{value}}" +
            " for option {{a_long}} {{a_short}}, " +
            "you must also specify a value for the option  {{b_long}} {{b_short}}\nDescription:\n{{b_description}}",
            {
                value,
                a_long: aMustache.long,
                a_short: aMustache.aliases,
                b_long: bMustache.long,
                b_short: bMustache.aliases,
                b_description: TextUtils.wordWrap(bMustache.description)
            });
        this.appendValidatorError(responseObject,
            {message: msg, optionInError: optionDef.name, definition: optionDef});
    }

    /**
     * Validate that the option's value is a boolean type
     * @param {any} value: The value passed to validate.
     * @param {ICommandOptionDefinition} optionDefinition: The definition for this option.
     * @param {CommandResponse} responseObject: The response object for producing messages.
     * @param isPositional - is the option a positional option? defaults to false
     */
    private validateBoolean(value: any,
        optionDefinition: ICommandOptionDefinition,
        responseObject: CommandResponse,
        isPositional: boolean = false): boolean {
        const mustacheSummary: any = this.getMustacheSummaryForOption(optionDefinition, isPositional);
        mustacheSummary.value = value;

        if (value !== undefined && value !== true && value !== false) {
            responseObject.console.errorHeader(syntaxErrorHeader.message);
            const msg: string = responseObject
                .console.error("Invalid value specified for option:\n{{long}} {{aliases}}\n\n" +
                    "You specified:\n{{value}}\n\n" +
                    "The value must be a boolean (true or false).",
                mustacheSummary);
            this.appendValidatorError(responseObject,
                {message: msg, optionInError: optionDefinition.name, definition: optionDefinition});
            return false;
        }
        return true;
    }


    /**
     * Validate that the option's value is numeric.
     * @param {any} value: The value passed to validate.
     * @param {ICommandOptionDefinition| ICommandPositionalDefinition} optionDefinition: The definition for this option.
     * @param {CommandResponse} responseObject: The response object for producing messages.
     * @param isPositional - is the option a positional option? defaults to false
     */
    private validateNumeric(value: any,
        optionDefinition: ICommandOptionDefinition | ICommandPositionalDefinition,
        responseObject: CommandResponse,
        isPositional: boolean = false): boolean {
        const mustacheSummary: any = this.getMustacheSummaryForOption(optionDefinition, isPositional);
        mustacheSummary.value = value;
        if (isNaN(value)) {
            responseObject.console.errorHeader(syntaxErrorHeader.message);
            const msg: string = responseObject
                .console.error("Invalid value specified for option:\n{{long}} {{aliases}}\n\n" +
                    "You specified:\n{{value}}\n\n" +
                    "The value must be a number",
                mustacheSummary);
            this.appendValidatorError(responseObject,
                {message: msg, optionInError: optionDefinition.name, definition: optionDefinition});
            return false;
        }
        return true;
    }

    /**
     * If one of a set of options are required, issue an error message with the list of required options.
     */
    private mustSpecifyOneError(responseObject: CommandResponse) {
        const missingOptionNames: string[] = this.mCommandDefinition.mustSpecifyOne.map((option) => {
            return this.getDashFormOfOption(this.getOptionDefinitionFromName(option).name);
        });
        responseObject.console.errorHeader(syntaxErrorHeader.message);
        const msg: string = responseObject.console.error(
            "You must specify one of the following options for this command:\n[%s]",
            missingOptionNames.join(", "));
        this.appendValidatorError(responseObject,
            {message: msg, optionInError: missingOptionNames.toString()});
    }

    /**
     * If more than one of a set of options are specified, issue an error message with the list of offending options
     */
    private onlyOneOfError(responseObject: CommandResponse, specified: string[]) {
        const onlyOneOf: string[] = this.mCommandDefinition.onlyOneOf.map((option) => {
            return this.getDashFormOfOption(this.getOptionDefinitionFromName(option).name);
        });
        const specifiedDashForm: string[] = specified.map((option) => {
            return this.getDashFormOfOption(option);
        });
        responseObject.console.errorHeader(syntaxErrorHeader.message);
        const msg: string = responseObject.console.error(
            "You may specify only one of the following options for this command:\n[%s]\n\n" +
            "You specified the following:\n[%s]",
            onlyOneOf.join(", "), specifiedDashForm.join(", "));
        this.appendValidatorError(responseObject,
            {message: msg, optionInError: onlyOneOf.toString()});
    }

    /**
     * If the user specifies no value for an option that requires a string value,
     * that's an error
     */
    private emptyValueError(responseObject: CommandResponse, optionName: string) {
        responseObject.console.errorHeader(syntaxErrorHeader.message);
        const msg: string = responseObject.console.error(
            "No value specified for option:\n%s\n\n" +
            "This option requires a value of type:\n%s\n\n" +
            "Option Description:\n%s",
            CliUtils.getDashFormOfOption(optionName),
            this.getOptionDefinitionFromName(optionName).type,
            TextUtils.wordWrap(this.getOptionDefinitionFromName(optionName).description));
        this.appendValidatorError(responseObject,
            {message: msg, optionInError: optionName});
    }

    /**
     * If the user specifies an extra positional option
     */
    private unknownPositionalError(responseObject: CommandResponse, commandArguments: ICommandArguments,
        expectedUnderscoreLength: number) {
        responseObject.console.errorHeader(syntaxErrorHeader.message);

        const badOptionsSummary = commandArguments._.slice(expectedUnderscoreLength)
            .map((argument) => {
                return "\"" + argument + "\"";
            }).join(", ");

        const msg: string = responseObject.console.error(
            "You specified the following unknown values: %s.\n\n Could not " +
            "interpret them as a group, command name, or positional option.",
            badOptionsSummary
        );
        this.appendValidatorError(responseObject,
            {message: msg, optionInError: "unknown"});
    }

    /**
     * Issue an error message indicating the missing positional parameters
     * @param {string[]} missingPositionals - The list of missing positional parameters for the command.
     * @param {CommandResponse} responseObject: The response object for producing messages.
     */
    private missingPositionalParameter(missingPositionals: ICommandPositionalDefinition[],
        responseObject: CommandResponse) {
        for (const missing of missingPositionals) {
            responseObject.console.errorHeader(syntaxErrorHeader.message);
            const message: string
                = responseObject.console.error("Missing Positional Argument: {{missing}}\n" +
                "Argument Description: {{optDesc}}",
                {missing: missing.name, optDesc: TextUtils.wordWrap(missing.description)});
            this.appendValidatorError(responseObject,
                {
                    message,
                    optionInError: missing.name, definition: missing
                });
        }
    }

    /**
     * Append the validator error to the response object.
     * @param {CommandResponse} responseObject: The Zowe response object
     * @param {ICommandValidatorError} error: The error to append.
     */
    private appendValidatorError(responseObject: CommandResponse, error: ICommandValidatorError) {
        this.mErrorList.push(error);
        responseObject.data.setObj(this.mErrorList);
    }
}<|MERGE_RESOLUTION|>--- conflicted
+++ resolved
@@ -226,11 +226,7 @@
                 if (!(commandArguments[positional.name] == null)) {
                     if (positional.regex) {
                         if (commandArguments[positional.name]
-<<<<<<< HEAD
                             .toString().match(new RegExp(positional.regex) == null)) {
-=======
-                            .toString().match(new RegExp(positional.regex)) == null) {
->>>>>>> 0eb09332
                             valid = false;
                             this.positionalParameterInvalid(positional,
                                 commandArguments[positional.name], responseObject);
@@ -508,11 +504,7 @@
 
         if (!isPositional) {
             const def = optionDefinition as ICommandOptionDefinition;
-<<<<<<< HEAD
-            aliasString = !(def.aliases == null) && def.aliases.length > 0 ?
-=======
-            aliasString = (!(def.aliases == null) && def.aliases.length > 0) ?
->>>>>>> 0eb09332
+            aliasString = def.aliases != null && def.aliases.length > 0 ?
                 "(" + def.aliases.map((alias: string) => {
                     return this.getDashFormOfOption(alias);
                 }).join(",") + ")" : "";
