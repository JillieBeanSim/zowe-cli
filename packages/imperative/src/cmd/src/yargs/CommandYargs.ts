/*
* This program and the accompanying materials are made available under the terms of the
* Eclipse Public License v2.0 which accompanies this distribution, and is available at
* https://www.eclipse.org/legal/epl-v20.html
*
* SPDX-License-Identifier: EPL-2.0
*
* Copyright Contributors to the Zowe Project.
*
*/

import { Arguments, Argv, Options } from "yargs";
import { inspect } from "util";
import { Constants } from "../../../constants";
import { IYargsResponse } from "./doc/IYargsResponse";
import { AbstractCommandYargs, YargsCommandCompleted } from "./AbstractCommandYargs";
import { ICommandOptionDefinition } from "../../src/doc/option/ICommandOptionDefinition";
import { ICommandDefinition } from "../doc/ICommandDefinition";
import { CommandProcessor } from "../CommandProcessor";
import { ICommandResponse } from "../../src/doc/response/response/ICommandResponse";
import { CommandResponse } from "../../src/response/CommandResponse";
import { ImperativeConfig } from "../../../utilities";

/**
 * Define an Imperative Command to Yargs. A command implies that an implementation is present (differs from a "group")
 * and it does not have children.
 */
export class CommandYargs extends AbstractCommandYargs {
    /**
     * Define the options to Yargs.
     * @param {yargs.Argv} yargsInstance: The instance of yargs to define the options.
     * @param {ICommandOptionDefinition[]} zoweOptions: The option definition document array.
     */
<<<<<<< HEAD
    public static defineOptionsToYargs(yargsInstance: Argv, zoweOptions: ICommandOptionDefinition[]): void {
        if (!(zoweOptions == null)) {
            for (const option of zoweOptions) {
=======
    public static defineOptionsToYargs(yargsInstance: Argv, brightOptions: ICommandOptionDefinition[]): void {
        if (!(brightOptions == null)) {
            for (const option of brightOptions) {
>>>>>>> 0eb09332
                const definition: Options = {
                    alias: option.aliases,
                    description: option.description
                };
                if (!(option.type == null)) {
                    // don't let yargs handle any types that we are validating ourselves
                    // and don't use custom types as the yargs type since yargs won't understand
                    if (option.type !== "number" &&
                        option.type !== "json") {
                        definition.type = option.type as any;
                    } else if (option.type === "json") {
                        definition.type = "string";
                    }
                }
                // If this is a boolean type option, default it to undefined so that we can distinguish
                // between the user not specifying the option at all and them specifying =false
                if (option.type === "boolean") {
                    definition.default = undefined;
                }
                yargsInstance.option(option.name, definition);
            }
        }
    }

    /**
     * Define the Imperative JSON command definition to Yargs. Once the command is defined, Yargs will parse and
     * invoke its 'handler' (below). The handler can then invoke the potential "chain" of handlers in sequence and
     * is notified when they complete via a promise.
     * @param {YargsCommandCompleted} commandExecuted - Callback invoked when a command execution is complete.
     */
    public defineCommandToYargs(commandExecuted: YargsCommandCompleted) {
        // TODO: Fix this when we re-implement Experimental Features - always enabled for now
        // if (!this.definition.experimental || (ExperimentalFeatures.ENABLED)) {
        // console.log("experimental? " + this.definition.experimental)
        this.log.debug("Defining command: " + this.definition.name);
        /**
         * Define the command to Yargs.
         */
        this.yargs.command(
            /**
             * Define the command name, plus and positional arguments and aliases.
             */
            [this.definition.name + this.buildPositionalString()].concat(this.definition.aliases),
            /**
             * Define the description to yargs.
             */
            this.definition.description,
            /**
             * Define the options to Yargs.
             * @param {yargs.Argv} argsForBuilder: The yargs instance to define the options
             * @return {yargs.Argv}: The populated instance.
             */
            (argsForBuilder: Argv) => {
                this.log.debug("Defining command builder for: " + this.definition.name);
                argsForBuilder.strict();
                CommandYargs.defineOptionsToYargs(argsForBuilder, this.definition.options);
                return argsForBuilder;
            },
            /**
             * Define the handler for the command. Invoked when Yargs matches the input command to this definition.
             * If help is present, then we will invoke the help handler for the command definition.
             * @param {yargs.Argv} argsForHandler: The yargs instance with the specified command line options.
             */
            async (argsForHandler: Arguments) => {
                this.log.debug("Handler invoked for: " + this.definition.name);
                /**
                 * If help is present, invoke the help for this command definition.
                 */
                if (argsForHandler[Constants.HELP_OPTION] || argsForHandler[Constants.HELP_EXAMPLES]) {
                    this.log.debug("Executing help: " + this.definition.name);
                    this.executeHelp(argsForHandler, commandExecuted);
                } else if (argsForHandler[Constants.HELP_WEB_OPTION]) {
                    this.log.debug("Executing web help: " + this.definition.name);
                    this.executeWebHelp(argsForHandler, commandExecuted);
                } else {
                    this.log.debug("Executing Handlers: " + this.definition.name);

                    /**
                     * Before invoking the "command" we will build the complete set of handlers for the command.
                     * In some cases, "providers" may be present along the chain of definitions and must be invoked
                     * in sequence.
                     */
                    const handlerDefinition: any[] = [];
                    for (const parent of this.parents) {
                        const definition: any = parent.definition;
                        if (!(definition.handler == null)) {
                            handlerDefinition.push(definition);
                        }
                    }
                    handlerDefinition.push(this.definition);

                    /**
                     * If handlers are present, invoke the set in sequence OR fail with an error - the "command"
                     */
                    if (handlerDefinition.length > 0) {
                        this.log.debug("Executing Handlers (%s total)", handlerDefinition.length);
                        const responses: ICommandResponse[] = [];

                        /**
                         * Invoke all handlers and collect all responses.
                         */
                        this.invokeHandlers(handlerDefinition, 0, argsForHandler, responses)
                            .then((successResponses) => {
                                commandExecuted(argsForHandler, this.getZoweYargsResponse(true,
                                    `${successResponses.length} command handlers invoked.`,
                                    "command handler invoked", successResponses));

                            })
                            .catch((errorResponses) => {
                                const response: IYargsResponse = this.getZoweYargsResponse(false,
                                    `Error in command ${this.definition.name}`,
                                    "command handler invoked", errorResponses);
                                this.log.error(`Error in command ${this.definition.name}`);
                                this.log.error(inspect(errorResponses, { depth: null }));
                                commandExecuted(argsForHandler, response);
                            });
                    } else {
                        /**
                         * No handlers were present - Respond with an error - this condition should not occur if the
                         * definition was validated against the schema.
                         */
                        const response: IYargsResponse = this.getZoweYargsResponse(false,
                            `No handlers provided for ${this.definition.name}`,
                            "command handler invoked");
                        commandExecuted(argsForHandler, response);
                    }
                }
            });
        // } else {
        //     this.log.debug("Experimental command %s disabled due to user settings", this.definition.name);
        // }
    }

    /**
     * Construct the positional argument string for Yargs. The positional arguments are always constructed as
     * "optional" to yargs. This prevents yargs from "throwing errors" if the user requests --help and the positional
     * parameters are not specified.
     * @return {string}: The positional argument string used in the Yargs command definition.
     */
    private buildPositionalString(): string {
        if (this.definition.positionals) {
            this.log.debug("Building positional string from: " + this.definition.name);
            let yargPositionalSyntax: string = this.definition.positionals.length > 0 ? " " : "";
            this.definition.positionals.forEach((positional) => {
                yargPositionalSyntax += "[" + positional.name + "] ";
            });
            const posString: string = yargPositionalSyntax.substring(0, yargPositionalSyntax.lastIndexOf(" "));
            this.log.debug("Positional String: " + posString);
            return posString;
        } else {
            return "";
        }
    }

    /**
     * Invoke the "chain" of command handlers provided for this definition.
     * @param {ICommandDefinition[]} handlers: The array of handlers to invoke.
     * @param {number} index: The current index in the handler array.
     * @param {yargs.Argv} argsForHandler: The arguments passed on the command line for the handler.
     * @param {ICommandResponse[]} responses: The collection of responses from each handler.
     * @return {Promise<ICommandResponse[]>}: The promise to be fulfilled when all handlers are complete.
     */
    private invokeHandlers(handlers: ICommandDefinition[], index: number, argsForHandler: Arguments,
        responses: ICommandResponse[]): Promise<ICommandResponse[]> {
        return new Promise<ICommandResponse[]>((invokeHandlersResponse, invokeHandlersError) => {
            /**
             * If the index is greater than the handler array, fulfill the promise.
             */
            if (index > handlers.length - 1) {
                invokeHandlersResponse(responses);
            } else {

                // TODO: figure out a better way to handle the fact that yargs keeps going after fail()
                if (!AbstractCommandYargs.STOP_YARGS) {

                    // Determine if we should print JSON
                    const printJson: boolean = index === handlers.length - 1 &&
                        (argsForHandler[Constants.JSON_OPTION] as boolean);

                    // Protect against issues allocating the command processor
                    try {
                        new CommandProcessor({
                            definition: handlers[index],
                            fullDefinition: this.constructDefinitionTree(),
                            helpGenerator: this.helpGeneratorFactory.getHelpGenerator({
                                commandDefinition: handlers[index],
                                fullCommandTree: this.constructDefinitionTree(),
                                experimentalCommandsDescription: this.yargsParms.experimentalCommandDescription
                            }),
                            rootCommandName: this.rootCommandName,
                            commandLine: ImperativeConfig.instance.commandLine,
                            envVariablePrefix: this.envVariablePrefix,
                            promptPhrase: this.promptPhrase,
                            config: ImperativeConfig.instance.config,
                            daemonContext: ImperativeConfig.instance.daemonContext
                        }).invoke({
                            arguments: argsForHandler,
                            silent: false,
                            responseFormat: printJson ? "json" : "default"
                        }).then((commandHandlerResponse) => {
                            /**
                             * Push the responses - If an error occurs, reject the promise with the error response.
                             */
                            responses.push(commandHandlerResponse);
                            if (!commandHandlerResponse.success) {
                                invokeHandlersError(responses);
                            } else {
                                /**
                                 * Re-invoke with the next index.
                                 */
                                return this.invokeHandlers(handlers, ++index, argsForHandler, responses)
                                    .then((recursiveResponses) => {
                                        invokeHandlersResponse(recursiveResponses);
                                    })
                                    .catch((recursiveError) => {
                                        invokeHandlersError(recursiveError);
                                    });
                            }
                        }).catch((error) => {
                            invokeHandlersError(error);
                        });
                    } catch (processorError) {
                        const response = new CommandResponse({
                            silent: false,
                            responseFormat: printJson ? "json" : "default",
                            stream: ImperativeConfig.instance.daemonContext?.stream
                        });
                        response.failed();
                        response.console.errorHeader("Internal Command Error");
                        response.console.error(processorError.message);
                        response.setError({
                            msg: processorError.message
                        });
                        if (response.responseFormat === "json") {
                            response.writeJsonResponse();
                        }
                        invokeHandlersError(processorError);
                    }
                }
            }
        });
    }
}<|MERGE_RESOLUTION|>--- conflicted
+++ resolved
@@ -31,15 +31,9 @@
      * @param {yargs.Argv} yargsInstance: The instance of yargs to define the options.
      * @param {ICommandOptionDefinition[]} zoweOptions: The option definition document array.
      */
-<<<<<<< HEAD
     public static defineOptionsToYargs(yargsInstance: Argv, zoweOptions: ICommandOptionDefinition[]): void {
-        if (!(zoweOptions == null)) {
+        if (zoweOptions != null) {
             for (const option of zoweOptions) {
-=======
-    public static defineOptionsToYargs(yargsInstance: Argv, brightOptions: ICommandOptionDefinition[]): void {
-        if (!(brightOptions == null)) {
-            for (const option of brightOptions) {
->>>>>>> 0eb09332
                 const definition: Options = {
                     alias: option.aliases,
                     description: option.description
