--- conflicted
+++ resolved
@@ -41,14 +41,9 @@
     ): number {
         const widthSafeGuard = 8; // prevent partial words from continuing over lines
         const yargs = require("yargs");
-<<<<<<< HEAD
         // eslint-disable-next-line no-extra-parens
-        const maxWidth = (!(yargs.terminalWidth() == null) && yargs.terminalWidth() > 0) ?
+        const maxWidth = (yargs.terminalWidth() != null && yargs.terminalWidth() > 0) ?
             yargs.terminalWidth() - widthSafeGuard : preferredWidth;
-=======
-        const maxWidth = (!(yargs.terminalWidth() == null) && yargs.terminalWidth() > 0) ?
-            (yargs.terminalWidth() - widthSafeGuard) : preferredWidth;
->>>>>>> 0eb09332
         return Math.min(preferredWidth, maxWidth);
     }
 
@@ -291,17 +286,10 @@
                 } catch (e) {
                     // not json
                 }
-<<<<<<< HEAD
                 return typeof value === 'string' || typeof value === 'number' || isJson;
             };
             if (Array.isArray(values) && values.filter(isPrintfValue).length === values.length) {
                 message = format.apply(this, [message, ...values]);
-=======
-                return (typeof value === 'string') || (typeof value === 'number') || isJson;
-            };
-            if (Array.isArray(values) && values.filter(isPrintfValue).length === values.length) {
-                message = format.apply(this, [message].concat(values));
->>>>>>> 0eb09332
             }
             else {
                 message = TextUtils.renderWithMustache.apply(this, [message, ...values]);
