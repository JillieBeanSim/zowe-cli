--- conflicted
+++ resolved
@@ -621,13 +621,8 @@
         expect(keytarGetPasswordSpy).toHaveBeenCalledTimes(1); // No pre-existing secure values, only the combine
         expect(keytarSetPasswordSpy).toHaveBeenCalledTimes(1);
         expect(keytarSetPasswordSpy).toHaveBeenCalledWith("Zowe", "secure_config_props", fakeSecureDataExpected);
-<<<<<<< HEAD
         expect(writeFileSyncSpy).toHaveBeenCalledTimes(1);
         expect(writeFileSyncSpy).toHaveBeenNthCalledWith(1, fakeGlobalUserPath, JSON.stringify(compObj, null, 4)); // Config
-=======
-        expect(writeFileSyncSpy).toHaveBeenNthCalledWith(1, fakeGblProjUserPath, JSON.stringify(compObj, null, 4)); // Config
-        expect(writeFileSyncSpy).toHaveBeenCalledTimes(1);
->>>>>>> 407bdac9
     });
 
     it("should allow you to define an insecure property and add it to the project configuration while keeping other secure props", async () => {
