--- conflicted
+++ resolved
@@ -9,18 +9,10 @@
 *
 */
 
-<<<<<<< HEAD
-import { IHelpGenerator,
-    HelpGeneratorFactory,
-    IHelpGeneratorParms,
-    AbstractHelpGeneratorFactory } from "../../../cmd";
-=======
-import { isNullOrUndefined } from "util";
 import { IHelpGenerator } from "../../../cmd/src/help/doc/IHelpGenerator";
 import { HelpGeneratorFactory } from "../../../cmd/src/help/HelpGeneratorFactory";
 import { IHelpGeneratorParms } from "../../../cmd/src/help/doc/IHelpGeneratorParms";
 import { AbstractHelpGeneratorFactory } from "../../../cmd/src/help/abstract/AbstractHelpGeneratorFactory";
->>>>>>> 17f22d79
 import { IImperativeConfig } from "../doc/IImperativeConfig";
 /**
  * Imperative Help generator factory passed to yargs to build help generators where needed.
