--- conflicted
+++ resolved
@@ -120,11 +120,7 @@
 
         expect(caughtError).toBeUndefined();
         expect(doLoginSpy).toHaveBeenCalledTimes(1);
-<<<<<<< HEAD
         expect(configSaveMock).toHaveBeenCalledTimes(1);
-=======
-        expect(mockUpdateProfile).toHaveBeenCalledTimes(1);
->>>>>>> e2a25ee5
     });
 
     it("should process login successfully and create profile", async () => {
@@ -162,11 +158,7 @@
         expect(caughtError).toBeUndefined();
         expect(doLoginSpy).toHaveBeenCalledTimes(1);
         expect(params.response.console.prompt).toHaveBeenCalledTimes(1);
-<<<<<<< HEAD
         expect(configSaveMock).toHaveBeenCalledTimes(1);
-=======
-        expect(mockSaveProfile).toHaveBeenCalledTimes(1);
->>>>>>> e2a25ee5
     });
 
     it("should process login successfully without creating profile on timeout", async () => {
@@ -204,11 +196,7 @@
         expect(caughtError).toBeUndefined();
         expect(doLoginSpy).toHaveBeenCalledTimes(1);
         expect(params.response.console.prompt).toHaveBeenCalledTimes(1);
-<<<<<<< HEAD
         expect(configSaveMock).toHaveBeenCalledTimes(0);
-=======
-        expect(mockSaveProfile).toHaveBeenCalledTimes(0);
->>>>>>> e2a25ee5
     });
 
     it("should process logout successfully", async () => {
@@ -246,10 +234,6 @@
 
         expect(caughtError).toBeUndefined();
         expect(doLogoutSpy).toHaveBeenCalledTimes(1);
-<<<<<<< HEAD
-=======
-        expect(processLogoutOldSpy).toHaveBeenCalledTimes(1);
->>>>>>> e2a25ee5
         expect(params.arguments.tokenType).toEqual(handler.mDefaultTokenType);
         expect(params.arguments.user).toBeUndefined();
         expect(params.arguments.password).toBeUndefined();
@@ -302,13 +286,9 @@
 
         expect(caughtError).toBeUndefined();
         expect(doLogoutSpy).toHaveBeenCalledTimes(0);
-<<<<<<< HEAD
         expect(errMsg).toContain("Token was not provided, so can't log out");
         expect(errMsg).toContain("You need to authenticate first using `zowe auth login`");
         expect(exitCode).toEqual(1);
-=======
-        expect(processLogoutOldSpy).toHaveBeenCalledTimes(1);
->>>>>>> e2a25ee5
     });
 
     it("should fail to process invalid action name", async () => {
