# Change Log

All notable changes to the Imperative package will be documented in this file.

## `8.1.2`

- BugFix: Fixed issues flagged by Coverity [#2291](https://github.com/zowe/zowe-cli/pull/2291)
<<<<<<< HEAD
- Enhancement: Added a new SDK method (`ProfileInfo.hasTokenExpiredForProfile`) that allows developers to verify whether a token has expired for a given profile. [#2298](https://github.com/zowe/zowe-cli/pull/2298)
=======
- BugFix: Fixed an issue where the default credential manager failed to load when using ESM or the Node.js REPL environment. [#2297](https://github.com/zowe/zowe-cli/pull/2297)
>>>>>>> b4d6e1bc

## `8.1.0`

- Enhancement: Added the ability to specify a profile with the `zowe config secure` command. This allows the user to prompt for the secure values of the specified profile. [#1890] https://github.com/zowe/zowe-cli/issues/1890

## `8.0.1`

- BugFix: Removed Secrets SDK requirement when Imperative is a bundled dependency. [#2276](https://github.com/zowe/zowe-cli/issues/2276)

## `8.0.0`

- MAJOR: v8.0.0 Release

## `8.0.0-next.202409191615`

- Update: Final prerelease
- Update: See `5.27.1` for details


## `8.0.0-next.202408301809`

- LTS Breaking: Removed the following obsolete V1 profile classes/functions:
  - `CliProfileManager`
  - `CliUtils.getOptValueFromProfiles`
  - `CommandProfiles`
  - `ProfileValidator`

  See [`8.0.0-next.202408271330`](#800-next202408271330) for replacements
- Next Breaking: Changed 2nd parameter of `CliUtils.getOptValuesFromConfig` method from type `ICommandDefinition` to `ICommandProfile`.
- Next Breaking: Renamed `ConfigSecure.secureFieldsForLayer` method to `securePropsForLayer`.

## `8.0.0-next.202408291544`

- Enhancement: Added a new SDK method (`ConfigSecure.secureFieldsForLayer`) to allow developers to get vault content in the context of the specified layer. [#2206](https://github.com/zowe/zowe-cli/issues/2206)
- Enhancement: Added a new SDK method (`ProfileInfo.secureFieldsWithDetails`) to allow developers to the more details regarding the securely stored properties. [#2206](https://github.com/zowe/zowe-cli/issues/2206)

## `8.0.0-next.202408271330`

- LTS Breaking: [#2231](https://github.com/zowe/zowe-cli/issues/2231)
  - Removed the obsolete V1 `profiles` property from `IHandlerParameters` interface - Use `IHandlerParameters.arguments` to access profile properties in a command handler
  - Deprecated the following obsolete V1 profile interfaces:
    - `IProfileTypeConfiguration.dependencies` - For team config, use nested profiles instead
    - `IProfileTypeConfiguration.validationPlanModule` - For team config, validate with JSON schema instead
  - Deprecated the following obsolete V1 profile classes/functions:
    - `CliProfileManager` - Use `ProfileInfo` class to manage team config profiles
    - `CliUtils.getOptValueFromProfiles` - Use `CliUtils.getOptValuesFromConfig` to load properties from team config
    - `CommandProfiles` - Use `ImperativeConfig.instance.config.api.profiles` to load profiles from team config
    - `ProfileValidator` - No direct replacement

## `8.0.0-next.202408231832`

- LTS Breaking: Fixed command parsing error where `string` typed options would be converted into `number`s if the value provided by the user consists only of numeric characters. [#1881](https://github.com/zowe/zowe-cli/issues/1881)
- LTS Breaking: Renamed `Proxy` class to `ProxySettings` to avoid name conflict with JS built-in `Proxy` object. [#2230](https://github.com/zowe/zowe-cli/issues/2230)

## `8.0.0-next.202408191401`

- Update: See `5.26.3` and `5.27.0` for details

## `8.0.0-next.202408131445`

- Update: See `5.26.2` for details

## `8.0.0-next.202408092029`

- BugFix: Resolved bug that resulted in user not being prompted for a key passphrase if it is located in the secure credential array of the ssh profile. [#1770](https://github.com/zowe/zowe-cli/issues/1770)

## `8.0.0-next.202407262216`

- Update: See `5.26.1` for details

## `8.0.0-next.202407232256`

- Enhancement: Allowed boolean value (`false`) to be provided to the Credential Manager related function. [zowe-explorer-vscode#2622](https://github.com/zowe/zowe-explorer-vscode/issues/2622)
- Update: See `5.26.0` for details

## `8.0.0-next.202407181904`

- Enhancement: Added the function ConfigUtils.formGlobOrProjProfileNm and modified the function ConfigBuilder.build so that the 'zowe config init' command now generates a base profile name of 'global_base' or 'project_base', depending on whether a global or project configuration file is being generated. Related to Zowe Explorer issue https://github.com/zowe/zowe-explorer-vscode/issues/2682.

## `8.0.0-next.202407181255`

- BugFix: Resolved bug that resulted in each plug-in to have identical public registries regardless of actual installation location/reference. [#2189](https://github.com/zowe/zowe-cli/pull/2189)
- BugFix: Resolved bug that resulted in every plug-in to have the same registry location field as the first if multiple plugins were installed in the same command. [#2189](https://github.com/zowe/zowe-cli/pull/2189)

## `8.0.0-next.202407112150`

- Enhancement: Add client-side custom-event handling capabilities. [#2136](https://github.com/zowe/zowe-cli/pull/2136)
- Next-Breaking: Refactored the Imperative Event Emitter class. [#2136](https://github.com/zowe/zowe-cli/pull/2136)
  - Removed the `ImperativeEventEmitter` class.
  - Added an `EventProcessor` class to handle event listening and emitting.
  - Added an `EventOperator` class to handle creation and deletion of `EventProcessors`.
  - Added an `EventUtils` class to contain all common utility methods for the Client Event Handling capabilities.
  - Added `IEmitter`, `IWatcher`, and `IEmitterAndWatcher` interfaces to expose what application developers should see.

## `8.0.0-next.202407051717`

- BugFix: V3 Breaking: Modified the ConvertV1Profiles.convert API to accept a new ProfileInfo option and initialize components sufficiently to enable VSCode apps to convert V1 profiles. [#2170](https://github.com/zowe/zowe-cli/issues/2170)

## `8.0.0-next.202407021516`

- BugFix: Updated dependencies for technical currency [#2188](https://github.com/zowe/zowe-cli/pull/2188)
- Update: See `5.25.0` for details

## `8.0.0-next.202406201950`

- Enhancement: Added `ProfileInfo.profileManagerWillLoad` function to verify the credential manager can load. [#2111](https://github.com/zowe/zowe-cli/issues/2111)

## `8.0.0-next.202406111958`

- LTS Breaking: Modified the @zowe/imperative SDK [#2083](https://github.com/zowe/zowe-cli/issues/2083)
  - Removed the following exported classes:
    - AbstractAuthHandler
    - AbstractCommandYargs
    - AbstractHelpGenerator
    - AbstractHelpGeneratorFactory
    - CommandPreparer
    - CommandProcessor
    - CommandUtils
    - CommandYargs
    - CompressionUtils
    - ConfigAutoStore
    - ConfigurationLoader
    - ConfigurationValidator
    - DefinitionTreeResolver
    - FailedCommandHandler
    - GroupCommandYargs
    - HelpConstants
    - HelpGeneratorFactory
    - ImperativeReject
    - LoggerConfigBuilder
    - LoggerUtils
    - RestStandAloneUtils
    - SharedOptions
    - SyntaxValidator
    - WebHelpManager
    - YargsConfigurer
    - YargsDefiner
  - Removed the following exported interfaces:
    - ICommandHandlerResponseChecker
    - ICommandHandlerResponseValidator
    - ICommandValidatorError
    - ICommandValidatorResponse
    - IConstructor
    - IHelpGenerator
    - IHelpGeneratorFactory
    - IYargsParms
    - IYargsResponse
  - Deprecated the following classes:
    - Operation
    - Operations

## `8.0.0-next.202406111728`

- Enhancement: Added `BufferBuilder` utility class to provide convenient way of downloading to a stream that can be read as a buffer. [#2167](https://github.com/zowe/zowe-cli/pull/2167)
- BugFix: Fixed error in REST client that when using stream could cause small data sets to download with incomplete contents. [#744](https://github.com/zowe/zowe-cli/issues/744)
- BugFix: Updated `micromatch` dependency for technical currency. [#2167](https://github.com/zowe/zowe-cli/pull/2167)

## `8.0.0-next.202406061600`

- BugFix: Updated `braces` dependency for technical currency. [#2158](https://github.com/zowe/zowe-cli/pull/2158)

## `8.0.0-next.202405241520`

- BugFix: Modified command output to show appropriate error message given available ImperativeError properties. [#1897](https://github.com/zowe/zowe-cli/issues/1897)
- Patch: Modify error text in SyntaxValidator.invalidOptionError. [#2138](https://github.com/zowe/zowe-cli/issues/2138)

## `8.0.0-next.202405211929`

- BugFix: Fixed error "Only one instance of the Imperative Event Emitter is allowed" when running system tests. [#2146](https://github.com/zowe/zowe-cli/issues/2146)

## `8.0.0-next.202405151329`

- Enhancement: Add client-side event handling capabilities. [#1987](https://github.com/zowe/zowe-cli/issues/1987)

## `8.0.0-next.202405061946`

- Enhancement: Consolidated the Zowe client log files into the same directory. [#2116](https://github.com/zowe/zowe-cli/issues/2116)
- Deprecated: The `IO.FILE_DELIM` constant. Use `path.posix.sep` instead or `path.sep` for better cross-platform support.
- Deprecated: The `LoggerConfigBuilder.DEFAULT_LOG_DIR` and `LoggerConfigBuilder.DEFAULT_LOG_FILE_DIR` constants. Use `LoggerConfigBuilder.DEFAULT_LOGS_DIR` instead.

## `8.0.0-next.202405031808`

- BugFix: Restore the previous precedence of token over password in AbstractRestClient [#2109](https://github.com/zowe/zowe-cli/issues/2109)

## `8.0.0-next.202404301428`

- Enhancement: Add informative messages before prompting for connection property values in the CLI callback function getValuesBack.

## `8.0.0-next.202404191414`

- Enhancement: Added a new class named ConvertV1Profiles to enable other apps to better convert V1 profiles into a current Zowe config file.
  - Refactored logic from convert-profiles.handler and ConfigBuilder.convert into ConvertV1Profiles.convert.
  - Removed ConfigBuilder.convert.
  - Replaced IConfigConvertResult with IConvertV1Profiles (which contains IConvertV1ProfResult).
  - Renamed class V1ProfileConversion (formerly known as ProfileIO) to V1ProfileRead for consistency.
    - Marked class V1ProfileRead as @internal.

## `8.0.0-next.202403272026`

- BugFix: Resolved technical currency by updating `markdown-it` dependency. [#2107](https://github.com/zowe/zowe-cli/pull/2107)

## `8.0.0-next.202403251613`

- BugFix: Fixed issue where the `ProfileInfo.addProfileTypeToSchema` function did not update the global schema if a project-level configuration was detected. [#2086](https://github.com/zowe/zowe-cli/issues/2086)
- BugFix: Updated debugging output for technical currency. [#2100](https://github.com/zowe/zowe-cli/pull/2100)

## `8.0.0-next.202403141949`
- LTS Breaking: Modified the @zowe/imperative SDK [#1703](https://github.com/zowe/zowe-cli/issues/1703)
  - Renamed class ProfileIO to V1ProfileConversion.
    - Removed the following obsolete V1 profile functions:
      - createProfileDirs
      - deleteProfile
      - exists
      - writeMetaFile
      - writeProfile
    - Removed the following obsolete V1 profile constant:
      - MAX_YAML_DEPTH
    - Changed fileToProfileName from public to private
  - Removed deprecated function ConfigProfiles.expandPath
    - Use ConfigProfiles.getProfilePathFromName
  - Removed deprecated function ProcessUtils.execAndCheckOutput
    - Use ExecUtils.spawnAndGetOutput

## `8.0.0-next.202403132009`

- Enhancement: Prompt for user/password on SSH commands when a token is stored in the config. [#2081](https://github.com/zowe/zowe-cli/pull/2081)

## `8.0.0-next.202403061549`

- V3 Breaking: Changed prompting logic to prompt for port if port provided is 0 [#2075](https://github.com/zowe/zowe-cli/issues/2075)
- BugFix: Fixed issue with peerDep warnings showing when a plug-in is installed and the version ranges satisfy the semver requirements. [#2067](https://github.com/zowe/zowe-cli/pull/2067)

## `8.0.0-next.202403041352`

- BugFix: Updated engine to Node 18.12.0. [#2074](https://github.com/zowe/zowe-cli/pull/2074)
- BugFix: Removed `profileVersion` from the response given by `--show-inputs-only` to fix [#1689](https://github.com/zowe/zowe-cli/issues/1689). Extended that change to the `config report-env` command, where similar soon-to-be obsolete v1 considerations occur.
- BugFix: Changed text displayed for configuration from "V2" to "TeamConfig" [#2019](https://github.com/zowe/zowe-cli/issues/2019)
- BugFix: Eliminated a Node Version Manager (NVM) GUI popup dialog which NVM now displays during the `zowe config report-env` command by removing the NVM version number from our report.
- Enhancement: Replaced the term "Team configuration" with "Zowe client configuration" in the `zowe config report-env` command.

- LTS Breaking: [#1703](https://github.com/zowe/zowe-cli/issues/1703)
  - Removed the following obsolete V1 profile interfaces:
    - @zowe/cli-test-utils
      - ISetupEnvironmentParms.createOldProfiles

    - @zowe/imperative
      - ICliLoadProfile
      - ICliLoadAllProfiles
      - ICommandLoadProfile
      - ICommandProfileTypeConfiguration.createProfileExamples
      - ICommandProfileTypeConfiguration.createProfileFromArgumentsHandler
      - ICommandProfileTypeConfiguration.updateProfileExamples
      - ICommandProfileTypeConfiguration.updateProfileFromArgumentsHandler
      - IDeleteProfile
      - ILoadAllProfiles
      - ILoadProfile
      - IProfileDeleted
      - IProfileManager.loadCounter
      - IProfileManagerFactory
      - IProfileSaved
      - IProfileValidated
      - ISaveProfile
      - ISaveProfileFromCliArgs
      - ISetDefaultProfile
      - IUpdateProfile
      - IUpdateProfileFromCliArgs
      - IValidateProfile
      - IValidateProfileForCLI
      - IValidateProfileWithSchema

  - Removed the following obsolete V1 profile classes/functions:
    - @zowe/core-for-zowe-sdk
      - File ProfileUtils.ts, which includes these functions:
        - getDefaultProfile
        - getZoweDir - moved to ProfileInfo.getZoweDir

    - @zowe/cli-test-utils
      - TempTestProfiles.forceOldProfiles
      - TestUtils.stripProfileDeprecationMessages

    - @zowe/imperative
      - AbstractProfileManager
        - Any remaining functions consolidated into CliProfileManager
      - AbstractProfileManagerFactory
      - BasicProfileManager
        - Any remaining functions consolidated into CliProfileManager
      - BasicProfileManagerFactory
      - CliProfileManager
        - clearDefault
        - configurations
        - constructFullProfilePath
        - delete
        - deleteProfile
        - deleteProfileFromDisk
        - getAllProfileNames
        - getDefaultProfileName
        - isProfileEmpty
        - load
        - loadAll
        - loadCounter
        - loadDependencies
        - loadFailed
        - loadProfile
        - loadSpecificProfile
        - locateExistingProfile
        - managerParameters
        - mergeProfiles
        - META_FILE_SUFFIX
        - PROFILE_EXTENSION
        - profileRootDirectory
        - profileTypeSchema
        - save
        - saveProfile
        - setDefault
        - update
        - updateProfile
        - validate
        - validateProfile
        - validateProfileAgainstSchema
        - validateProfileObject
        - validateRequiredDependenciesAreSpecified
      - CommandProfiles
        - getMeta
        - getAll
      - ImperativeProfileManagerFactory
      - ProfileInfo.usingTeamConfig
        - To detect if a team config exists, use ProfileInfo.getTeamConfig().exists
        - To detect if only V1 profiles exist, use ProfileInfo.onlyV1ProfilesExist

    - @zowe/zos-uss-for-zowe-sdk
        - SshBaseHandler
            - Removed the unused, protected property ‘mSshProfile’

  - Removed the following obsolete V1 profile constants:
    - @zowe/imperative
      - CoreMessages class
        - createProfileCommandSummary
        - createProfileDisableDefaultsDesc
        - createProfileOptionDesc
        - createProfileOptionOverwriteDesc
        - createProfilesCommandDesc
        - createProfilesCommandSummary
        - deleteProfileActionDesc
        - deleteProfileCommandDesc
        - deleteProfileDepsDesc
        - deleteProfileExample
        - deleteProfileForceOptionDesc
        - deleteProfileNameDesc
        - deleteProfilesCommandDesc
        - deleteProfilesCommandSummary
        - detailProfileCommandDesc
        - listGroupWithOnlyProfileCommandSummary
        - listGroupWithOnlyProfileDefaultDesc
        - listGroupWithOnlyProfilesDefinition
        - listGroupWithOnlyProfileSetDesc
        - listGroupWithOnlyProfilesSummary
        - listProfileCommandDesc
        - listProfileCommandSummary
        - listProfileExample
        - listProfileExampleShowContents
        - listProfileLoadedModulesOptionDesc
        - listProfilesFoundMessage
        - listProfilesNotFoundMessage
        - listProfileVerboseOptionDesc
        - locateProfilesDesc
        - overroteProfileMessage
        - profileCreatedSuccessfully
        - profileCreatedSuccessfullyAndPath
        - profileCreateErrorDetails
        - profileCreateErrorHeader
        - profileDeletedSuccessfully
        - profileDeleteErrorDetails
        - profileDeleteErrorHeader
        - profileDesc
        - profileLoadError
        - profileNotDeletedMessage
        - profileReviewMessage
        - profileUpdatedSuccessfullyAndPath
        - selectProfileNameDesc
        - setGroupWithOnlyProfilesCommandDesc
        - setGroupWithOnlyProfilesListDesc
        - setGroupWithOnlyProfilesSummary
        - setProfileActionDesc
        - setProfileActionSummary
        - setProfileExample
        - setProfileOptionDesc
        - showDependenciesCommandDesc
        - unableToCreateProfile
        - unableToDeleteProfile
        - unableToFindProfile
        - unableToLoadRequestedProfilesError
        - unexpectedProfileCreationError
        - unexpectedProfileLoadError
        - unexpectedProfilesLoadError
        - unexpectedProfileUpdateError
        - updateProfileActionDesc
        - updateProfileCommandDesc
        - updateProfileCommandSummary
        - validateProfileCommandDesc
        - validateProfileCommandSummary
        - validateProfileGroupDesc
        - validateProfileNameDesc
        - validateProfileOptionDesc
      - ProfilesConstants class
        - DEPRECATE_TO_CONFIG_EDIT
        - DEPRECATE_TO_CONFIG_INIT
        - DEPRECATE_TO_CONFIG_LIST
        - DEPRECATE_TO_CONFIG_SET
        - PROFILES_COMMAND_TYPE_KEY

  - Annotated the following items as @internal:
    - @zowe/imperative
      - CommandProfileLoader
      - ImperativeApi.profileManager
      - ProfileValidator

## `8.0.0-next.202402271901`

- BugFix: Fixed chalk functionality that was broken due to the use of the removed `.enabled` property. [#2071](https://github.com/zowe/zowe-cli/issues/2071)

## `8.0.0-next.202402261705`

- LTS Breaking: Updated `ICommandArguments` and `IHandlerParameters` to accept strings or numbers per Yargs changes. [#2069](https://github.com/zowe/zowe-cli/pull/2069)
- BugFix: Correct the examples displayed by the `--help-examples` command. [#1865](https://github.com/zowe/zowe-cli/issues/1865) and [#1715](https://github.com/zowe/zowe-cli/issues/1715)
- BugFix: Updated additional dependencies for technical currency. [#2061](https://github.com/zowe/zowe-cli/pull/2061)
- BugFix: Updated engine to Node 16.7.0. [#2061](https://github.com/zowe/zowe-cli/pull/2061)

## `8.0.0-next.202402221834`

- Enhancement: Added multiple APIs to the `ProfileInfo` class to help manage schemas between client applications. [#2012](https://github.com/zowe/zowe-cli/issues/2012)

## `8.0.0-next.202402211923`

- BugFix: Updated dependencies for technical currency. [#2057](https://github.com/zowe/zowe-cli/pull/2057)

## `8.0.0-next.202402132108`

- LTS Breaking: Added Zowe release version output for `--version` [#2028](https://github.com/zowe/zowe-cli/issues/2028)
- Enhancement: Added `name-only` alias to `root` on `config list` command [#1797](https://github.com/zowe/zowe-cli/issues/1797)
- BugFix: Resolved technical currency by updating `socks` transitive dependency


## `8.0.0-next.202401191954`

- LTS Breaking: Removed the following:
  - All 'profiles' commands, since they only worked with now-obsolete V1 profiles.
  - BasicProfileManager.initialize function
  - These interfaces:
    - IProfileManagerInit
    - IProfileInitialized

## `8.0.0-next.202401081937`

- BugFix: Fixed error message shown for null option definition to include details about which command caused the error. [#2002](https://github.com/zowe/zowe-cli/issues/2002)

## `8.0.0-next.202401031939`

- Enhancement: Revised help text for consistency [#1756](https://github.com/zowe/zowe-cli/issues/1756)

## `8.0.0-next.202311291643`

- LTS Breaking: Removed check for `ZOWE_EDITOR` environment variable in `ProcessUtils.openInEditor` [#1867](https://github.com/zowe/zowe-cli/issues/1867)

## `8.0.0-next.202311282012`

- LTS Breaking: Unpinned dependency versions to allow for patch/minor version updates for dependencies [#1968](https://github.com/zowe/zowe-cli/issues/1968)

## `8.0.0-next.202311141903`

- LTS Breaking: Removed the following previously deprecated items:
  - `flattenCommandTreeWithAliases()` -- Use `CommandUtils.flattenCommandTree()` instead
  - `AbstractAuthHandler.getPromptParams()` -- Use `getAuthHandlerApi()` instead
  - `BaseAuthHandler.getPromptParams()` -- Use `getAuthHandlerApi()` instead
  - `promptForInput()` -- Use the asynchronous method `readPrompt()` instead
  - `promptWithTimeout()` -- Use `readPrompt` instead which supports more options
  - `Imperative.envVariablePrefix` -- Use `ImperativeConfig.instance.envVariablePrefix` instead
  - `pluginHealthCheck()` -- Plugins that want to perform a health check can
    specify the `pluginLifeCycle` property to load a class from the plugin.
    The plugin can implement the `postInstall()` function of that class to perform
    a health check, or any other desired operation.
  - `IProfOpts.requireKeytar` -- removing the default implementation of `require("keytar")` from the caller app's node_modules folders

## `8.0.0-next.202311141517`

- LTS Breaking: Replaced the previously deprecated function AbstractCommandYargs.getBrightYargsResponse - use AbstractCommandYargs.getZoweYargsResponse

## `8.0.0-next.202311132045`

- Major: First major version bump for V3

## `5.27.1`

- BugFix: Updated `dataobject-parser` dependency for technical currency. [#2262](https://github.com/zowe/zowe-cli/pull/2262)
- BugFix: Updated `fs-extra` and `jsonfile` dependencies for technical currency. [#2264](https://github.com/zowe/zowe-cli/pull/2264)

## `5.27.0`

- BugFix: Modified `showMsgWhenDeprecated` function to allow an empty string as a parameter when no replacement is available for the deprecated command. When no replacement is available an alternative message will be printed. [#2041](https://github.com/zowe/zowe-cli/issues/2041)
- BugFix: Resolved bug that resulted in user not being prompted for a key passphrase if it is located in the secure credential array of the ssh profile. [#1770](https://github.com/zowe/zowe-cli/issues/1770)

## `5.26.3`

- BugFix: Fixed issue in local web help with highlighted sidebar item getting out of sync. [#2215](https://github.com/zowe/zowe-cli/pull/2215)
- BugFix: Updated web help dependencies for technical currency. [#2215](https://github.com/zowe/zowe-cli/pull/2215)

## `5.26.2`

- BugFix: Refactored code to reduce the use of deprecated functions to prepare for upcoming Node.js 22 support. [#2191](https://github.com/zowe/zowe-cli/issues/2191)
- BugFix: Fixed error in REST client when making requests with session type of `SessConstants.AUTH_TYPE_NONE`. [#2219](https://github.com/zowe/zowe-cli/issues/2219)

## `5.26.1`

- BugFix: Fixed missing export for `Proxy` class in Imperative package. [#2205](https://github.com/zowe/zowe-cli/pull/2205)

## `5.26.0`

- Enhancement: Updated `ProfileInfo.updateProperty` function to support updating properties in typeless profiles. [#2196](https://github.com/zowe/zowe-cli/issues/2196)

## `5.25.0`

- Enhancement: Added `ProfileInfo.profileManagerWillLoad` function to verify the credential manager can load. [#2111](https://github.com/zowe/zowe-cli/issues/2111)
- Enhancement: Added support for proxy servers using a proxy http agent. Supports the usage of the environment variables HTTP_PROXY, HTTPS_PROXY (not case sensitive).
  - If any of these environment variables is set and depending how the Zowe session is configured for http or https, the REST client instantiates an appropriate http agent.
  - If the z/OS system uses self-signed certificates then the proxy server must be configured to accept them.
  - If the proxy server itself is configured with self-signed certificates then the user needs to either import these certificates on their workstation, use rejectUnauthorized in their Zowe profile, or use the (not recommended) nodejs variable NODE_TLS_REJECT_UNAUTHORIZED=0.
  - Zowe also looks for the environment variable NO_PROXY. These work with a simple comma separated list of hostnames that need to match with the hostname of the Zowe profile.

## `5.24.0`

- Enhancement: Added `BufferBuilder` utility class to provide convenient way of downloading to a stream that can be read as a buffer. [#2167](https://github.com/zowe/zowe-cli/pull/2167)
- BugFix: Fixed error in REST client that when using stream could cause small data sets to download with incomplete contents. [#744](https://github.com/zowe/zowe-cli/issues/744)
- BugFix: Updated `micromatch` dependency for technical currency. [#2167](https://github.com/zowe/zowe-cli/pull/2167)

## `5.23.4`

- BugFix: Updated `braces` dependency for technical currency. [#2157](https://github.com/zowe/zowe-cli/pull/2157)

## `5.23.3`

- BugFix: Modified error text in SyntaxValidator.invalidOptionError. [#2138](https://github.com/zowe/zowe-cli/issues/2138)

## `5.23.2`

- BugFix: Updated error text for invalid command options so that allowable values are displayed as strings instead of regular expressions when possible. [#1863](https://github.com/zowe/zowe-cli/issues/1863)
- BugFix: Fixed issue where the `ConfigSecure.securePropsForProfile` function did not list secure properties outside the active config layer. [zowe-explorer-vscode#2633](https://github.com/zowe/zowe-explorer-vscode/issues/2633)

## `5.23.1`

- BugFix: Restore the previous precedence of token over password in AbstractRestClient [#2109](https://github.com/zowe/zowe-cli/issues/2109)

## `5.23.0`

- Enhancement: Prompt for user/password on SSH commands when a token is stored in the config. [#2081](https://github.com/zowe/zowe-cli/pull/2081)

## `5.22.7`

- BugFix: Resolved technical currency by updating `markdown-it` dependency. [#2106](https://github.com/zowe/zowe-cli/pull/2106)

## `5.22.6`

- BugFix: Updated debugging output for technical currency. [#2098](https://github.com/zowe/zowe-cli/pull/2098)

## `5.22.5`

- BugFix: Fixed issue where the `ProfileInfo.addProfileTypeToSchema` function did not update the global schema if a project-level configuration was detected. [#2086](https://github.com/zowe/zowe-cli/issues/2086)

## `5.22.4`

- BugFix: Fixed race condition in `config convert-profiles` command that may fail to delete secure values for old profiles

## `5.22.3`

- BugFix: Resolved issue in `ProfileInfo` where schema comparisons fail, specifically when comparing the cached schema against a command-based schema during registration.

## `5.22.2`

- BugFix: Resolved technical currency by updating `socks` transitive dependency

## `5.22.0`

- BugFix: Updated `mustache` and `jsonschema` dependencies for technical currency.
- Enhancement: Added multiple APIs to the `ProfileInfo` class to help manage schemas between client applications. [#2012](https://github.com/zowe/zowe-cli/issues/2012)

## `5.21.0`

- Enhancement: Hid the progress bar if `CI` environment variable is set, or if `FORCE_COLOR` environment variable is set to `0`. [#1845](https://github.com/zowe/zowe-cli/issues/1845)
- BugFix: Fixed issue where secure property names could be returned for the wrong profile. [zowe-explorer#2633](https://github.com/zowe/vscode-extension-for-zowe/issues/2633)

## `5.20.2`

- BugFix: Fixed issue when a property is not found in `ProfileInfo.updateProperty({forceUpdate: true})`. [zowe-explorer#2493](https://github.com/zowe/vscode-extension-for-zowe/issues/2493)

## `5.20.1`

- BugFix: Fixed error message shown for null option definition to include details about which command caused the error. [#2002](https://github.com/zowe/zowe-cli/issues/2002)

## `5.19.0`

- Enhancement: Deprecated function AbstractCommandYargs.getBrightYargsResponse in favor of AbstractCommandYargs.getZoweYargsResponse
- Enhancement: Deprecated the 'bright' command as an alias for the 'zowe' command. The 'bright' command will be removed in Zowe V3.

## `5.18.4`

- BugFix: Removed out of date `Perf-Timing` performance timing package.

## `5.18.3`

- BugFix: Fix for `AbstactRestClient` failing to return when streaming a large dataset or USS file [#1805](https://github.com/zowe/zowe-cli/issues/1805), [#1813](https://github.com/zowe/zowe-cli/issues/1813), and [#1824](https://github.com/zowe/zowe-cli/issues/1824)

## `5.18.2`

- BugFix: Fixed normalization on stream chunk boundaries [#1815](https://github.com/zowe/zowe-cli/issues/1815)

## `5.18.1`

- BugFix: Fixed merging of profile properties in `ProfileInfo.createSession`. [#1008](https://github.com/zowe/imperative/issues/1008)

## `5.18.0`

- Enhancement: Replaced use of `node-keytar` with the new `keyring` module from `@zowe/secrets-for-zowe-sdk`. [zowe-cli#1622](https://github.com/zowe/zowe-cli/issues/1622)

## `5.17.0`

- Enhancement: Added `inSchema` property for ProfileInfo to indicate if argument is a known schema argument [#899](https://github.com/zowe/imperative/issues/899)

## `5.16.0`

- Enhancement: Handled unique cookie identifier in the form of dynamic token types. [#996](https://github.com/zowe/imperative/pull/996)
- Enhancement: Added a new utility method to `ImperativeExpect` to match regular expressions. [#996](https://github.com/zowe/imperative/pull/996)
- Enhancement: Added support for multiple login operations in a single `config secure` command execution. [#996](https://github.com/zowe/imperative/pull/996)
- BugFix: Allowed for multiple `auth logout` operations. [#996](https://github.com/zowe/imperative/pull/996)
- BugFix: Prevented `auto-init` from sending two `login` requests to the server. [#996](https://github.com/zowe/imperative/pull/996)

## `5.15.1`

- BugFix: Enabled NextVerFeatures.useV3ErrFormat() to form the right environment variable name even if Imperative.init() has not been called.

## `5.15.0`

- Enhancement: Enabled users to display errors in a more user-friendly format with the ZOWE_V3_ERR_FORMAT environment variable. [zowe-cli#935](https://github.com/zowe/zowe-cli/issues/935)

## `5.14.2`

- BugFix: Handle logic for if a null command handler is provided

## `5.14.1`

- BugFix: Fixed a logic error in the `config list` command that caused unwanted behavior when a positional and `--locations` were both passed in.

## `5.14.0`

- Enhancement: Added the function IO.giveAccessOnlyToOwner to restrict access to only the currently running user ID.
- Enhancement: Enable command arguments to change `{$Prefix}_EDITOR`. Updating IDiffOptions
to include names for the files that are to be compared. Updating IO.getDefaultTextEditor() for different os versions. Updating return value types for `CliUtils.readPrompt`. Changes made to support recent zowe cli work:
[zowe-cli#1672](https://github.com/zowe/zowe-cli/pull/1672)

## `5.13.2`

- BugFix: Reduced load time by searching for command definitions with `fast-glob` instead of `glob`.

## `5.13.1`

- BugFix: Removed validation of the deprecated pluginHealthCheck property. [#980](https://github.com/zowe/imperative/issues/980)

## `5.13.0`

- Enhancement: Alters TextUtils behavior slightly to enable daemon color support without TTY

## `5.12.0`

- Enhancement: Added `--prune` option to `zowe config secure` command to delete unused properties. [#547](https://github.com/zowe/imperative/issues/547)

## `5.11.1`

- BugFix: Fixed the `login` and `logout` handlers, fixing the `li` and `lo` aliases.

## `5.11.0`

- Enhancement: Added `credMgrOverride` property to `IProfOpts` interface that can be used to override credential manager in the ProfileInfo API. [zowe-cli#1632](https://github.com/zowe/zowe-cli/issues/1632)
- Deprecated: The `requireKeytar` property on the `IProfOpts` interface. Use the `credMgrOverride` property instead and pass the callback that requires Keytar to `ProfileCredentials.defaultCredMgrWithKeytar`.

## `5.10.0`

- Enhancement: Added AbstractPluginLifeCycle to enable plugins to write their own postInstall and preUninstall functions, which will be automatically called by the 'zowe plugins" install and uninstall commands.

- Enhancement: Added pluginLifeCycle property to IImperativeConfig to enable a plugin to specify the path name to its own module which implements the AbstractPluginLifeCycle class.

- Enhancement: Added a list of known credential manager overrides to imperative. When a credential manager cannot be loaded, a list of valid credential managers will be displayed in an error message.

- Enhancement: Added a CredentialManagerOverride class containing utility functions to replace the default CLI credential manager or restore the default CLI credential manager. Plugins which implement a credential manager override can call these utilities from their AbstractPluginLifeCycle functions.

- Enhancement: Added documentation [Overriding_the_default_credential_manager](https://github.com/zowe/imperative/blob/master/doc/Plugin%20Architecture/Overriding_the_default_credential_manager.md) describing the techniques for overriding the default CLI credential manager with a plugin.

## `5.9.3`

- BugFix: Fixed broken plugin install command for Windows when file has a space in the name

## `5.9.2`

- BugFix: Fixed plugin install error not displayed correctly. [#954](https://github.com/zowe/imperative/issues/954)

## `5.9.1`

- BugFix: Fixed environment file not applying to daemon client environment variables

## `5.9.0`

- Enhancement: Adds `~/.<cli_name>.env.json` file to provide environment variables to the Imperative framework during Imperative initialization
  - Allows sites without environment variable access to specify process specific environment variables
  - Changes require daemon reload to take effect
  - SDK method is available as part of `EnvFileUtils` export

## `5.8.3`

- BugFix: Fixed `--help-examples` option failing on command groups. [zowe-cli#1617](https://github.com/zowe/zowe-cli/issues/1617)

## `5.8.2`

- BugFix: Fixed npm not found on `zowe plugins install` when using daemon mode in Windows. [zowe-cli#1615](https://github.com/zowe/zowe-cli/issues/1615)

## `5.8.1`

- BugFix: Fixed web help not showing top-level options like `--version` for the "zowe" command. [#927](https://github.com/zowe/imperative/issues/927)
- BugFix: Removed `--help-examples` option from CLI help for commands since it only applies to groups. [#928](https://github.com/zowe/imperative/issues/928)

## `5.8.0`

- Enhancement: Add `ProfileInfo.removeKnownProperty`, a convenience method for removing properties in addition to `ProfileInfo.updateKnownProperty`. [#917](https://github.com/zowe/imperative/issues/917)
- Enhancement: Allow type `IProfArgValue` to be of type `undefined` to support removing properties more easily. [#917](https://github.com/zowe/imperative/issues/917)

## `5.7.7`

- BugFix: Fixed `IO.writeFileAsync` method throwing uncatchable errors. [#896](https://github.com/zowe/imperative/issues/896)

## `5.7.6`

- BugFix: Fixed a logic error where chained command handlers would cause plugin validation to fail [#320](https://github.com/zowe/imperative/issues/320)

## `5.7.5`

- BugFix: Fixed ProfileInfo API failing to load schema for v1 profile when schema exists but no profiles of that type exist. [#645](https://github.com/zowe/imperative/issues/645)
- BugFix: Updated return type of `ProfileInfo.getDefaultProfile` method to indicate that it returns null when no profile exists for the specified type.

## `5.7.4`

- BugFix: Exported the IAuthHandlerApi from imperative package [#839](https://github.com/zowe/imperative/issues/839)

## `5.7.3`

- BugFix: Exported `AppSettings` for cli and other apps to use [#840](https://github.com/zowe/imperative/issues/840)

## `5.7.2`

- BugFix: Added validation for null/undefined command definitions [#868](https://github.com/zowe/imperative/issues/868)

## `5.7.1`

- BugFix: Updated plugins `--login` command option to behave as expected when running in an NPM 9 environment
- BugFix: Cleaned up uses of execSync in Imperative where it makes sense to do so.

## `5.7.0`

- Enhancement: Add `zowe config report-env` command to show a diagnostic report of the CLI's working environment.

## `5.6.0`

- Extend zowe plugins verbs to show information for a plugin's first steps [#1325](https://github.com/zowe/zowe-cli/issues/1325)

## `5.5.4`

- BugFix: Updated `glob` and `js-yaml` dependencies for technical currency.

## `5.5.3`

- BugFix: Updated `diff2html` and `npm-package-arg` dependencies for technical currency.
- BugFix: Fixed inconsistent behavior of Config API introduced in the last version. It now skips loading project config layers when project directory is `false` instead of an empty string.

## `5.5.2`

- BugFix: Updated `Config.search` API to skip loading project config layers when project directory is an empty string. [#883](https://github.com/zowe/imperative/issues/883)

## `5.5.1`

- BugFix: Prevented base profile secure-property lookup on the global layer when there is not default base profile. [#881](https://github.com/zowe/imperative/issues/881)

## `5.5.0`

- Enhancement: Added ZOWE_CLI_PLUGINS_DIR environment variable to override location where plugins are installed. [zowe/zowe-cli#1483](https://github.com/zowe/zowe-cli/issues/1483)
- BugFix: Fixed exception when non-string passed to ImperativeExpect.toBeDefinedAndNonBlank(). [#856](https://github.com/zowe/imperative/issues/856)

## `5.4.3`

- BugFix: Removed periods in command example descriptions so descriptions look syntactically correct. [#795](https://github.com/zowe/imperative/issues/795)
- BugFix: Improved performance of ProfileInfo API to load large team config files. [zowe/vscode-extension-for-zowe#1911](https://github.com/zowe/vscode-extension-for-zowe/issues/1911)
- BugFix: Fixed dot-separated words incorrectly rendered as links in the web help. [#869](https://github.com/zowe/imperative/issues/869)

## `5.4.2`

- BugFix: Web-diff template directory included in files section of package.json file.

## `5.4.1`

- BugFix: Changed the default log level of `Console` class from "debug" to "warn". In Zowe v2 the `Logger` class was changed to have a default log level of "warn" but we missed updating the `Console` class to make it behave consistently. If you want a different log level, you can change it after initializing the console like this: `console.level = "info";` [zowe/zowe-cli#511](https://github.com/zowe/zowe-cli/issues/511)

## `5.4.0`

- Enhancement: Added Diff utility features for getting differences between two files and open diffs in browser. Also added web diff generator for creating web diff dir at the cli home.

## `5.3.8`

- BugFix: Introduced examples for setting default profiles in `zowe config set` Examples section. [#1428](https://github.com/zowe/zowe-cli/issues/1428)

## `5.3.7`

- BugFix: Fixed error when installing plug-ins that do not define profiles. [#859](https://github.com/zowe/imperative/issues/859)

## `5.3.6`

- BugFix: Removed some extraneous dependencies. [#477](https://github.com/zowe/imperative/issues/477)

## `5.3.5`

- BugFix: Fixed `DefaultHelpGenerator` unable to find module "ansi-colors" when Imperative is imported.

## `5.3.4`

- BugFix: Added ANSI escape codes trimming for the Web Help. [#704](https://github.com/zowe/imperative/issues/704)
- BugFix: Fixed `AbstractRestClient` not converting LF line endings to CRLF for every line when downloading large files on Windows. [zowe/zowe-cli#1458](https://github.com/zowe/zowe-cli/issues/1458)
- BugFix: Fixed `zowe --version --rfj` including a trailing newline in the version field. [#842](https://github.com/zowe/imperative/issues/842)
- BugFix: Fixed `--response-format-json` option not supported by some commands in daemon mode. [#843](https://github.com/zowe/imperative/issues/843)

## `5.3.3`

- Expose the isSecured functionality from the ProfilesCredentials [#549](https://github.com/zowe/imperative/issues/549)
- Allow the ConfigAutoStore to store plain-text properties that are defined as secure in the schema (e.g. user, password) [zowe/vscode-extension-for-zowe#1804](https://github.com/zowe/vscode-extension-for-zowe/issues/1804)

## `5.3.2`

- BugFix: Fixed `ProfileInfo.readProfilesFromDisk` failing when team config files and old-school profile directory do not exist.
- BugFix: Fixed `ProfileInfo.updateProperty` not updating properties that are newly present after reloading team config.
- BugFix: Fixed ProfileInfo API not detecting secure credential manager after profiles have been reloaded.
- **Note:** If you are developing an SDK that uses the ProfileInfo API, use the method `ProfileInfo.getTeamConfig` instead of `ImperativeConfig.instance.config` which may contain outdated config or be undefined.

## `5.3.1`

- BugFix: Fixed `config init` saving empty string values to config file when prompt was skipped.
- BugFix: Fixed `ConfigLayers.read` skipping load of secure property values.
- BugFix: Improved performance of `ConfigLayers.activate` by skipping config reload if the active layer directory has not changed.
- BugFix: Removed `async` keyword from `ConfigLayers.read` and `ConfigLayers.write` methods since they do not contain asynchronous code.

## `5.3.0`

- Enhancement: Added environmental variable support to the ProfileInfo APIs by defaulting `homeDir` to `cliHome`. [zowe/vscode-extension-for-zowe#1777](https://github.com/zowe/vscode-extension-for-zowe/issues/1777)
- BugFix: Updated `cli-table3` dependency for performance improvements.
- BugFix: Fixed `config init` not replacing empty values with prompted for values in team config. [#821](https://github.com/zowe/imperative/issues/821)

## `5.2.2`

- BugFix: Fixed `config secure` not respecting the `rejectUnauthorized` property in team config. [#813](https://github.com/zowe/imperative/issues/813)
- BugFix: Fixed `config import` not respecting the `rejectUnauthorized` property in team config. [#816](https://github.com/zowe/imperative/issues/816)

## `5.2.1`

- BugFix: Fixed issue where `config auto-init` may fail to create project config when global config already exists. [#810](https://github.com/zowe/imperative/issues/810)

## `5.2.0`

- Enhancement: Adds the ability for CLIs and Plug-ins to override some of the prompting logic if an alternate property is set.
- BugFix: Fixed `osLoc` information returning project level paths instead of the global layer. [#805](https://github.com/zowe/imperative/pull/805)
- BugFix: Fixed `autoStore` not being checked by `updateKnownProperty`. [#806](https://github.com/zowe/imperative/pull/806)
- BugFix: Fixed `plugins uninstall` command failing when there is a space in the install path.

## `5.1.0`

- Enhancement: Introduced flag `--show-inputs-only` to show the inputs of the command
that would be used if a command were executed.
- Enhancement: Added dark theme to web help that is automatically used when system-wide dark mode is enabled.
- BugFix: Fixed ProfileInfo API `argTeamConfigLoc` not recognizing secure fields in multi-layer operations. [#800](https://github.com/zowe/imperative/pull/800)
- BugFix: Fixed ProfileInfo API `updateKnownProperty` possibly storing information in the wrong location due to optional osLoc information. [#800](https://github.com/zowe/imperative/pull/800)

## `5.0.2`

- BugFix: Fixed a bug where, upon trying to create a V1 profile containing no secure properties, if the credential manager cannot access the credential vault, an error would be thrown.

## `5.0.1`

- BugFix: Fixed ProfileInfo API targeting default base profile instead of the operating layer's base profile. [#791](https://github.com/zowe/imperative/issues/791)

## `5.0.0`

- Major: Introduced Team Profiles, Daemon mode, and more. See the prerelease items below for more details.

## `5.0.0-next.202204142147`

- BugFix: Fixed missing `osLoc` information from `ProfileInfo.getAllProfiles()`. [#771](https://github.com/zowe/imperative/issues/771)
- BugFix: Fixed updateKnownProperty saving to the active layer instead of the layer of the desired profile.
- Enhancement: Added the ability to exclude the home directory from `ProfileInfo.getAllProfiles()`. [#787](https://github.com/zowe/imperative/issues/771)

## `5.0.0-next.202204131728`

- BugFix: Fixed `autoStore` property not being merged properly between team config layers.

## `5.0.0-next.202204111131`

- BugFix: Updated `moment` dependency.

## `5.0.0-next.202204081605`

- BugFix: Fixed `config set` command not respecting the property type defined in the schema. [#772](https://github.com/zowe/imperative/issues/772)

## `5.0.0-next.202204051515`

- Enhancement: Added support for profile name aliases in team config so that `--zosmf-profile lpar1` falls back to profile "zosmf_lpar1" if "lpar1" does not exist.
- BugFix: Reworded potentially misleading output of `config convert-profiles` command mentioning obsolete plug-ins.
- BugFix: Made `--dry-run` and `--prompt` options mutually exclusive on `config init` command.
- **Next Breaking**: The team config API method `config.api.profiles.get` now returns `null` if a profile doesn't exist unless `mustExist` is false. [#518](https://github.com/zowe/imperative/issues/518)
- BugFix: Added the ability to read option values from aliases. Enhanced backward compatibility with V1 profiles. [#770](https://github.com/zowe/imperative/issues/770)

## `5.0.0-next.202203311701`

- BugFix: Allowed `ProfileCredentials.isSecured` to be insecure on teamConfig based on existing secure fields. [#762](https://github.com/zowe/imperative/issues/762)

## `5.0.0-next.202203231534`

- Enhancement: Added JSON property autocompletion to `secure` array in team config files. [zowe/zowe-cli#1187](https://github.com/zowe/zowe-cli/issues/1187)
- BugFix: Fixed incorrect description for untyped profiles in team config files. [zowe/zowe-cli#1303](https://github.com/zowe/zowe-cli/issues/1303)
- **Next Breaking**: Schema files created or updated with the above changes are not backward compatible with older versions of Imperative.

## `5.20.0`

- Enhancement: Added the ability to `forceUpdate` a property using the `ProfileInfo.updateProperty` method. [zowe-explorer#2493](https://github.com/zowe/vscode-extension-for-zowe/issues/2493)

## `5.0.0-next.202203222132`

- BugFix: Reverted unintentional breaking change that prevented `DefaultCredentialManager` from finding Keytar outside of calling CLI's node_modules folder.

## `5.0.0-next.202203211501`

- Enhancement: Enhanced secure ProfileInfo APIs with user-defined secure properties. [#739](https://github.com/zowe/imperative/issues/739)
- Enhancement: Introduced `updateKnownProperty` which will update a given property in most cases and `resolve(false)` otherwise.
- Enhancement: Introduced `updateProperty` which takes care of special cases where the property is not found.
- Enhancement: Allowed adding and removing properties from the ProfileInfo class.
- Enhancement: Allowed properties to be stored securely from the ProfileInfo class. `v2 profiles only`
- BugFix: Removed user-defined secure properties if `getSecureValues: false`. [#738](https://github.com/zowe/imperative/issues/738)
- BugFix: Removed strict requirement of `IHandlerParameter` from the `ConfigAutoStore` class by implementing helper methods.
- BugFix: Allowed `private loadSchema` function to return the corresponding schema for a user config. [#758](https://github.com/zowe/imperative/issues/758)

## `5.0.0-next.202203181826`

- BugFix: Fixed a bug where the `<APP>_EDITOR` environment variable was not being respected in a graphical environment [zowe/zowe-cli#1335](https://github.com/zowe/zowe-cli/issues/1335)
- BugFix: Fixed AbstractRestClient returning compressed data in `causeErrors` property for streamed responses. [#753](https://github.com/zowe/imperative/issues/753)

## `5.0.0-next.202203091934`

- Enhancement: Added prompt for base profile host property to `zowe config init`. [zowe/zowe-cli#1219](https://github.com/zowe/zowe-cli/issues/1219)
- **Next Breaking**
  - The `getSecureValue` callback property has been renamed to `getValueBack` on the `IConfigBuilderOpts` interface.
  - If your plug-in defines profile properties with `includeInTemplate` and `secure` both true, the `config init` command no longer prompts for their values.

## `5.0.0-next.202203072228`

- BugFix: Removed extra space in help text following option name [#745](https://github.com/zowe/imperative/issues/745).
- BugFix: Fixed Ctrl+C (SIGINT) response to CLI prompts throwing an error rather than exiting silently.

## `5.0.0-next.202202232039`

- Enhancement: Added `stdin` property to `IHandlerParameters` which defaults to `process.stdin` and can be overridden with another readable stream in daemon mode.
  - This may be a breaking change for unit tests that mock the `IHandlerParameters` interface since a required property has been added.
- **Next Breaking**: Replaced `IYargsContext` interface with `IDaemonContext` and renamed `yargsContext` property of `ImperativeConfig.instance` to `daemonContext`. A context object is no longer supplied to `yargs` since it gets parsed as CLI arguments which is undesired behavior.

## `5.0.0-next.202202111730`

- **Next Breaking**: Changed the default behavior of `Config.save` and `ConfigSecure.save` APIs to save only the active config layer. [#732](https://github.com/zowe/imperative/issues/732)

## `5.0.0-next.202202111433`

- Enhancement: Convert previously used profile property names into V2-compliant property names during the `zowe config convert-profiles` command. Conversions are: hostname -> host, username -> user, pass -> password.

## `5.0.0-next.202201311918`

- BugFix: Fixed useful debugging information missing from error message when Keytar module fails to load.

## `5.0.0-next.202201102100`

- BugFix: Fixed ZOWE_CLI_HOME environment variable not respected by team config in daemon mode. [zowe/zowe-cli#1240](https://github.com/zowe/zowe-cli/issues/1240)

## `5.0.0-next.202201071721`

- Enhancement: Replaced hidden `--dcd` option used by CommandProcessor in daemon mode with IDaemonResponse object.
- **Next Breaking**
    - Changed the "args" type on the `Imperative.parse` method to allow a string array.
    - Restructured the IDaemonResponse interface to provide information to CommandProcessor.

## `5.0.0-next.202201061509`

- Enhancement: Added `overwrite` option for `zowe config init` command to overwrite config files instead of merging new changes. [#1036](https://github.com/zowe/zowe-cli/issues/1036)

## `5.0.0-next.202201051456`

- BugFix: Fixed inconsistent error message when invalid CLI command is run in daemon mode. [zowe/zowe-cli#1081](https://github.com/zowe/zowe-cli/issues/1081)

## `5.0.0-next.202112221912`

- Enhancement: Added `delete` option to `config convert-profiles` command.

## `5.0.0-next.202112201553`

- BugFix: Fixed config auto-store may store secure properties in plain text if secure array is outside of subprofile in team config. [#709](https://github.com/zowe/imperative/issues/709)

## `5.0.0-next.202112171553`

- Enhancement: Added `config convert-profiles` command that converts v1 profiles to team config. [zowe/zowe-cli#896](https://github.com/zowe/zowe-cli/issues/896)
- Enhancement: Added `config edit` command that opens config JSON file in default text editor. [zowe/zowe-cli#1072](https://github.com/zowe/zowe-cli/issues/1072)

## `5.0.0-next.202112151934`

- BugFix: Removed `@internal` methods from type declarations so they don't appear in IntelliSense. [#679](https://github.com/zowe/imperative/issues/679)
- BugFix: Made the `ProfileInfo.initSessCfg` method public for easier instantiation of classes that extend AbstractSession.
- Deprecated: All methods in the `IHandlerParameters.profiles` class. Use the `ConfigProfiles` API for team config instead.

## `5.0.0-next.202112132158`

- Enhancement: Added an environment variable to control whether or not sensitive data will be masked in the console output.<br/>
    This behavior excludes any TRACE level logs for both, Imperative.log and AppName.log.<br/>
    This behavior also excludes properties defined as secure by the plugin developers.<br/>
    If the schema definition is not found, we will exclude the following properties: user, password, tokenValue, and keyPassphrase.<br/>
    More information: [zowe/zowe-cli #1106](https://github.com/zowe/zowe-cli/issues/1106)

## `5.0.0-next.202112101814`

- BugFix: Fixed daemon mode not loading secure properties in team config. [zowe/zowe-cli#1232](https://github.com/zowe/zowe-cli/issues/1232)

## `5.0.0-next.202112021611`

- BugFix: Fixed `config import` and `config init` behaving incorrectly when config JSON exists in higher level directory. [zowe/zowe-cli#1218](https://github.com/zowe/zowe-cli/issues/1218)
- BugFix: Fixed `config import` command not failing when positional argument "location" is missing.

## `5.0.0-next.202112012301`

- Enhancement: Changed CLI prompt input to be hidden for properties designated as secure in team config. [zowe/zowe-cli#1106](https://github.com/zowe/zowe-cli/issues/1106)
- BugFix: Improved error message when Keytar module fails to load. [#27](https://github.com/zowe/imperative/issues/27)
- **Next Breaking**
    - Removed the `ConfigProfiles.load` API method. Use the methods `ConfigLayers.find` and `ConfigSecure.securePropsForProfile` instead. [#568](https://github.com/zowe/imperative/issues/568)

## `5.0.0-next.202111301806`

- Enhancement: Added a utility function to get basic system architecture and platform info

## `5.0.0-next.202111292021`

- **Next Breaking**: Use JSON-based communication protocol between imperative daemon server and client.

## `5.0.0-next.202111192150`

- BugFix: Changed credentials to be stored securely by default for v1 profiles to be consistent with the experience for v2 profiles. [zowe/zowe-cli#1128](https://github.com/zowe/zowe-cli/issues/1128)
- **Next Breaking**
    - Removed the `credentialServiceName` property from ImperativeConfig. The default credential manager uses the `name` property instead.

## `5.0.0-next.202111101806`

- Enhancement: Added `dry-run` option for `zowe config init` command to preview changes instead of saving them to disk. [#1037](https://github.com/zowe/zowe-cli/issues/1037)
- Bugfix: Fix crashing issue related to reloading the config when `--dcd` option is specified [#943](https://github.com/zowe/zowe-cli/issues/943) [#1190](https://github.com/zowe/zowe-cli/issues/1190)

## `5.0.0-next.202111032034`

- Enhancement: Added `autoStore` property to config JSON files which defaults to true. When this property is enabled and the CLI prompts you to enter connection info, the values you enter will be saved to disk (or credential vault if they are secure) for future use. [zowe/zowe-cli#923](https://github.com/zowe/zowe-cli/issues/923)
- **Next Breaking**
    - Changed the default behavior of `Config.set` so that it no longer coerces string values to other types unless the `parseString` option is true.

## `5.0.0-next.202110201735`

- **LTS Breaking**
    - Changed the return value of the public `PluginManagementFacility.requirePluginModuleCallback` function
- BugFix: Updated the profiles list as soon as the plugin is installed.

## `5.0.0-next.202110191937`

- **Next Breaking**: Added the new, required, abstract method 'displayAutoInitChanges' to the 'BaseAutoInitHandler' class.

## `5.0.0-next.202110071645`

- Enhancement: Added `config update-schemas [--depth <value>]` command. [zowe/zowe-cli#1059](https://github.com/zowe/zowe-cli/issues/1059)
- Enhancement: Added the ability to update the global schema file when installing a new plugin. [zowe/zowe-cli#1059](https://github.com/zowe/zowe-cli/issues/1059)
- **Next Breaking**
    - Renamed public static function ConfigSchemas.loadProfileSchemas to ConfigSchemas.loadSchema

## `5.0.0-next.202110011948`

- **LTS Breaking**: Changed default log level from DEBUG to WARN for Imperative logger and app logger to reduce the volume of logs written to disk. [#634](https://github.com/zowe/imperative/issues/634)

## `5.0.0-next.202109281439`

- Enhancement: Added `config import` command that imports team config files from a local path or web URL. [#1083](https://github.com/zowe/zowe-cli/issues/1083)
- Enhancement: Added Help Doc examples for the `zowe config` group of commands. [#1061](https://github.com/zowe/zowe-cli/issues/1061)

## `5.0.0-next.202109031503`

- Enhancement: Log in to authentication service to obtain token value instead of prompting for it in `config secure` command.

## `5.0.0-next.202108181618`

- **LTS Breaking**: Make `fail-on-error` option true by default on `zowe plugins validate` command.

## `5.0.0-next.202108121732`

- Enhancement: Flattened the default profiles structure created by the `config init` command.
- **Next Breaking**: Split up authToken property in team config into tokenType and tokenValue properties to be consistent with Zowe v1 profiles.

## `5.0.0-next.202108062025`

- BugFix: Export all Config related interfaces.

## `5.0.0-next.202107122104`

- BugFix: Fixed secure credentials not being stored by the `config auto-init` command.

## `5.0.0-next.202107092101`

- Enhancement: Adds the `config auto-init` base handler and command builder, allowing a CLI to build a configuration auto-initialization command and handler
- Enhancement: Adds the optional `configAutoInitCommandConfig` interface to the IImperativeConfig interface, allowing for an auto-init command to be generated if a CLI supports it
- Enhancement: Better support for comments in JSON
- Bugfix: Revert schema changes related to additionalProperties. Re-enable IntelliSense when editing zowe.config.json files
- **Next Breaking**
    - Changed the schema paths and updated schema version

## `5.0.0-next.202106221817`

- **Next Breaking**
    - Replaced --user with --user-config on all config command groups due to conflict with --user option during config auto-initialization
    - Replaced --global with --global-config on all config command groups for consistency

## `5.0.0-next.202106212048`

- Enhancement: A new interface (IApimlSvcAttrs) was added. A property (apimlConnLookup) of that interface type was added to IImperativeConfig to enable plugins to tie themselves to an APIML service. Zowe-CLI can then ask APIML for the configuration data for the plugin to connect to that service.

## `5.0.0-next.202106041929`

- **LTS Breaking**: Removed the following previously deprecated items:
    - ICliLoadProfile.ICliILoadProfile -- use ICliLoadProfile.ICliLoadProfile
    - IImperativeErrorParms.suppressReport -- has not been used since 10/17/2018
    - IImperativeConfig.pluginBaseCliVersion -- has not been used since version 1.0.1
    - AbstractRestClient.performRest -- use AbstractRestClient.request
    - AbstractSession.HTTP_PROTOCOL -- use SessConstants.HTTP_PROTOCOL
    - AbstractSession.HTTPS_PROTOCOL -- use SessConstants.HTTPS_PROTOCOL
    - AbstractSession.TYPE_NONE -- use SessConstants.AUTH_TYPE_NONE
    - AbstractSession.TYPE_BASIC -- use SessConstants.AUTH_TYPE_BASIC
    - AbstractSession.TYPE_BEARER -- use SessConstants.AUTH_TYPE_BEARER
    - AbstractSession.TYPE_TOKEN -- use SessConstants.AUTH_TYPE_TOKEN

## `5.0.0-next.202104262004`

- Enhancement: Remove message about NPM peer dep warnings that no longer applies to npm@7.
- **LTS Breaking**: Imperative no longer requires plug-ins to include CLI package as a peer dependency. It is recommended that CLI plug-ins remove their peer dependency on @zowe/cli for improved compatibility with npm@7. This is a breaking change for plug-ins, as older versions of Imperative will fail to install a plug-in that lacks the CLI peer dependency.

## `5.0.0-next.202104140156`

- BugFix: Allow SCS to load new securely stored credentials. [#984](https://github.com/zowe/zowe-cli/issues/984)

## `5.0.0-next.202104071400`

- Enhancement: Add the ProfileInfo API to provide the following functionality:
    - Read configuration from disk.
    - Transparently read either a new team configuration or old style profiles.
    - Resolve order of precedence for profile argument values.
    - Provide information to enable callers to prompt for missing profile arguments.
    - Retain the location in which a profile or argument was found.
    - Automatically initialize CredentialManager, including an option to specify a custom keytar module.
    - Provide a means to postpone the loading of secure arguments until specifically requested by the calling app to delay loading sensitive data until it is needed.
    - Provide access to the lower-level Config API to fully manipulate the team configuration file.

## `5.0.0-next.202103111923`

- Enhancement: Allow custom directory to be specified for project config in `Config.load` method. [#544](https://github.com/zowe/imperative/issues/544)
- BugFix: Fixed Config object not exported at top level. [#543](https://github.com/zowe/imperative/issues/543)

## `5.0.0-next.202101292016`

- BugFix: Fixed error when Imperative APIs are called and "config" property of ImperativeConfig is not initialized. [#533](https://github.com/zowe/imperative/issues/533)

## `5.0.0-next.202101281717`

- Enhancement: Added new config API intended to replace the profiles API, and new "config" command group to manage config JSON files. The new API makes it easier for users to create, share, and switch between profile configurations.
- Deprecated: The "profiles" command group for managing global profiles in "{cliHome}/profiles". Use the new "config" command group instead.
- **LTS Breaking**: Removed "config" command group for managing app settings in "{cliHome}/imperative/settings.json". If app settings already exist they are still loaded for backwards compatibility. For storing app settings use the new config API instead.
- Enhancement: Added support for secure credential storage without any plug-ins required. Include the "keytar" package as a dependency in your CLI to make use of it.
- Enhancement: Added `deprecatedReplacement` property to `ICommandDefinition` to deprecate a command.

## `5.0.0-next.202010301408`

- Enhancement: Allow hidden options.

## `5.0.0-next.202010161240`

- Enhancement:  Allow process exit code to be passed to daemon clients.

## `5.0.0-next.202009251501`

- Enhancement: add support for CLIs that want to run as a persistent process (daemon mode).

## `4.18.3`

- BugFix: Removed `moment` dependency.

## `4.18.2`

- BugFix: Updated `moment` dependency.

## `4.18.1`

- BugFix: Fixed AbstractRestClient returning compressed data in `causeErrors` property for streamed responses. [#753](https://github.com/zowe/imperative/issues/753)

## `4.18.0`

- Enhancement: Sorted output of `plugins list` command in alphabetical order to make it easier to read. [#489](https://github.com/zowe/imperative/issues/489)
- Enhancement: Added `--short` option to `plugins list` command to abbreviate its output. [#743](https://github.com/zowe/imperative/issues/743)
- BugFix: Fixed single character options rendered in help with double dash instead of single dash. [#638](https://github.com/zowe/imperative/issues/638)

## `4.17.6`

- BugFix: Fixed an error where, in certain situations, the web help displays data for another command with the same name. [#728](https://github.com/zowe/imperative/issues/728)
- BugFix: Fixed web help wrongly escaping characters inside code blocks. [#730](https://github.com/zowe/imperative/issues/730)

## `4.17.5`

- BugFix: Updated log4js and nanoid for improved security.

## `4.17.4`

- BugFix: Fixed --hw not adding new lines when `\n` is present in the text. [#715](https://github.com/zowe/imperative/issues/715)

## `4.17.3`

- BugFix: Fixed AbstractRestClient silently failing to decompress last chunk of gzip-compressed binary data that is truncated.

## `4.17.2`

- BugFix: Updated prettyjson and cli-table3 in order to lockdown the `colors` package. [#719](https://github.com/zowe/imperative/issues/719)
- BugFix: Updated markdown-it to address a vulnerability. [Snyk Report](https://security.snyk.io/vuln/SNYK-JS-MARKDOWNIT-2331914)

## `4.17.1`

- BugFix: Fixed an issue where plugin install and uninstall did not work with NPM version 8. [#683](https://github.com/zowe/imperative/issues/683)

## `4.17.0`

- Enhancement: Export the Imperative Command Tree on the data object of the `zowe --ac` command when `--rfj` is specified.

## `4.16.2`

- BugFix: Reverts hiding the cert-key-file path so users can see what path was specified and check if the file exists

## `4.16.1`

- BugFix: Updated dependencies to resolve problems with the ansi-regex package

## `4.16.0`

- Enhancement: Implemented the ability to authenticate using client certificates in PEM format.

## `4.15.1`

- Bugfix: Updated js-yaml to resolve a potential security issue

## `4.15.0`

- Enhancement: Improved command suggestions for mistyped commands, add aliases to command suggestions

## `4.14.0`

- Enhancement: The `plugins validate` command returns an error code when plugins have errors if the new `--fail-on-error` option is specified. Also added `--fail-on-warning` option to return with an error code when plugins have warnings. [#463](https://github.com/zowe/imperative/issues/463)
- BugFix: Fixed regression where characters are not correctly escaped in web help causing extra slashes ("\") to appear. [#644](https://github.com/zowe/imperative/issues/644)

## `4.13.4`

- BugFix: Added missing periods at the end of command group descriptions for consistency. [#55](https://github.com/zowe/imperative/issues/55)

## `4.13.3`

- Performance: Improved the way that HTTP response chunks are saved, reducing time complexity from O(n<sup>2</sup>) to O(n). This dramatically improves performance for larger requests. [#618](https://github.com/zowe/imperative/pull/618)

## `4.13.2`

- BugFix: Fixed web help examples description typo at line 440 in `packages/cmd/src/CommandPreparer.ts`. [#612](https://github.com/zowe/imperative/issues/612)
- BugFix: Fixed Markdown special characters not being escaped in web help for descriptions of positional options and examples. [#620](https://github.com/zowe/imperative/issues/620)
- BugFix: Fixed subgroups not being displayed under their own heading in web help. [#323](https://github.com/zowe/imperative/issues/323)

## `4.13.1`

- BugFix: Fixed active command tree item not updating in web help when scrolling. [#425](https://github.com/zowe/imperative/issues/425)
- BugFix: Fixed main page of web help not staying scrolled to top of page when loaded. [#525](https://github.com/zowe/imperative/issues/525)

## `4.13.0`

- Enhancement: Added headers[] option to TextUtils.getTable(). [#369](https://github.com/zowe/imperative/issues/369)
- BugFix: Print a subset of the `stdout` and `stderr` buffers when calling `mProgressApi`'s `endBar()` to prevent duplication of output.
- Bugfix: Replaced `this` with `ImperativeConfig.instance` in `ImperativeConfig.getCallerFile()`. [#5](https://github.com/zowe/imperative/issues/5)

## `4.12.0`

- Enhancement: Added decompression support for REST responses with Content-Encoding `gzip`, `deflate`, or `br`. [#318](https://github.com/zowe/imperative/issues/318)

## `4.11.2`

- BugFix: Added `Protocol` to the Error Details coming from the `AbstractRestClient`. [#539](https://github.com/zowe/imperative/issues/539)

## `4.11.1`

- BugFix: Fixed vulnerabilities by replacing marked with markdown-it and sanitize-html.
- BugFix: Fixed plugin install failing to install package from private registry.

## `4.11.0`

- Enhancement: Fixed plugin install commands which were broken in npm@7. [#457](https://github.com/zowe/imperative/issues/457)
- BugFix: Fixed incorrect formatting of code blocks in web help. [#535](https://github.com/zowe/imperative/issues/535)

## `4.10.2`

- BugFix: Fixed vulnerabilities by updating marked

## `4.10.1`

- BugFix: Fixed an issue when `TypeError` has been raised by `Logger.getCallerFileAndLineTag()` when there was not filename for a stack frame. [#449](https://github.com/zowe/imperative/issues/449)

## `4.10.0`

- Enhancement: Added an `arrayAllowDuplicate` option to the `ICommandOptionDefinition` interface. By default, the option value is set to `true` and duplicate values are allowed in an array. Specify `false` if you want Imperative to throw an error for duplicate array values. [#437](https://github.com/zowe/imperative/issues/437)

## `4.9.0`

- BugFix: Updated `opener` dependency due to command injection vulnerability on Windows - [GHSL-2020-145](https://securitylab.github.com/advisories/GHSL-2020-145-domenic-opener)
- Enhancement: Expose `trim` parameter from `wrap-ansi` within `TextUtils.wordWrap()`

## `4.8.1`

- BugFix: Fixed an issue with `ConnectionPropsForSessCfg` where the user would be prompted for user/password even if a token was present. [#436](https://github.com/zowe/imperative/pull/436)

## `4.8.0`

- Enhancement: Added the SSO Callback function, which allows applications to call their own functions while validating session properties (i.e. host, port, user, password, token, etc...). The callback option is named `getValuesBack`. [#422](https://github.com/zowe/imperative/issues/422)

## `4.7.6`

- Enhancement: Added support for dynamically generated cookie names. Updated `AbstractSession.storeCookie()` to process cookie names that are not fully known at build-time. [#431](https://github.com/zowe/imperative/pull/431)

## `4.7.5`

- BugFix: Added support for creating an array with `allowableValues`. Previously, array type options could fail in the Syntax Validator. [#428](https://github.com/zowe/imperative/issues/428)

## `4.7.4`

- Fix update profile API storing secure fields incorrectly when called without CLI args

## `4.7.3`

- Fix web help failing to load in Internet Explorer 11
- Fix `--help-web` not working on macOS when DISPLAY environment variable is undefined
- Change type of `ISession.tokenType` to "string" (for compatiblity with versions older than 4.7.0).

## `4.7.2`

- Hide sensitive session properties (user, password, and token value) in log file. Since 4.7.0, only password was hidden.

## `4.7.1`

- Don't load token value into Session object if user or password are supplied

## `4.7.0`

- Add the --dd flag to profile creation to allow the profile to be created without the default values specified for that profile.
- Use a token for authentication if a token is present in the underlying REST session object.
- Added a new ConnectionPropsForSessCfg.addPropsOrPrompt function that places credentials (including a possible token) into a session configuration object.
    - Plugins must use this function to create their sessions to gain the features of automatic token-handling and prompting for missing connection options.
    - Connection information is obtained from the command line, environment variables, a service profile, a base profile, or from an option's default value in a service profile's definition, in that order.
    - If key connection information is not supplied to any cor Zowe command, the command will prompt for:
        -  host
        -  port
        -  user
        -  and password
    - Any prompt will timeout after 30 seconds so that it will not hang an automated script.
- Add base profiles, a new type of profile which can store values shared between profiles of other types.
    - The properties that are currently recognized in a base profile are:
        - host
        - port
        - user
        - password
        - rejectUnauthorized
        - tokenType
        - tokenValue
    - To use base profiles in an Imperative-based CLI, define a `baseProfile` schema on your Imperative configuration object.
    - If the `baseProfile` schema is defined, base profile support will be added to any command that uses profiles.
- Due to new options (like tokenValue) help text will change. Plugin developers may have to update any mismatched snapshots in their automated tests.
- Updated the version of TypeScript from 3.7.4 to 3.8.0.
- Updated the version of TSLint from 5.x to 6.1.2.
- Add login and logout commands to get and delete/invalidate tokens
  - Add showToken flag to display token only, and not save it to the user profile
  - Add ability to create a user profile on login if no profile of that type existed previously

## `4.6.4`

- Fix optional secure fields not deleted when overwriting a profile

## `4.6.3`

- Update log4js to improve Webpack compatibility for extenders

## `4.6.2`

- Fix vulnerabilities by updating yargs

## `4.6.1`

- Update perf-timing version

## `4.6.0`

- Add Bearer token in rest Session

## `4.5.6`

- Fix allowable values not exactly matching input

## `4.5.5`

- Fix absence of default value text when falsy values are used.

## `4.5.4`

- Patched vulnerabilities.

## `4.5.3`

- Fixed alignment of output from `zowe plugins list` command.

## `4.5.2`

- Fix failure to load secure profile fields that are optional when no value is found. Thanks @tjohnsonBCM
- Don't load secure profile fields when deleting profile. Thanks @tjohnsonBCM
- Deprecate the interface `ICliILoadProfile`. Use `ICliLoadProfile` instead.

## `4.5.1`

- Check that password is defined when `AbstractSession` uses auth. Thanks @apsychogirl
- Expose `IRestOptions` type in the API. Thanks @apsychogirl

## `4.5.0`

- Add `request` function to `AbstractRestClient` that returns REST client object in response. Thanks @Alexandru-Dimitru
- Deprecate the method `AbstractRestClient.performRest`. Use `AbstractRestClient.request` instead.

## `4.0.0`

- Support `prompt*` as a value for any CLI option to enable interactive prompting.

## `3.0.0`

- Rename package from "@brightside/imperative" to "@zowe/imperative".
- Change name of config option "credential-manager" to "CredentialManager".<|MERGE_RESOLUTION|>--- conflicted
+++ resolved
@@ -2,14 +2,14 @@
 
 All notable changes to the Imperative package will be documented in this file.
 
+## Recent Changes
+
+- Enhancement: Added a new SDK method (`ProfileInfo.hasTokenExpiredForProfile`) that allows developers to verify whether a token has expired for a given profile. [#2298](https://github.com/zowe/zowe-cli/pull/2298)
+
 ## `8.1.2`
 
 - BugFix: Fixed issues flagged by Coverity [#2291](https://github.com/zowe/zowe-cli/pull/2291)
-<<<<<<< HEAD
-- Enhancement: Added a new SDK method (`ProfileInfo.hasTokenExpiredForProfile`) that allows developers to verify whether a token has expired for a given profile. [#2298](https://github.com/zowe/zowe-cli/pull/2298)
-=======
 - BugFix: Fixed an issue where the default credential manager failed to load when using ESM or the Node.js REPL environment. [#2297](https://github.com/zowe/zowe-cli/pull/2297)
->>>>>>> b4d6e1bc
 
 ## `8.1.0`
 
@@ -28,16 +28,17 @@
 - Update: Final prerelease
 - Update: See `5.27.1` for details
 
-
 ## `8.0.0-next.202408301809`
 
 - LTS Breaking: Removed the following obsolete V1 profile classes/functions:
+
   - `CliProfileManager`
   - `CliUtils.getOptValueFromProfiles`
   - `CommandProfiles`
   - `ProfileValidator`
 
   See [`8.0.0-next.202408271330`](#800-next202408271330) for replacements
+
 - Next Breaking: Changed 2nd parameter of `CliUtils.getOptValuesFromConfig` method from type `ICommandDefinition` to `ICommandProfile`.
 - Next Breaking: Renamed `ConfigSecure.secureFieldsForLayer` method to `securePropsForLayer`.
 
@@ -217,6 +218,7 @@
 - BugFix: Updated debugging output for technical currency. [#2100](https://github.com/zowe/zowe-cli/pull/2100)
 
 ## `8.0.0-next.202403141949`
+
 - LTS Breaking: Modified the @zowe/imperative SDK [#1703](https://github.com/zowe/zowe-cli/issues/1703)
   - Renamed class ProfileIO to V1ProfileConversion.
     - Removed the following obsolete V1 profile functions:
@@ -251,8 +253,11 @@
 - Enhancement: Replaced the term "Team configuration" with "Zowe client configuration" in the `zowe config report-env` command.
 
 - LTS Breaking: [#1703](https://github.com/zowe/zowe-cli/issues/1703)
+
   - Removed the following obsolete V1 profile interfaces:
+
     - @zowe/cli-test-utils
+
       - ISetupEnvironmentParms.createOldProfiles
 
     - @zowe/imperative
@@ -281,16 +286,20 @@
       - IValidateProfileWithSchema
 
   - Removed the following obsolete V1 profile classes/functions:
+
     - @zowe/core-for-zowe-sdk
+
       - File ProfileUtils.ts, which includes these functions:
         - getDefaultProfile
         - getZoweDir - moved to ProfileInfo.getZoweDir
 
     - @zowe/cli-test-utils
+
       - TempTestProfiles.forceOldProfiles
       - TestUtils.stripProfileDeprecationMessages
 
     - @zowe/imperative
+
       - AbstractProfileManager
         - Any remaining functions consolidated into CliProfileManager
       - AbstractProfileManagerFactory
@@ -340,10 +349,11 @@
         - To detect if only V1 profiles exist, use ProfileInfo.onlyV1ProfilesExist
 
     - @zowe/zos-uss-for-zowe-sdk
-        - SshBaseHandler
-            - Removed the unused, protected property ‘mSshProfile’
+      - SshBaseHandler
+        - Removed the unused, protected property ‘mSshProfile’
 
   - Removed the following obsolete V1 profile constants:
+
     - @zowe/imperative
       - CoreMessages class
         - createProfileCommandSummary
@@ -451,7 +461,6 @@
 - Enhancement: Added `name-only` alias to `root` on `config list` command [#1797](https://github.com/zowe/zowe-cli/issues/1797)
 - BugFix: Resolved technical currency by updating `socks` transitive dependency
 
-
 ## `8.0.0-next.202401191954`
 
 - LTS Breaking: Removed the following:
@@ -663,8 +672,8 @@
 
 - Enhancement: Added the function IO.giveAccessOnlyToOwner to restrict access to only the currently running user ID.
 - Enhancement: Enable command arguments to change `{$Prefix}_EDITOR`. Updating IDiffOptions
-to include names for the files that are to be compared. Updating IO.getDefaultTextEditor() for different os versions. Updating return value types for `CliUtils.readPrompt`. Changes made to support recent zowe cli work:
-[zowe-cli#1672](https://github.com/zowe/zowe-cli/pull/1672)
+  to include names for the files that are to be compared. Updating IO.getDefaultTextEditor() for different os versions. Updating return value types for `CliUtils.readPrompt`. Changes made to support recent zowe cli work:
+  [zowe-cli#1672](https://github.com/zowe/zowe-cli/pull/1672)
 
 ## `5.13.2`
 
@@ -885,7 +894,7 @@
 ## `5.1.0`
 
 - Enhancement: Introduced flag `--show-inputs-only` to show the inputs of the command
-that would be used if a command were executed.
+  that would be used if a command were executed.
 - Enhancement: Added dark theme to web help that is automatically used when system-wide dark mode is enabled.
 - BugFix: Fixed ProfileInfo API `argTeamConfigLoc` not recognizing secure fields in multi-layer operations. [#800](https://github.com/zowe/imperative/pull/800)
 - BugFix: Fixed ProfileInfo API `updateKnownProperty` possibly storing information in the wrong location due to optional osLoc information. [#800](https://github.com/zowe/imperative/pull/800)
@@ -1000,8 +1009,8 @@
 
 - Enhancement: Replaced hidden `--dcd` option used by CommandProcessor in daemon mode with IDaemonResponse object.
 - **Next Breaking**
-    - Changed the "args" type on the `Imperative.parse` method to allow a string array.
-    - Restructured the IDaemonResponse interface to provide information to CommandProcessor.
+  - Changed the "args" type on the `Imperative.parse` method to allow a string array.
+  - Restructured the IDaemonResponse interface to provide information to CommandProcessor.
 
 ## `5.0.0-next.202201061509`
 
@@ -1033,10 +1042,10 @@
 ## `5.0.0-next.202112132158`
 
 - Enhancement: Added an environment variable to control whether or not sensitive data will be masked in the console output.<br/>
-    This behavior excludes any TRACE level logs for both, Imperative.log and AppName.log.<br/>
-    This behavior also excludes properties defined as secure by the plugin developers.<br/>
-    If the schema definition is not found, we will exclude the following properties: user, password, tokenValue, and keyPassphrase.<br/>
-    More information: [zowe/zowe-cli #1106](https://github.com/zowe/zowe-cli/issues/1106)
+  This behavior excludes any TRACE level logs for both, Imperative.log and AppName.log.<br/>
+  This behavior also excludes properties defined as secure by the plugin developers.<br/>
+  If the schema definition is not found, we will exclude the following properties: user, password, tokenValue, and keyPassphrase.<br/>
+  More information: [zowe/zowe-cli #1106](https://github.com/zowe/zowe-cli/issues/1106)
 
 ## `5.0.0-next.202112101814`
 
@@ -1052,7 +1061,7 @@
 - Enhancement: Changed CLI prompt input to be hidden for properties designated as secure in team config. [zowe/zowe-cli#1106](https://github.com/zowe/zowe-cli/issues/1106)
 - BugFix: Improved error message when Keytar module fails to load. [#27](https://github.com/zowe/imperative/issues/27)
 - **Next Breaking**
-    - Removed the `ConfigProfiles.load` API method. Use the methods `ConfigLayers.find` and `ConfigSecure.securePropsForProfile` instead. [#568](https://github.com/zowe/imperative/issues/568)
+  - Removed the `ConfigProfiles.load` API method. Use the methods `ConfigLayers.find` and `ConfigSecure.securePropsForProfile` instead. [#568](https://github.com/zowe/imperative/issues/568)
 
 ## `5.0.0-next.202111301806`
 
@@ -1066,7 +1075,7 @@
 
 - BugFix: Changed credentials to be stored securely by default for v1 profiles to be consistent with the experience for v2 profiles. [zowe/zowe-cli#1128](https://github.com/zowe/zowe-cli/issues/1128)
 - **Next Breaking**
-    - Removed the `credentialServiceName` property from ImperativeConfig. The default credential manager uses the `name` property instead.
+  - Removed the `credentialServiceName` property from ImperativeConfig. The default credential manager uses the `name` property instead.
 
 ## `5.0.0-next.202111101806`
 
@@ -1077,12 +1086,12 @@
 
 - Enhancement: Added `autoStore` property to config JSON files which defaults to true. When this property is enabled and the CLI prompts you to enter connection info, the values you enter will be saved to disk (or credential vault if they are secure) for future use. [zowe/zowe-cli#923](https://github.com/zowe/zowe-cli/issues/923)
 - **Next Breaking**
-    - Changed the default behavior of `Config.set` so that it no longer coerces string values to other types unless the `parseString` option is true.
+  - Changed the default behavior of `Config.set` so that it no longer coerces string values to other types unless the `parseString` option is true.
 
 ## `5.0.0-next.202110201735`
 
 - **LTS Breaking**
-    - Changed the return value of the public `PluginManagementFacility.requirePluginModuleCallback` function
+  - Changed the return value of the public `PluginManagementFacility.requirePluginModuleCallback` function
 - BugFix: Updated the profiles list as soon as the plugin is installed.
 
 ## `5.0.0-next.202110191937`
@@ -1094,7 +1103,7 @@
 - Enhancement: Added `config update-schemas [--depth <value>]` command. [zowe/zowe-cli#1059](https://github.com/zowe/zowe-cli/issues/1059)
 - Enhancement: Added the ability to update the global schema file when installing a new plugin. [zowe/zowe-cli#1059](https://github.com/zowe/zowe-cli/issues/1059)
 - **Next Breaking**
-    - Renamed public static function ConfigSchemas.loadProfileSchemas to ConfigSchemas.loadSchema
+  - Renamed public static function ConfigSchemas.loadProfileSchemas to ConfigSchemas.loadSchema
 
 ## `5.0.0-next.202110011948`
 
@@ -1133,13 +1142,13 @@
 - Enhancement: Better support for comments in JSON
 - Bugfix: Revert schema changes related to additionalProperties. Re-enable IntelliSense when editing zowe.config.json files
 - **Next Breaking**
-    - Changed the schema paths and updated schema version
+  - Changed the schema paths and updated schema version
 
 ## `5.0.0-next.202106221817`
 
 - **Next Breaking**
-    - Replaced --user with --user-config on all config command groups due to conflict with --user option during config auto-initialization
-    - Replaced --global with --global-config on all config command groups for consistency
+  - Replaced --user with --user-config on all config command groups due to conflict with --user option during config auto-initialization
+  - Replaced --global with --global-config on all config command groups for consistency
 
 ## `5.0.0-next.202106212048`
 
@@ -1148,16 +1157,16 @@
 ## `5.0.0-next.202106041929`
 
 - **LTS Breaking**: Removed the following previously deprecated items:
-    - ICliLoadProfile.ICliILoadProfile -- use ICliLoadProfile.ICliLoadProfile
-    - IImperativeErrorParms.suppressReport -- has not been used since 10/17/2018
-    - IImperativeConfig.pluginBaseCliVersion -- has not been used since version 1.0.1
-    - AbstractRestClient.performRest -- use AbstractRestClient.request
-    - AbstractSession.HTTP_PROTOCOL -- use SessConstants.HTTP_PROTOCOL
-    - AbstractSession.HTTPS_PROTOCOL -- use SessConstants.HTTPS_PROTOCOL
-    - AbstractSession.TYPE_NONE -- use SessConstants.AUTH_TYPE_NONE
-    - AbstractSession.TYPE_BASIC -- use SessConstants.AUTH_TYPE_BASIC
-    - AbstractSession.TYPE_BEARER -- use SessConstants.AUTH_TYPE_BEARER
-    - AbstractSession.TYPE_TOKEN -- use SessConstants.AUTH_TYPE_TOKEN
+  - ICliLoadProfile.ICliILoadProfile -- use ICliLoadProfile.ICliLoadProfile
+  - IImperativeErrorParms.suppressReport -- has not been used since 10/17/2018
+  - IImperativeConfig.pluginBaseCliVersion -- has not been used since version 1.0.1
+  - AbstractRestClient.performRest -- use AbstractRestClient.request
+  - AbstractSession.HTTP_PROTOCOL -- use SessConstants.HTTP_PROTOCOL
+  - AbstractSession.HTTPS_PROTOCOL -- use SessConstants.HTTPS_PROTOCOL
+  - AbstractSession.TYPE_NONE -- use SessConstants.AUTH_TYPE_NONE
+  - AbstractSession.TYPE_BASIC -- use SessConstants.AUTH_TYPE_BASIC
+  - AbstractSession.TYPE_BEARER -- use SessConstants.AUTH_TYPE_BEARER
+  - AbstractSession.TYPE_TOKEN -- use SessConstants.AUTH_TYPE_TOKEN
 
 ## `5.0.0-next.202104262004`
 
@@ -1171,14 +1180,14 @@
 ## `5.0.0-next.202104071400`
 
 - Enhancement: Add the ProfileInfo API to provide the following functionality:
-    - Read configuration from disk.
-    - Transparently read either a new team configuration or old style profiles.
-    - Resolve order of precedence for profile argument values.
-    - Provide information to enable callers to prompt for missing profile arguments.
-    - Retain the location in which a profile or argument was found.
-    - Automatically initialize CredentialManager, including an option to specify a custom keytar module.
-    - Provide a means to postpone the loading of secure arguments until specifically requested by the calling app to delay loading sensitive data until it is needed.
-    - Provide access to the lower-level Config API to fully manipulate the team configuration file.
+  - Read configuration from disk.
+  - Transparently read either a new team configuration or old style profiles.
+  - Resolve order of precedence for profile argument values.
+  - Provide information to enable callers to prompt for missing profile arguments.
+  - Retain the location in which a profile or argument was found.
+  - Automatically initialize CredentialManager, including an option to specify a custom keytar module.
+  - Provide a means to postpone the loading of secure arguments until specifically requested by the calling app to delay loading sensitive data until it is needed.
+  - Provide access to the lower-level Config API to fully manipulate the team configuration file.
 
 ## `5.0.0-next.202103111923`
 
@@ -1203,7 +1212,7 @@
 
 ## `5.0.0-next.202010161240`
 
-- Enhancement:  Allow process exit code to be passed to daemon clients.
+- Enhancement: Allow process exit code to be passed to daemon clients.
 
 ## `5.0.0-next.202009251501`
 
@@ -1381,25 +1390,25 @@
 - Add the --dd flag to profile creation to allow the profile to be created without the default values specified for that profile.
 - Use a token for authentication if a token is present in the underlying REST session object.
 - Added a new ConnectionPropsForSessCfg.addPropsOrPrompt function that places credentials (including a possible token) into a session configuration object.
-    - Plugins must use this function to create their sessions to gain the features of automatic token-handling and prompting for missing connection options.
-    - Connection information is obtained from the command line, environment variables, a service profile, a base profile, or from an option's default value in a service profile's definition, in that order.
-    - If key connection information is not supplied to any cor Zowe command, the command will prompt for:
-        -  host
-        -  port
-        -  user
-        -  and password
-    - Any prompt will timeout after 30 seconds so that it will not hang an automated script.
+  - Plugins must use this function to create their sessions to gain the features of automatic token-handling and prompting for missing connection options.
+  - Connection information is obtained from the command line, environment variables, a service profile, a base profile, or from an option's default value in a service profile's definition, in that order.
+  - If key connection information is not supplied to any cor Zowe command, the command will prompt for:
+    - host
+    - port
+    - user
+    - and password
+  - Any prompt will timeout after 30 seconds so that it will not hang an automated script.
 - Add base profiles, a new type of profile which can store values shared between profiles of other types.
-    - The properties that are currently recognized in a base profile are:
-        - host
-        - port
-        - user
-        - password
-        - rejectUnauthorized
-        - tokenType
-        - tokenValue
-    - To use base profiles in an Imperative-based CLI, define a `baseProfile` schema on your Imperative configuration object.
-    - If the `baseProfile` schema is defined, base profile support will be added to any command that uses profiles.
+  - The properties that are currently recognized in a base profile are:
+    - host
+    - port
+    - user
+    - password
+    - rejectUnauthorized
+    - tokenType
+    - tokenValue
+  - To use base profiles in an Imperative-based CLI, define a `baseProfile` schema on your Imperative configuration object.
+  - If the `baseProfile` schema is defined, base profile support will be added to any command that uses profiles.
 - Due to new options (like tokenValue) help text will change. Plugin developers may have to update any mismatched snapshots in their automated tests.
 - Updated the version of TypeScript from 3.7.4 to 3.8.0.
 - Updated the version of TSLint from 5.x to 6.1.2.
