--- conflicted
+++ resolved
@@ -4,10 +4,6 @@
 
 ## Recent Changes
 
-<<<<<<< HEAD
-- Enhancement: Added a new SDK method (`ConfigSecure.secureFieldsForLayer`) to allow developers to get vault content in the context of the specified layer. [#2206](https://github.com/zowe/zowe-cli/issues/2206)
-- Enhancement: Added a new SDK method (`ProfileInfo.secureFieldsWithDetails`) to allow developers to the more details regarding the securely stored properties. [#2206](https://github.com/zowe/zowe-cli/issues/2206)
-=======
 - LTS Breaking: [#2231](https://github.com/zowe/zowe-cli/issues/2231)
   - Removed the obsolete V1 `profiles` property from `IHandlerParameters` interface
   - Deprecated the following obsolete V1 profile interfaces:
@@ -16,7 +12,8 @@
   - Deprecated the following obsolete V1 profile classes/functions:
     - `CliUtils.getOptValueFromProfiles` - Use `getOptValuesFromConfig` instead to load from team config
     - `CommandProfiles` - Use the `V1ProfileRead` class if you still need to read V1 profiles
->>>>>>> 2f41f92b
+- Enhancement: Added a new SDK method (`ConfigSecure.secureFieldsForLayer`) to allow developers to get vault content in the context of the specified layer. [#2206](https://github.com/zowe/zowe-cli/issues/2206)
+- Enhancement: Added a new SDK method (`ProfileInfo.secureFieldsWithDetails`) to allow developers to the more details regarding the securely stored properties. [#2206](https://github.com/zowe/zowe-cli/issues/2206)
 
 ## `8.0.0-next.202408231832`
 
