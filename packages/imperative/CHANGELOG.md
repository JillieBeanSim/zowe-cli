--- conflicted
+++ resolved
@@ -2,7 +2,10 @@
 
 All notable changes to the Imperative package will be documented in this file.
 
-<<<<<<< HEAD
+## Recent Changes
+
+- Update: See `5.27.1` for details
+
 ## `8.0.0-next.202408301809`
 
 - LTS Breaking: Removed the following obsolete V1 profile classes/functions:
@@ -473,12 +476,11 @@
 ## `8.0.0-next.202311132045`
 
 - Major: First major version bump for V3
-=======
+
 ## `5.27.1`
 
 - BugFix: Updated `dataobject-parser` dependency for technical currency. [#2262](https://github.com/zowe/zowe-cli/pull/2262)
 - BugFix: Updated `fs-extra` and `jsonfile` dependencies for technical currency. [#2264](https://github.com/zowe/zowe-cli/pull/2264)
->>>>>>> 57e9e727
 
 ## `5.27.0`
 
