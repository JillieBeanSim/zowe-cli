# Change Log

All notable changes to the Imperative package will be documented in this file.

<<<<<<< HEAD
## Recent Changes
- LTS Breaking: Removed the following previously deprecated items:
  - `flattenCommandTreeWithAliases()` -- Use `CommandUtils.flattenCommandTree()` instead
  - `AbstractAuthHandler.getPromptParams()` -- Use `getAuthHandlerApi()` instead
  - `BaseAuthHandler.getPromptParams()` -- Use `getAuthHandlerApi()` instead
  - `promptForInput()` -- Use the asynchronous method `readPrompt()` instead
  - `promptWithTimeout()` -- Use `readPrompt` instead which supports more options
  - `Imperative.envVariablePrefix` -- Use `ImperativeConfig.instance.envVariablePrefix` instead
  - `pluginHealthCheck()` -- Plugins that want to perform a health check can
    specify the `pluginLifeCycle` property to load a class from the plugin.
    The plugin can implement the `postInstall()` function of that class to perform
    a health check, or any other desired operation.
  - `IProfOpts.requireKeytar` -- removing the default implementation of `require("keytar")` from the caller app's node_modules folders
=======
## `5.19.0`

- Enhancement: Deprecated function AbstractCommandYargs.getBrightYargsResponse in favor of AbstractCommandYargs.getZoweYargsResponse
- Enhancement: Deprecated the 'bright' command as an alias for the 'zowe' command. The 'bright' command will be removed in Zowe V3.
>>>>>>> 5549c8e4

## `5.18.4`

- BugFix: Removed out of date `Perf-Timing` performance timing package.

## `5.18.3`

- BugFix: Fix for `AbstactRestClient` failing to return when streaming a large dataset or USS file [#1805](https://github.com/zowe/zowe-cli/issues/1805), [#1813](https://github.com/zowe/zowe-cli/issues/1813), and [#1824](https://github.com/zowe/zowe-cli/issues/1824)

## `5.18.2`

- BugFix: Fixed normalization on stream chunk boundaries [#1815](https://github.com/zowe/zowe-cli/issues/1815)

## `5.18.1`

- BugFix: Fixed merging of profile properties in `ProfileInfo.createSession`. [#1008](https://github.com/zowe/imperative/issues/1008)

## `5.18.0`

- Enhancement: Replaced use of `node-keytar` with the new `keyring` module from `@zowe/secrets-for-zowe-sdk`. [zowe-cli#1622](https://github.com/zowe/zowe-cli/issues/1622)

## `5.17.0`

- Enhancement: Added `inSchema` property for ProfileInfo to indicate if argument is a known schema argument [#899](https://github.com/zowe/imperative/issues/899)

## `5.16.0`

- Enhancement: Handled unique cookie identifier in the form of dynamic token types. [#996](https://github.com/zowe/imperative/pull/996)
- Enhancement: Added a new utility method to `ImperativeExpect` to match regular expressions. [#996](https://github.com/zowe/imperative/pull/996)
- Enhancement: Added support for multiple login operations in a single `config secure` command execution. [#996](https://github.com/zowe/imperative/pull/996)
- BugFix: Allowed for multiple `auth logout` operations. [#996](https://github.com/zowe/imperative/pull/996)
- BugFix: Prevented `auto-init` from sending two `login` requests to the server. [#996](https://github.com/zowe/imperative/pull/996)

## `5.15.1`

- BugFix: Enabled NextVerFeatures.useV3ErrFormat() to form the right environment variable name even if Imperative.init() has not been called.

## `5.15.0`

- Enhancement: Enabled users to display errors in a more user-friendly format with the ZOWE_V3_ERR_FORMAT environment variable. [zowe-cli#935](https://github.com/zowe/zowe-cli/issues/935)

## `5.14.2`

- BugFix: Handle logic for if a null command handler is provided


## `5.14.1`

- BugFix: Fixed a logic error in the `config list` command that caused unwanted behavior when a positional and `--locations` were both passed in.

## `5.14.0`

- Enhancement: Added the function IO.giveAccessOnlyToOwner to restrict access to only the currently running user ID.
- Enhancement: Enable command arguments to change `{$Prefix}_EDITOR`. Updating IDiffOptions
to include names for the files that are to be compared. Updating IO.getDefaultTextEditor() for different os versions. Updating return value types for `CliUtils.readPrompt`. Changes made to support recent zowe cli work:
[zowe-cli#1672](https://github.com/zowe/zowe-cli/pull/1672)

## `5.13.2`

- BugFix: Reduced load time by searching for command definitions with `fast-glob` instead of `glob`.

## `5.13.1`

- BugFix: Removed validation of the deprecated pluginHealthCheck property. [#980](https://github.com/zowe/imperative/issues/980)

## `5.13.0`

- Enhancement: Alters TextUtils behavior slightly to enable daemon color support without TTY

## `5.12.0`

- Enhancement: Added `--prune` option to `zowe config secure` command to delete unused properties. [#547](https://github.com/zowe/imperative/issues/547)

## `5.11.1`

- BugFix: Fixed the `login` and `logout` handlers, fixing the `li` and `lo` aliases.

## `5.11.0`

- Enhancement: Added `credMgrOverride` property to `IProfOpts` interface that can be used to override credential manager in the ProfileInfo API. [zowe-cli#1632](https://github.com/zowe/zowe-cli/issues/1632)
- Deprecated: The `requireKeytar` property on the `IProfOpts` interface. Use the `credMgrOverride` property instead and pass the callback that requires Keytar to `ProfileCredentials.defaultCredMgrWithKeytar`.

## `5.10.0`

- Enhancement: Added AbstractPluginLifeCycle to enable plugins to write their own postInstall and preUninstall functions, which will be automatically called by the 'zowe plugins" install and uninstall commands.

- Enhancement: Added pluginLifeCycle property to IImperativeConfig to enable a plugin to specify the path name to its own module which implements the AbstractPluginLifeCycle class.

- Enhancement: Added a list of known credential manager overrides to imperative. When a credential manager cannot be loaded, a list of valid credential managers will be displayed in an error message.

- Enhancement: Added a CredentialManagerOverride class containing utility functions to replace the default CLI credential manager or restore the default CLI credential manager. Plugins which implement a credential manager override can call these utilities from their AbstractPluginLifeCycle functions.

- Enhancement: Added documentation [Overriding_the_default_credential_manager](https://github.com/zowe/imperative/blob/master/doc/Plugin%20Architecture/Overriding_the_default_credential_manager.md) describing the techniques for overriding the default CLI credential manager with a plugin.

## `5.9.3`

- BugFix: Fixed broken plugin install command for Windows when file has a space in the name

## `5.9.2`

- BugFix: Fixed plugin install error not displayed correctly. [#954](https://github.com/zowe/imperative/issues/954)

## `5.9.1`

- BugFix: Fixed environment file not applying to daemon client environment variables

## `5.9.0`

- Enhancement: Adds `~/.<cli_name>.env.json` file to provide environment variables to the Imperative framework during Imperative initialization
  - Allows sites without environment variable access to specify process specific environment variables
  - Changes require daemon reload to take effect
  - SDK method is available as part of `EnvFileUtils` export

## `5.8.3`

- BugFix: Fixed `--help-examples` option failing on command groups. [zowe-cli#1617](https://github.com/zowe/zowe-cli/issues/1617)

## `5.8.2`

- BugFix: Fixed npm not found on `zowe plugins install` when using daemon mode in Windows. [zowe-cli#1615](https://github.com/zowe/zowe-cli/issues/1615)

## `5.8.1`

- BugFix: Fixed web help not showing top-level options like `--version` for the "zowe" command. [#927](https://github.com/zowe/imperative/issues/927)
- BugFix: Removed `--help-examples` option from CLI help for commands since it only applies to groups. [#928](https://github.com/zowe/imperative/issues/928)

## `5.8.0`

- Enhancement: Add `ProfileInfo.removeKnownProperty`, a convenience method for removing properties in addition to `ProfileInfo.updateKnownProperty`. [#917](https://github.com/zowe/imperative/issues/917)
- Enhancement: Allow type `IProfArgValue` to be of type `undefined` to support removing properties more easily. [#917](https://github.com/zowe/imperative/issues/917)

## `5.7.7`

- BugFix: Fixed `IO.writeFileAsync` method throwing uncatchable errors. [#896](https://github.com/zowe/imperative/issues/896)

## `5.7.6`

- BugFix: Fixed a logic error where chained command handlers would cause plugin validation to fail [#320](https://github.com/zowe/imperative/issues/320)

## `5.7.5`

- BugFix: Fixed ProfileInfo API failing to load schema for v1 profile when schema exists but no profiles of that type exist. [#645](https://github.com/zowe/imperative/issues/645)
- BugFix: Updated return type of `ProfileInfo.getDefaultProfile` method to indicate that it returns null when no profile exists for the specified type.

## `5.7.4`

- BugFix: Exported the IAuthHandlerApi from imperative package [#839](https://github.com/zowe/imperative/issues/839)

## `5.7.3`

- BugFix: Exported `AppSettings` for cli and other apps to use [#840](https://github.com/zowe/imperative/issues/840)

## `5.7.2`

- BugFix: Added validation for null/undefined command definitions [#868](https://github.com/zowe/imperative/issues/868)

## `5.7.1`

- BugFix: Updated plugins `--login` command option to behave as expected when running in an NPM 9 environment
- BugFix: Cleaned up uses of execSync in Imperative where it makes sense to do so.

## `5.7.0`

- Enhancement: Add `zowe config report-env` command to show a diagnostic report of the CLI's working environment.

## `5.6.0`

- Extend zowe plugins verbs to show information for a plugin's first steps [#1325](https://github.com/zowe/zowe-cli/issues/1325)

## `5.5.4`

- BugFix: Updated `glob` and `js-yaml` dependencies for technical currency.

## `5.5.3`

- BugFix: Updated `diff2html` and `npm-package-arg` dependencies for technical currency.
- BugFix: Fixed inconsistent behavior of Config API introduced in the last version. It now skips loading project config layers when project directory is `false` instead of an empty string.

## `5.5.2`

- BugFix: Updated `Config.search` API to skip loading project config layers when project directory is an empty string. [#883](https://github.com/zowe/imperative/issues/883)

## `5.5.1`

- BugFix: Prevented base profile secure-property lookup on the global layer when there is not default base profile. [#881](https://github.com/zowe/imperative/issues/881)

## `5.5.0`

- Enhancement: Added ZOWE_CLI_PLUGINS_DIR environment variable to override location where plugins are installed. [zowe/zowe-cli#1483](https://github.com/zowe/zowe-cli/issues/1483)
- BugFix: Fixed exception when non-string passed to ImperativeExpect.toBeDefinedAndNonBlank(). [#856](https://github.com/zowe/imperative/issues/856)

## `5.4.3`

- BugFix: Removed periods in command example descriptions so descriptions look syntactically correct. [#795](https://github.com/zowe/imperative/issues/795)
- BugFix: Improved performance of ProfileInfo API to load large team config files. [zowe/vscode-extension-for-zowe#1911](https://github.com/zowe/vscode-extension-for-zowe/issues/1911)
- BugFix: Fixed dot-separated words incorrectly rendered as links in the web help. [#869](https://github.com/zowe/imperative/issues/869)

## `5.4.2`

- BugFix: Web-diff template directory included in files section of package.json file.

## `5.4.1`

- BugFix: Changed the default log level of `Console` class from "debug" to "warn". In Zowe v2 the `Logger` class was changed to have a default log level of "warn" but we missed updating the `Console` class to make it behave consistently. If you want a different log level, you can change it after initializing the console like this: `console.level = "info";` [zowe/zowe-cli#511](https://github.com/zowe/zowe-cli/issues/511)

## `5.4.0`

- Enhancement: Added Diff utility features for getting differences between two files and open diffs in browser. Also added web diff generator for creating web diff dir at the cli home.

## `5.3.8`

- BugFix: Introduced examples for setting default profiles in `zowe config set` Examples section. [#1428](https://github.com/zowe/zowe-cli/issues/1428)

## `5.3.7`

- BugFix: Fixed error when installing plug-ins that do not define profiles. [#859](https://github.com/zowe/imperative/issues/859)

## `5.3.6`

- BugFix: Removed some extraneous dependencies. [#477](https://github.com/zowe/imperative/issues/477)

## `5.3.5`

- BugFix: Fixed `DefaultHelpGenerator` unable to find module "ansi-colors" when Imperative is imported.

## `5.3.4`

- BugFix: Added ANSI escape codes trimming for the Web Help. [#704](https://github.com/zowe/imperative/issues/704)
- BugFix: Fixed `AbstractRestClient` not converting LF line endings to CRLF for every line when downloading large files on Windows. [zowe/zowe-cli#1458](https://github.com/zowe/zowe-cli/issues/1458)
- BugFix: Fixed `zowe --version --rfj` including a trailing newline in the version field. [#842](https://github.com/zowe/imperative/issues/842)
- BugFix: Fixed `--response-format-json` option not supported by some commands in daemon mode. [#843](https://github.com/zowe/imperative/issues/843)

## `5.3.3`

- Expose the isSecured functionality from the ProfilesCredentials [#549](https://github.com/zowe/imperative/issues/549)
- Allow the ConfigAutoStore to store plain-text properties that are defined as secure in the schema (e.g. user, password) [zowe/vscode-extension-for-zowe#1804](https://github.com/zowe/vscode-extension-for-zowe/issues/1804)

## `5.3.2`

- BugFix: Fixed `ProfileInfo.readProfilesFromDisk` failing when team config files and old-school profile directory do not exist.
- BugFix: Fixed `ProfileInfo.updateProperty` not updating properties that are newly present after reloading team config.
- BugFix: Fixed ProfileInfo API not detecting secure credential manager after profiles have been reloaded.
- **Note:** If you are developing an SDK that uses the ProfileInfo API, use the method `ProfileInfo.getTeamConfig` instead of `ImperativeConfig.instance.config` which may contain outdated config or be undefined.

## `5.3.1`

- BugFix: Fixed `config init` saving empty string values to config file when prompt was skipped.
- BugFix: Fixed `ConfigLayers.read` skipping load of secure property values.
- BugFix: Improved performance of `ConfigLayers.activate` by skipping config reload if the active layer directory has not changed.
- BugFix: Removed `async` keyword from `ConfigLayers.read` and `ConfigLayers.write` methods since they do not contain asynchronous code.

## `5.3.0`

- Enhancement: Added environmental variable support to the ProfileInfo APIs by defaulting `homeDir` to `cliHome`. [zowe/vscode-extension-for-zowe#1777](https://github.com/zowe/vscode-extension-for-zowe/issues/1777)
- BugFix: Updated `cli-table3` dependency for performance improvements.
- BugFix: Fixed `config init` not replacing empty values with prompted for values in team config. [#821](https://github.com/zowe/imperative/issues/821)

## `5.2.2`

- BugFix: Fixed `config secure` not respecting the `rejectUnauthorized` property in team config. [#813](https://github.com/zowe/imperative/issues/813)
- BugFix: Fixed `config import` not respecting the `rejectUnauthorized` property in team config. [#816](https://github.com/zowe/imperative/issues/816)

## `5.2.1`

- BugFix: Fixed issue where `config auto-init` may fail to create project config when global config already exists. [#810](https://github.com/zowe/imperative/issues/810)

## `5.2.0`

- Enhancement: Adds the ability for CLIs and Plug-ins to override some of the prompting logic if an alternate property is set.
- BugFix: Fixed `osLoc` information returning project level paths instead of the global layer. [#805](https://github.com/zowe/imperative/pull/805)
- BugFix: Fixed `autoStore` not being checked by `updateKnownProperty`. [#806](https://github.com/zowe/imperative/pull/806)
- BugFix: Fixed `plugins uninstall` command failing when there is a space in the install path.

## `5.1.0`

- Enhancement: Introduced flag `--show-inputs-only` to show the inputs of the command
that would be used if a command were executed.
- Enhancement: Added dark theme to web help that is automatically used when system-wide dark mode is enabled.
- BugFix: Fixed ProfileInfo API `argTeamConfigLoc` not recognizing secure fields in multi-layer operations. [#800](https://github.com/zowe/imperative/pull/800)
- BugFix: Fixed ProfileInfo API `updateKnownProperty` possibly storing information in the wrong location due to optional osLoc information. [#800](https://github.com/zowe/imperative/pull/800)

## `5.0.2`

- BugFix: Fixed a bug where, upon trying to create a V1 profile containing no secure properties, if the credential manager cannot access the credential vault, an error would be thrown.

## `5.0.1`

- BugFix: Fixed ProfileInfo API targeting default base profile instead of the operating layer's base profile. [#791](https://github.com/zowe/imperative/issues/791)

## `5.0.0`

- Major: Introduced Team Profiles, Daemon mode, and more. See the prerelease items below for more details.

## `5.0.0-next.202204142147`

- BugFix: Fixed missing `osLoc` information from `ProfileInfo.getAllProfiles()`. [#771](https://github.com/zowe/imperative/issues/771)
- BugFix: Fixed updateKnownProperty saving to the active layer instead of the layer of the desired profile.
- Enhancement: Added the ability to exclude the home directory from `ProfileInfo.getAllProfiles()`. [#787](https://github.com/zowe/imperative/issues/771)

## `5.0.0-next.202204131728`

- BugFix: Fixed `autoStore` property not being merged properly between team config layers.

## `5.0.0-next.202204111131`

- BugFix: Updated `moment` dependency.

## `5.0.0-next.202204081605`

- BugFix: Fixed `config set` command not respecting the property type defined in the schema. [#772](https://github.com/zowe/imperative/issues/772)

## `5.0.0-next.202204051515`

- Enhancement: Added support for profile name aliases in team config so that `--zosmf-profile lpar1` falls back to profile "zosmf_lpar1" if "lpar1" does not exist.
- BugFix: Reworded potentially misleading output of `config convert-profiles` command mentioning obsolete plug-ins.
- BugFix: Made `--dry-run` and `--prompt` options mutually exclusive on `config init` command.
- **Next Breaking**: The team config API method `config.api.profiles.get` now returns `null` if a profile doesn't exist unless `mustExist` is false. [#518](https://github.com/zowe/imperative/issues/518)
- BugFix: Added the ability to read option values from aliases. Enhanced backward compatibility with V1 profiles. [#770](https://github.com/zowe/imperative/issues/770)

## `5.0.0-next.202203311701`

- BugFix: Allowed `ProfileCredentials.isSecured` to be insecure on teamConfig based on existing secure fields. [#762](https://github.com/zowe/imperative/issues/762)

## `5.0.0-next.202203231534`

- Enhancement: Added JSON property autocompletion to `secure` array in team config files. [zowe/zowe-cli#1187](https://github.com/zowe/zowe-cli/issues/1187)
- BugFix: Fixed incorrect description for untyped profiles in team config files. [zowe/zowe-cli#1303](https://github.com/zowe/zowe-cli/issues/1303)
- **Next Breaking**: Schema files created or updated with the above changes are not backward compatible with older versions of Imperative.

## `5.0.0-next.202203222132`

- BugFix: Reverted unintentional breaking change that prevented `DefaultCredentialManager` from finding Keytar outside of calling CLI's node_modules folder.

## `5.0.0-next.202203211501`

- Enhancement: Enhanced secure ProfileInfo APIs with user-defined secure properties. [#739](https://github.com/zowe/imperative/issues/739)
- Enhancement: Introduced `updateKnownProperty` which will update a given property in most cases and `resolve(false)` otherwise.
- Enhancement: Introduced `updateProperty` which takes care of special cases where the property is not found.
- Enhancement: Allowed adding and removing properties from the ProfileInfo class.
- Enhancement: Allowed properties to be stored securely from the ProfileInfo class. `v2 profiles only`
- BugFix: Removed user-defined secure properties if `getSecureValues: false`. [#738](https://github.com/zowe/imperative/issues/738)
- BugFix: Removed strict requirement of `IHandlerParameter` from the `ConfigAutoStore` class by implementing helper methods.
- BugFix: Allowed `private loadSchema` function to return the corresponding schema for a user config. [#758](https://github.com/zowe/imperative/issues/758)

## `5.0.0-next.202203181826`

- BugFix: Fixed a bug where the `<APP>_EDITOR` environment variable was not being respected in a graphical environment [zowe/zowe-cli#1335](https://github.com/zowe/zowe-cli/issues/1335)
- BugFix: Fixed AbstractRestClient returning compressed data in `causeErrors` property for streamed responses. [#753](https://github.com/zowe/imperative/issues/753)

## `5.0.0-next.202203091934`

- Enhancement: Added prompt for base profile host property to `zowe config init`. [zowe/zowe-cli#1219](https://github.com/zowe/zowe-cli/issues/1219)
- **Next Breaking**
  - The `getSecureValue` callback property has been renamed to `getValueBack` on the `IConfigBuilderOpts` interface.
  - If your plug-in defines profile properties with `includeInTemplate` and `secure` both true, the `config init` command no longer prompts for their values.

## `5.0.0-next.202203072228`

- BugFix: Removed extra space in help text following option name [#745](https://github.com/zowe/imperative/issues/745).
- BugFix: Fixed Ctrl+C (SIGINT) response to CLI prompts throwing an error rather than exiting silently.

## `5.0.0-next.202202232039`

- Enhancement: Added `stdin` property to `IHandlerParameters` which defaults to `process.stdin` and can be overridden with another readable stream in daemon mode.
  - This may be a breaking change for unit tests that mock the `IHandlerParameters` interface since a required property has been added.
- **Next Breaking**: Replaced `IYargsContext` interface with `IDaemonContext` and renamed `yargsContext` property of `ImperativeConfig.instance` to `daemonContext`. A context object is no longer supplied to `yargs` since it gets parsed as CLI arguments which is undesired behavior.

## `5.0.0-next.202202111730`

- **Next Breaking**: Changed the default behavior of `Config.save` and `ConfigSecure.save` APIs to save only the active config layer. [#732](https://github.com/zowe/imperative/issues/732)

## `5.0.0-next.202202111433`

- Enhancement: Convert previously used profile property names into V2-compliant property names during the `zowe config convert-profiles` command. Conversions are: hostname -> host, username -> user, pass -> password.

## `5.0.0-next.202201311918`

- BugFix: Fixed useful debugging information missing from error message when Keytar module fails to load.

## `5.0.0-next.202201102100`

- BugFix: Fixed ZOWE_CLI_HOME environment variable not respected by team config in daemon mode. [zowe/zowe-cli#1240](https://github.com/zowe/zowe-cli/issues/1240)

## `5.0.0-next.202201071721`

- Enhancement: Replaced hidden `--dcd` option used by CommandProcessor in daemon mode with IDaemonResponse object.
- **Next Breaking**
    - Changed the "args" type on the `Imperative.parse` method to allow a string array.
    - Restructured the IDaemonResponse interface to provide information to CommandProcessor.

## `5.0.0-next.202201061509`

- Enhancement: Added `overwrite` option for `zowe config init` command to overwrite config files instead of merging new changes. [#1036](https://github.com/zowe/zowe-cli/issues/1036)

## `5.0.0-next.202201051456`

- BugFix: Fixed inconsistent error message when invalid CLI command is run in daemon mode. [zowe/zowe-cli#1081](https://github.com/zowe/zowe-cli/issues/1081)

## `5.0.0-next.202112221912`

- Enhancement: Added `delete` option to `config convert-profiles` command.

## `5.0.0-next.202112201553`

- BugFix: Fixed config auto-store may store secure properties in plain text if secure array is outside of subprofile in team config. [#709](https://github.com/zowe/imperative/issues/709)

## `5.0.0-next.202112171553`

- Enhancement: Added `config convert-profiles` command that converts v1 profiles to team config. [zowe/zowe-cli#896](https://github.com/zowe/zowe-cli/issues/896)
- Enhancement: Added `config edit` command that opens config JSON file in default text editor. [zowe/zowe-cli#1072](https://github.com/zowe/zowe-cli/issues/1072)

## `5.0.0-next.202112151934`

- BugFix: Removed `@internal` methods from type declarations so they don't appear in IntelliSense. [#679](https://github.com/zowe/imperative/issues/679)
- BugFix: Made the `ProfileInfo.initSessCfg` method public for easier instantiation of classes that extend AbstractSession.
- Deprecated: All methods in the `IHandlerParameters.profiles` class. Use the `ConfigProfiles` API for team config instead.

## `5.0.0-next.202112132158`

- Enhancement: Added an environment variable to control whether or not sensitive data will be masked in the console output.<br/>
    This behavior excludes any TRACE level logs for both, Imperative.log and AppName.log.<br/>
    This behavior also excludes properties defined as secure by the plugin developers.<br/>
    If the schema definition is not found, we will exclude the following properties: user, password, tokenValue, and keyPassphrase.<br/>
    More information: [zowe/zowe-cli #1106](https://github.com/zowe/zowe-cli/issues/1106)

## `5.0.0-next.202112101814`

- BugFix: Fixed daemon mode not loading secure properties in team config. [zowe/zowe-cli#1232](https://github.com/zowe/zowe-cli/issues/1232)

## `5.0.0-next.202112021611`

- BugFix: Fixed `config import` and `config init` behaving incorrectly when config JSON exists in higher level directory. [zowe/zowe-cli#1218](https://github.com/zowe/zowe-cli/issues/1218)
- BugFix: Fixed `config import` command not failing when positional argument "location" is missing.

## `5.0.0-next.202112012301`

- Enhancement: Changed CLI prompt input to be hidden for properties designated as secure in team config. [zowe/zowe-cli#1106](https://github.com/zowe/zowe-cli/issues/1106)
- BugFix: Improved error message when Keytar module fails to load. [#27](https://github.com/zowe/imperative/issues/27)
- **Next Breaking**
    - Removed the `ConfigProfiles.load` API method. Use the methods `ConfigLayers.find` and `ConfigSecure.securePropsForProfile` instead. [#568](https://github.com/zowe/imperative/issues/568)

## `5.0.0-next.202111301806`

- Enhancement: Added a utility function to get basic system architecture and platform info

## `5.0.0-next.202111292021`

- **Next Breaking**: Use JSON-based communication protocol between imperative daemon server and client.

## `5.0.0-next.202111192150`

- BugFix: Changed credentials to be stored securely by default for v1 profiles to be consistent with the experience for v2 profiles. [zowe/zowe-cli#1128](https://github.com/zowe/zowe-cli/issues/1128)
- **Next Breaking**
    - Removed the `credentialServiceName` property from ImperativeConfig. The default credential manager uses the `name` property instead.

## `5.0.0-next.202111101806`

- Enhancement: Added `dry-run` option for `zowe config init` command to preview changes instead of saving them to disk. [#1037](https://github.com/zowe/zowe-cli/issues/1037)
- Bugfix: Fix crashing issue related to reloading the config when `--dcd` option is specified [#943](https://github.com/zowe/zowe-cli/issues/943) [#1190](https://github.com/zowe/zowe-cli/issues/1190)

## `5.0.0-next.202111032034`

- Enhancement: Added `autoStore` property to config JSON files which defaults to true. When this property is enabled and the CLI prompts you to enter connection info, the values you enter will be saved to disk (or credential vault if they are secure) for future use. [zowe/zowe-cli#923](https://github.com/zowe/zowe-cli/issues/923)
- **Next Breaking**
    - Changed the default behavior of `Config.set` so that it no longer coerces string values to other types unless the `parseString` option is true.

## `5.0.0-next.202110201735`

- **LTS Breaking**
    - Changed the return value of the public `PluginManagementFacility.requirePluginModuleCallback` function
- BugFix: Updated the profiles list as soon as the plugin is installed.

## `5.0.0-next.202110191937`

- **Next Breaking**: Added the new, required, abstract method 'displayAutoInitChanges' to the 'BaseAutoInitHandler' class.

## `5.0.0-next.202110071645`

- Enhancement: Added `config update-schemas [--depth <value>]` command. [zowe/zowe-cli#1059](https://github.com/zowe/zowe-cli/issues/1059)
- Enhancement: Added the ability to update the global schema file when installing a new plugin. [zowe/zowe-cli#1059](https://github.com/zowe/zowe-cli/issues/1059)
- **Next Breaking**
    - Renamed public static function ConfigSchemas.loadProfileSchemas to ConfigSchemas.loadSchema

## `5.0.0-next.202110011948`

- **LTS Breaking**: Changed default log level from DEBUG to WARN for Imperative logger and app logger to reduce the volume of logs written to disk. [#634](https://github.com/zowe/imperative/issues/634)

## `5.0.0-next.202109281439`

- Enhancement: Added `config import` command that imports team config files from a local path or web URL. [#1083](https://github.com/zowe/zowe-cli/issues/1083)
- Enhancement: Added Help Doc examples for the `zowe config` group of commands. [#1061](https://github.com/zowe/zowe-cli/issues/1061)

## `5.0.0-next.202109031503`

- Enhancement: Log in to authentication service to obtain token value instead of prompting for it in `config secure` command.

## `5.0.0-next.202108181618`

- **LTS Breaking**: Make `fail-on-error` option true by default on `zowe plugins validate` command.

## `5.0.0-next.202108121732`

- Enhancement: Flattened the default profiles structure created by the `config init` command.
- **Next Breaking**: Split up authToken property in team config into tokenType and tokenValue properties to be consistent with Zowe v1 profiles.

## `5.0.0-next.202108062025`

- BugFix: Export all Config related interfaces.

## `5.0.0-next.202107122104`

- BugFix: Fixed secure credentials not being stored by the `config auto-init` command.

## `5.0.0-next.202107092101`

- Enhancement: Adds the `config auto-init` base handler and command builder, allowing a CLI to build a configuration auto-initialization command and handler
- Enhancement: Adds the optional `configAutoInitCommandConfig` interface to the IImperativeConfig interface, allowing for an auto-init command to be generated if a CLI supports it
- Enhancement: Better support for comments in JSON
- Bugfix: Revert schema changes related to additionalProperties. Re-enable IntelliSense when editing zowe.config.json files
- **Next Breaking**
    - Changed the schema paths and updated schema version

## `5.0.0-next.202106221817`

- **Next Breaking**
    - Replaced --user with --user-config on all config command groups due to conflict with --user option during config auto-initialization
    - Replaced --global with --global-config on all config command groups for consistency

## `5.0.0-next.202106212048`

- Enhancement: A new interface (IApimlSvcAttrs) was added. A property (apimlConnLookup) of that interface type was added to IImperativeConfig to enable plugins to tie themselves to an APIML service. Zowe-CLI can then ask APIML for the configuration data for the plugin to connect to that service.

## `5.0.0-next.202106041929`

- **LTS Breaking**: Removed the following previously deprecated items:
    - ICliLoadProfile.ICliILoadProfile -- use ICliLoadProfile.ICliLoadProfile
    - IImperativeErrorParms.suppressReport -- has not been used since 10/17/2018
    - IImperativeConfig.pluginBaseCliVersion -- has not been used since version 1.0.1
    - AbstractRestClient.performRest -- use AbstractRestClient.request
    - AbstractSession.HTTP_PROTOCOL -- use SessConstants.HTTP_PROTOCOL
    - AbstractSession.HTTPS_PROTOCOL -- use SessConstants.HTTPS_PROTOCOL
    - AbstractSession.TYPE_NONE -- use SessConstants.AUTH_TYPE_NONE
    - AbstractSession.TYPE_BASIC -- use SessConstants.AUTH_TYPE_BASIC
    - AbstractSession.TYPE_BEARER -- use SessConstants.AUTH_TYPE_BEARER
    - AbstractSession.TYPE_TOKEN -- use SessConstants.AUTH_TYPE_TOKEN

## `5.0.0-next.202104262004`

- Enhancement: Remove message about NPM peer dep warnings that no longer applies to npm@7.
- **LTS Breaking**: Imperative no longer requires plug-ins to include CLI package as a peer dependency. It is recommended that CLI plug-ins remove their peer dependency on @zowe/cli for improved compatibility with npm@7. This is a breaking change for plug-ins, as older versions of Imperative will fail to install a plug-in that lacks the CLI peer dependency.

## `5.0.0-next.202104140156`

- BugFix: Allow SCS to load new securely stored credentials. [#984](https://github.com/zowe/zowe-cli/issues/984)

## `5.0.0-next.202104071400`

- Enhancement: Add the ProfileInfo API to provide the following functionality:
    - Read configuration from disk.
    - Transparently read either a new team configuration or old style profiles.
    - Resolve order of precedence for profile argument values.
    - Provide information to enable callers to prompt for missing profile arguments.
    - Retain the location in which a profile or argument was found.
    - Automatically initialize CredentialManager, including an option to specify a custom keytar module.
    - Provide a means to postpone the loading of secure arguments until specifically requested by the calling app to delay loading sensitive data until it is needed.
    - Provide access to the lower-level Config API to fully manipulate the team configuration file.

## `5.0.0-next.202103111923`

- Enhancement: Allow custom directory to be specified for project config in `Config.load` method. [#544](https://github.com/zowe/imperative/issues/544)
- BugFix: Fixed Config object not exported at top level. [#543](https://github.com/zowe/imperative/issues/543)

## `5.0.0-next.202101292016`

- BugFix: Fixed error when Imperative APIs are called and "config" property of ImperativeConfig is not initialized. [#533](https://github.com/zowe/imperative/issues/533)

## `5.0.0-next.202101281717`

- Enhancement: Added new config API intended to replace the profiles API, and new "config" command group to manage config JSON files. The new API makes it easier for users to create, share, and switch between profile configurations.
- Deprecated: The "profiles" command group for managing global profiles in "{cliHome}/profiles". Use the new "config" command group instead.
- **LTS Breaking**: Removed "config" command group for managing app settings in "{cliHome}/imperative/settings.json". If app settings already exist they are still loaded for backwards compatibility. For storing app settings use the new config API instead.
- Enhancement: Added support for secure credential storage without any plug-ins required. Include the "keytar" package as a dependency in your CLI to make use of it.
- Enhancement: Added `deprecatedReplacement` property to `ICommandDefinition` to deprecate a command.

## `5.0.0-next.202010301408`

- Enhancement: Allow hidden options.

## `5.0.0-next.202010161240`

- Enhancement:  Allow process exit code to be passed to daemon clients.

## `5.0.0-next.202009251501`

- Enhancement: add support for CLIs that want to run as a persistent process (daemon mode).

## `4.18.3`

- BugFix: Removed `moment` dependency.

## `4.18.2`

- BugFix: Updated `moment` dependency.

## `4.18.1`

- BugFix: Fixed AbstractRestClient returning compressed data in `causeErrors` property for streamed responses. [#753](https://github.com/zowe/imperative/issues/753)

## `4.18.0`

- Enhancement: Sorted output of `plugins list` command in alphabetical order to make it easier to read. [#489](https://github.com/zowe/imperative/issues/489)
- Enhancement: Added `--short` option to `plugins list` command to abbreviate its output. [#743](https://github.com/zowe/imperative/issues/743)
- BugFix: Fixed single character options rendered in help with double dash instead of single dash. [#638](https://github.com/zowe/imperative/issues/638)

## `4.17.6`

- BugFix: Fixed an error where, in certain situations, the web help displays data for another command with the same name. [#728](https://github.com/zowe/imperative/issues/728)
- BugFix: Fixed web help wrongly escaping characters inside code blocks. [#730](https://github.com/zowe/imperative/issues/730)

## `4.17.5`

- BugFix: Updated log4js and nanoid for improved security.

## `4.17.4`

- BugFix: Fixed --hw not adding new lines when `\n` is present in the text. [#715](https://github.com/zowe/imperative/issues/715)

## `4.17.3`

- BugFix: Fixed AbstractRestClient silently failing to decompress last chunk of gzip-compressed binary data that is truncated.

## `4.17.2`

- BugFix: Updated prettyjson and cli-table3 in order to lockdown the `colors` package. [#719](https://github.com/zowe/imperative/issues/719)
- BugFix: Updated markdown-it to address a vulnerability. [Snyk Report](https://security.snyk.io/vuln/SNYK-JS-MARKDOWNIT-2331914)

## `4.17.1`

- BugFix: Fixed an issue where plugin install and uninstall did not work with NPM version 8. [#683](https://github.com/zowe/imperative/issues/683)

## `4.17.0`

- Enhancement: Export the Imperative Command Tree on the data object of the `zowe --ac` command when `--rfj` is specified.

## `4.16.2`

- BugFix: Reverts hiding the cert-key-file path so users can see what path was specified and check if the file exists

## `4.16.1`

- BugFix: Updated dependencies to resolve problems with the ansi-regex package

## `4.16.0`

- Enhancement: Implemented the ability to authenticate using client certificates in PEM format.

## `4.15.1`

- Bugfix: Updated js-yaml to resolve a potential security issue

## `4.15.0`

- Enhancement: Improved command suggestions for mistyped commands, add aliases to command suggestions

## `4.14.0`

- Enhancement: The `plugins validate` command returns an error code when plugins have errors if the new `--fail-on-error` option is specified. Also added `--fail-on-warning` option to return with an error code when plugins have warnings. [#463](https://github.com/zowe/imperative/issues/463)
- BugFix: Fixed regression where characters are not correctly escaped in web help causing extra slashes ("\") to appear. [#644](https://github.com/zowe/imperative/issues/644)

## `4.13.4`

- BugFix: Added missing periods at the end of command group descriptions for consistency. [#55](https://github.com/zowe/imperative/issues/55)

## `4.13.3`

- Performance: Improved the way that HTTP response chunks are saved, reducing time complexity from O(n<sup>2</sup>) to O(n). This dramatically improves performance for larger requests. [#618](https://github.com/zowe/imperative/pull/618)

## `4.13.2`

- BugFix: Fixed web help examples description typo at line 440 in `packages/cmd/src/CommandPreparer.ts`. [#612](https://github.com/zowe/imperative/issues/612)
- BugFix: Fixed Markdown special characters not being escaped in web help for descriptions of positional options and examples. [#620](https://github.com/zowe/imperative/issues/620)
- BugFix: Fixed subgroups not being displayed under their own heading in web help. [#323](https://github.com/zowe/imperative/issues/323)

## `4.13.1`

- BugFix: Fixed active command tree item not updating in web help when scrolling. [#425](https://github.com/zowe/imperative/issues/425)
- BugFix: Fixed main page of web help not staying scrolled to top of page when loaded. [#525](https://github.com/zowe/imperative/issues/525)

## `4.13.0`

- Enhancement: Added headers[] option to TextUtils.getTable(). [#369](https://github.com/zowe/imperative/issues/369)
- BugFix: Print a subset of the `stdout` and `stderr` buffers when calling `mProgressApi`'s `endBar()` to prevent duplication of output.
- Bugfix: Replaced `this` with `ImperativeConfig.instance` in `ImperativeConfig.getCallerFile()`. [#5](https://github.com/zowe/imperative/issues/5)

## `4.12.0`

- Enhancement: Added decompression support for REST responses with Content-Encoding `gzip`, `deflate`, or `br`. [#318](https://github.com/zowe/imperative/issues/318)

## `4.11.2`

- BugFix: Added `Protocol` to the Error Details coming from the `AbstractRestClient`. [#539](https://github.com/zowe/imperative/issues/539)

## `4.11.1`

- BugFix: Fixed vulnerabilities by replacing marked with markdown-it and sanitize-html.
- BugFix: Fixed plugin install failing to install package from private registry.

## `4.11.0`

- Enhancement: Fixed plugin install commands which were broken in npm@7. [#457](https://github.com/zowe/imperative/issues/457)
- BugFix: Fixed incorrect formatting of code blocks in web help. [#535](https://github.com/zowe/imperative/issues/535)

## `4.10.2`

- BugFix: Fixed vulnerabilities by updating marked

## `4.10.1`

- BugFix: Fixed an issue when `TypeError` has been raised by `Logger.getCallerFileAndLineTag()` when there was not filename for a stack frame. [#449](https://github.com/zowe/imperative/issues/449)

## `4.10.0`

- Enhancement: Added an `arrayAllowDuplicate` option to the `ICommandOptionDefinition` interface. By default, the option value is set to `true` and duplicate values are allowed in an array. Specify `false` if you want Imperative to throw an error for duplicate array values. [#437](https://github.com/zowe/imperative/issues/437)

## `4.9.0`

- BugFix: Updated `opener` dependency due to command injection vulnerability on Windows - [GHSL-2020-145](https://securitylab.github.com/advisories/GHSL-2020-145-domenic-opener)
- Enhancement: Expose `trim` parameter from `wrap-ansi` within `TextUtils.wordWrap()`

## `4.8.1`

- BugFix: Fixed an issue with `ConnectionPropsForSessCfg` where the user would be prompted for user/password even if a token was present. [#436](https://github.com/zowe/imperative/pull/436)

## `4.8.0`

- Enhancement: Added the SSO Callback function, which allows applications to call their own functions while validating session properties (i.e. host, port, user, password, token, etc...). The callback option is named `getValuesBack`. [#422](https://github.com/zowe/imperative/issues/422)

## `4.7.6`

- Enhancement: Added support for dynamically generated cookie names. Updated `AbstractSession.storeCookie()` to process cookie names that are not fully known at build-time. [#431](https://github.com/zowe/imperative/pull/431)

## `4.7.5`

- BugFix: Added support for creating an array with `allowableValues`. Previously, array type options could fail in the Syntax Validator. [#428](https://github.com/zowe/imperative/issues/428)

## `4.7.4`

- Fix update profile API storing secure fields incorrectly when called without CLI args

## `4.7.3`

- Fix web help failing to load in Internet Explorer 11
- Fix `--help-web` not working on macOS when DISPLAY environment variable is undefined
- Change type of `ISession.tokenType` to "string" (for compatiblity with versions older than 4.7.0).

## `4.7.2`

- Hide sensitive session properties (user, password, and token value) in log file. Since 4.7.0, only password was hidden.

## `4.7.1`

- Don't load token value into Session object if user or password are supplied

## `4.7.0`

- Add the --dd flag to profile creation to allow the profile to be created without the default values specified for that profile.
- Use a token for authentication if a token is present in the underlying REST session object.
- Added a new ConnectionPropsForSessCfg.addPropsOrPrompt function that places credentials (including a possible token) into a session configuration object.
    - Plugins must use this function to create their sessions to gain the features of automatic token-handling and prompting for missing connection options.
    - Connection information is obtained from the command line, environment variables, a service profile, a base profile, or from an option's default value in a service profile's definition, in that order.
    - If key connection information is not supplied to any cor Zowe command, the command will prompt for:
        -  host
        -  port
        -  user
        -  and password
    - Any prompt will timeout after 30 seconds so that it will not hang an automated script.
- Add base profiles, a new type of profile which can store values shared between profiles of other types.
    - The properties that are currently recognized in a base profile are:
        - host
        - port
        - user
        - password
        - rejectUnauthorized
        - tokenType
        - tokenValue
    - To use base profiles in an Imperative-based CLI, define a `baseProfile` schema on your Imperative configuration object.
    - If the `baseProfile` schema is defined, base profile support will be added to any command that uses profiles.
- Due to new options (like tokenValue) help text will change. Plugin developers may have to update any mismatched snapshots in their automated tests.
- Updated the version of TypeScript from 3.7.4 to 3.8.0.
- Updated the version of TSLint from 5.x to 6.1.2.
- Add login and logout commands to get and delete/invalidate tokens
  - Add showToken flag to display token only, and not save it to the user profile
  - Add ability to create a user profile on login if no profile of that type existed previously

## `4.6.4`

- Fix optional secure fields not deleted when overwriting a profile

## `4.6.3`

- Update log4js to improve Webpack compatibility for extenders

## `4.6.2`

- Fix vulnerabilities by updating yargs

## `4.6.1`

- Update perf-timing version

## `4.6.0`

- Add Bearer token in rest Session

## `4.5.6`

- Fix allowable values not exactly matching input

## `4.5.5`

- Fix absence of default value text when falsy values are used.

## `4.5.4`

- Patched vulnerabilities.

## `4.5.3`

- Fixed alignment of output from `zowe plugins list` command.

## `4.5.2`

- Fix failure to load secure profile fields that are optional when no value is found. Thanks @tjohnsonBCM
- Don't load secure profile fields when deleting profile. Thanks @tjohnsonBCM
- Deprecate the interface `ICliILoadProfile`. Use `ICliLoadProfile` instead.

## `4.5.1`

- Check that password is defined when `AbstractSession` uses auth. Thanks @apsychogirl
- Expose `IRestOptions` type in the API. Thanks @apsychogirl

## `4.5.0`

- Add `request` function to `AbstractRestClient` that returns REST client object in response. Thanks @Alexandru-Dimitru
- Deprecate the method `AbstractRestClient.performRest`. Use `AbstractRestClient.request` instead.

## `4.0.0`

- Support `prompt*` as a value for any CLI option to enable interactive prompting.

## `3.0.0`

- Rename package from "@brightside/imperative" to "@zowe/imperative".
- Change name of config option "credential-manager" to "CredentialManager".<|MERGE_RESOLUTION|>--- conflicted
+++ resolved
@@ -2,8 +2,8 @@
 
 All notable changes to the Imperative package will be documented in this file.
 
-<<<<<<< HEAD
 ## Recent Changes
+
 - LTS Breaking: Removed the following previously deprecated items:
   - `flattenCommandTreeWithAliases()` -- Use `CommandUtils.flattenCommandTree()` instead
   - `AbstractAuthHandler.getPromptParams()` -- Use `getAuthHandlerApi()` instead
@@ -16,12 +16,12 @@
     The plugin can implement the `postInstall()` function of that class to perform
     a health check, or any other desired operation.
   - `IProfOpts.requireKeytar` -- removing the default implementation of `require("keytar")` from the caller app's node_modules folders
-=======
+
+
 ## `5.19.0`
 
 - Enhancement: Deprecated function AbstractCommandYargs.getBrightYargsResponse in favor of AbstractCommandYargs.getZoweYargsResponse
 - Enhancement: Deprecated the 'bright' command as an alias for the 'zowe' command. The 'bright' command will be removed in Zowe V3.
->>>>>>> 5549c8e4
 
 ## `5.18.4`
 
