--- conflicted
+++ resolved
@@ -2,7 +2,6 @@
 
 All notable changes to the Imperative package will be documented in this file.
 
-<<<<<<< HEAD
 ## Recent Changes
 
 - Enhancement: Add client-side custom-event handling capabilities. [#2136](https://github.com/zowe/zowe-cli/pull/2136)
@@ -12,7 +11,7 @@
   - Added an `EventOperator` class to handle creation and deletion of `EventProcessors`.
   - Added an `EventUtils` class to contain all common utility methods for the Client Event Handling capabilities.
   - Added `IEmitter`, `IWatcher`, and `IEmitterAndWatcher` interfaces to expose what application developers should see.
-=======
+  
 ## `8.0.0-next.202406201950`
 
 - Enhancement: Added `ProfileInfo.profileManagerWillLoad` function to verify the credential manager can load. [#2111](https://github.com/zowe/zowe-cli/issues/2111)
@@ -66,7 +65,6 @@
 - Enhancement: Added `BufferBuilder` utility class to provide convenient way of downloading to a stream that can be read as a buffer. [#2167](https://github.com/zowe/zowe-cli/pull/2167)
 - BugFix: Fixed error in REST client that when using stream could cause small data sets to download with incomplete contents. [#744](https://github.com/zowe/zowe-cli/issues/744)
 - BugFix: Updated `micromatch` dependency for technical currency. [#2167](https://github.com/zowe/zowe-cli/pull/2167)
->>>>>>> 775dba5a
 
 ## `8.0.0-next.202406061600`
 
