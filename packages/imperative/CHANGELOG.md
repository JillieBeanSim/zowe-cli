# Change Log

All notable changes to the Imperative package will be documented in this file.

## Recent Changes
<<<<<<< HEAD
=======

- Enhancement: Revised help text for consistency [#1756](https://github.com/zowe/zowe-cli/issues/1756)

## `8.0.0-next.202311291643`

- LTS Breaking: Removed check for `ZOWE_EDITOR` environment variable in `ProcessUtils.openInEditor` [#1867](https://github.com/zowe/zowe-cli/issues/1867)

## `8.0.0-next.202311282012`

- LTS Breaking: Unpinned dependency versions to allow for patch/minor version updates for dependencies [#1968](https://github.com/zowe/zowe-cli/issues/1968)

## `8.0.0-next.202311141903`

>>>>>>> 879e8cbf
- LTS Breaking: Removed the following previously deprecated items:
  - `flattenCommandTreeWithAliases()` -- Use `CommandUtils.flattenCommandTree()` instead
  - `AbstractAuthHandler.getPromptParams()` -- Use `getAuthHandlerApi()` instead
  - `BaseAuthHandler.getPromptParams()` -- Use `getAuthHandlerApi()` instead
  - `promptForInput()` -- Use the asynchronous method `readPrompt()` instead
  - `promptWithTimeout()` -- Use `readPrompt` instead which supports more options
  - `Imperative.envVariablePrefix` -- Use `ImperativeConfig.instance.envVariablePrefix` instead
  - `pluginHealthCheck()` -- Plugins that want to perform a health check can
    specify the `pluginLifeCycle` property to load a class from the plugin.
    The plugin can implement the `postInstall()` function of that class to perform
    a health check, or any other desired operation.
  - `IProfOpts.requireKeytar` -- removing the default implementation of `require("keytar")` from the caller app's node_modules folders

## `8.0.0-next.202311291643`

- LTS Breaking: Removed check for `ZOWE_EDITOR` environment variable in `ProcessUtils.openInEditor` [#1867](https://github.com/zowe/zowe-cli/issues/1867)

## `8.0.0-next.202311282012`

- LTS Breaking: Unpinned dependency versions to allow for patch/minor version updates for dependencies [#1968](https://github.com/zowe/zowe-cli/issues/1968)

## `8.0.0-next.202311141517`

- LTS Breaking: Replaced the previously deprecated function AbstractCommandYargs.getBrightYargsResponse - use AbstractCommandYargs.getZoweYargsResponse

## `8.0.0-next.202311132045`

- Major: First major version bump for V3

## `5.19.0`

- Enhancement: Deprecated function AbstractCommandYargs.getBrightYargsResponse in favor of AbstractCommandYargs.getZoweYargsResponse
- Enhancement: Deprecated the 'bright' command as an alias for the 'zowe' command. The 'bright' command will be removed in Zowe V3.

## `5.18.4`

- BugFix: Removed out of date `Perf-Timing` performance timing package.

## `5.18.3`

- BugFix: Fix for `AbstactRestClient` failing to return when streaming a large dataset or USS file [#1805](https://github.com/zowe/zowe-cli/issues/1805), [#1813](https://github.com/zowe/zowe-cli/issues/1813), and [#1824](https://github.com/zowe/zowe-cli/issues/1824)

## `5.18.2`

- BugFix: Fixed normalization on stream chunk boundaries [#1815](https://github.com/zowe/zowe-cli/issues/1815)

## `5.18.1`

- BugFix: Fixed merging of profile properties in `ProfileInfo.createSession`. [#1008](https://github.com/zowe/imperative/issues/1008)

## `5.18.0`

- Enhancement: Replaced use of `node-keytar` with the new `keyring` module from `@zowe/secrets-for-zowe-sdk`. [zowe-cli#1622](https://github.com/zowe/zowe-cli/issues/1622)

## `5.17.0`

- Enhancement: Added `inSchema` property for ProfileInfo to indicate if argument is a known schema argument [#899](https://github.com/zowe/imperative/issues/899)

## `5.16.0`

- Enhancement: Handled unique cookie identifier in the form of dynamic token types. [#996](https://github.com/zowe/imperative/pull/996)
- Enhancement: Added a new utility method to `ImperativeExpect` to match regular expressions. [#996](https://github.com/zowe/imperative/pull/996)
- Enhancement: Added support for multiple login operations in a single `config secure` command execution. [#996](https://github.com/zowe/imperative/pull/996)
- BugFix: Allowed for multiple `auth logout` operations. [#996](https://github.com/zowe/imperative/pull/996)
- BugFix: Prevented `auto-init` from sending two `login` requests to the server. [#996](https://github.com/zowe/imperative/pull/996)

## `5.15.1`

- BugFix: Enabled NextVerFeatures.useV3ErrFormat() to form the right environment variable name even if Imperative.init() has not been called.

## `5.15.0`

- Enhancement: Enabled users to display errors in a more user-friendly format with the ZOWE_V3_ERR_FORMAT environment variable. [zowe-cli#935](https://github.com/zowe/zowe-cli/issues/935)

## `5.14.2`

- BugFix: Handle logic for if a null command handler is provided


## `5.14.1`

- BugFix: Fixed a logic error in the `config list` command that caused unwanted behavior when a positional and `--locations` were both passed in.

## `5.14.0`

- Enhancement: Added the function IO.giveAccessOnlyToOwner to restrict access to only the currently running user ID.
- Enhancement: Enable command arguments to change `{$Prefix}_EDITOR`. Updating IDiffOptions
to include names for the files that are to be compared. Updating IO.getDefaultTextEditor() for different os versions. Updating return value types for `CliUtils.readPrompt`. Changes made to support recent zowe cli work:
[zowe-cli#1672](https://github.com/zowe/zowe-cli/pull/1672)

## `5.13.2`

- BugFix: Reduced load time by searching for command definitions with `fast-glob` instead of `glob`.

## `5.13.1`

- BugFix: Removed validation of the deprecated pluginHealthCheck property. [#980](https://github.com/zowe/imperative/issues/980)

## `5.13.0`

- Enhancement: Alters TextUtils behavior slightly to enable daemon color support without TTY

## `5.12.0`

- Enhancement: Added `--prune` option to `zowe config secure` command to delete unused properties. [#547](https://github.com/zowe/imperative/issues/547)

## `5.11.1`

- BugFix: Fixed the `login` and `logout` handlers, fixing the `li` and `lo` aliases.

## `5.11.0`

- Enhancement: Added `credMgrOverride` property to `IProfOpts` interface that can be used to override credential manager in the ProfileInfo API. [zowe-cli#1632](https://github.com/zowe/zowe-cli/issues/1632)
- Deprecated: The `requireKeytar` property on the `IProfOpts` interface. Use the `credMgrOverride` property instead and pass the callback that requires Keytar to `ProfileCredentials.defaultCredMgrWithKeytar`.

## `5.10.0`

- Enhancement: Added AbstractPluginLifeCycle to enable plugins to write their own postInstall and preUninstall functions, which will be automatically called by the 'zowe plugins" install and uninstall commands.

- Enhancement: Added pluginLifeCycle property to IImperativeConfig to enable a plugin to specify the path name to its own module which implements the AbstractPluginLifeCycle class.

- Enhancement: Added a list of known credential manager overrides to imperative. When a credential manager cannot be loaded, a list of valid credential managers will be displayed in an error message.

- Enhancement: Added a CredentialManagerOverride class containing utility functions to replace the default CLI credential manager or restore the default CLI credential manager. Plugins which implement a credential manager override can call these utilities from their AbstractPluginLifeCycle functions.

- Enhancement: Added documentation [Overriding_the_default_credential_manager](https://github.com/zowe/imperative/blob/master/doc/Plugin%20Architecture/Overriding_the_default_credential_manager.md) describing the techniques for overriding the default CLI credential manager with a plugin.

## `5.9.3`

- BugFix: Fixed broken plugin install command for Windows when file has a space in the name

## `5.9.2`

- BugFix: Fixed plugin install error not displayed correctly. [#954](https://github.com/zowe/imperative/issues/954)

## `5.9.1`

- BugFix: Fixed environment file not applying to daemon client environment variables

## `5.9.0`

- Enhancement: Adds `~/.<cli_name>.env.json` file to provide environment variables to the Imperative framework during Imperative initialization
  - Allows sites without environment variable access to specify process specific environment variables
  - Changes require daemon reload to take effect
  - SDK method is available as part of `EnvFileUtils` export

## `5.8.3`

- BugFix: Fixed `--help-examples` option failing on command groups. [zowe-cli#1617](https://github.com/zowe/zowe-cli/issues/1617)

## `5.8.2`

- BugFix: Fixed npm not found on `zowe plugins install` when using daemon mode in Windows. [zowe-cli#1615](https://github.com/zowe/zowe-cli/issues/1615)

## `5.8.1`

- BugFix: Fixed web help not showing top-level options like `--version` for the "zowe" command. [#927](https://github.com/zowe/imperative/issues/927)
- BugFix: Removed `--help-examples` option from CLI help for commands since it only applies to groups. [#928](https://github.com/zowe/imperative/issues/928)

## `5.8.0`

- Enhancement: Add `ProfileInfo.removeKnownProperty`, a convenience method for removing properties in addition to `ProfileInfo.updateKnownProperty`. [#917](https://github.com/zowe/imperative/issues/917)
- Enhancement: Allow type `IProfArgValue` to be of type `undefined` to support removing properties more easily. [#917](https://github.com/zowe/imperative/issues/917)

## `5.7.7`

- BugFix: Fixed `IO.writeFileAsync` method throwing uncatchable errors. [#896](https://github.com/zowe/imperative/issues/896)

## `5.7.6`

- BugFix: Fixed a logic error where chained command handlers would cause plugin validation to fail [#320](https://github.com/zowe/imperative/issues/320)

## `5.7.5`

- BugFix: Fixed ProfileInfo API failing to load schema for v1 profile when schema exists but no profiles of that type exist. [#645](https://github.com/zowe/imperative/issues/645)
- BugFix: Updated return type of `ProfileInfo.getDefaultProfile` method to indicate that it returns null when no profile exists for the specified type.

## `5.7.4`

- BugFix: Exported the IAuthHandlerApi from imperative package [#839](https://github.com/zowe/imperative/issues/839)

## `5.7.3`

- BugFix: Exported `AppSettings` for cli and other apps to use [#840](https://github.com/zowe/imperative/issues/840)

## `5.7.2`

- BugFix: Added validation for null/undefined command definitions [#868](https://github.com/zowe/imperative/issues/868)

## `5.7.1`

- BugFix: Updated plugins `--login` command option to behave as expected when running in an NPM 9 environment
- BugFix: Cleaned up uses of execSync in Imperative where it makes sense to do so.

## `5.7.0`

- Enhancement: Add `zowe config report-env` command to show a diagnostic report of the CLI's working environment.

## `5.6.0`

- Extend zowe plugins verbs to show information for a plugin's first steps [#1325](https://github.com/zowe/zowe-cli/issues/1325)

## `5.5.4`

- BugFix: Updated `glob` and `js-yaml` dependencies for technical currency.

## `5.5.3`

- BugFix: Updated `diff2html` and `npm-package-arg` dependencies for technical currency.
- BugFix: Fixed inconsistent behavior of Config API introduced in the last version. It now skips loading project config layers when project directory is `false` instead of an empty string.

## `5.5.2`

- BugFix: Updated `Config.search` API to skip loading project config layers when project directory is an empty string. [#883](https://github.com/zowe/imperative/issues/883)

## `5.5.1`

- BugFix: Prevented base profile secure-property lookup on the global layer when there is not default base profile. [#881](https://github.com/zowe/imperative/issues/881)

## `5.5.0`

- Enhancement: Added ZOWE_CLI_PLUGINS_DIR environment variable to override location where plugins are installed. [zowe/zowe-cli#1483](https://github.com/zowe/zowe-cli/issues/1483)
- BugFix: Fixed exception when non-string passed to ImperativeExpect.toBeDefinedAndNonBlank(). [#856](https://github.com/zowe/imperative/issues/856)

## `5.4.3`

- BugFix: Removed periods in command example descriptions so descriptions look syntactically correct. [#795](https://github.com/zowe/imperative/issues/795)
- BugFix: Improved performance of ProfileInfo API to load large team config files. [zowe/vscode-extension-for-zowe#1911](https://github.com/zowe/vscode-extension-for-zowe/issues/1911)
- BugFix: Fixed dot-separated words incorrectly rendered as links in the web help. [#869](https://github.com/zowe/imperative/issues/869)

## `5.4.2`

- BugFix: Web-diff template directory included in files section of package.json file.

## `5.4.1`

- BugFix: Changed the default log level of `Console` class from "debug" to "warn". In Zowe v2 the `Logger` class was changed to have a default log level of "warn" but we missed updating the `Console` class to make it behave consistently. If you want a different log level, you can change it after initializing the console like this: `console.level = "info";` [zowe/zowe-cli#511](https://github.com/zowe/zowe-cli/issues/511)

## `5.4.0`

- Enhancement: Added Diff utility features for getting differences between two files and open diffs in browser. Also added web diff generator for creating web diff dir at the cli home.

## `5.3.8`

- BugFix: Introduced examples for setting default profiles in `zowe config set` Examples section. [#1428](https://github.com/zowe/zowe-cli/issues/1428)

## `5.3.7`

- BugFix: Fixed error when installing plug-ins that do not define profiles. [#859](https://github.com/zowe/imperative/issues/859)

## `5.3.6`

- BugFix: Removed some extraneous dependencies. [#477](https://github.com/zowe/imperative/issues/477)

## `5.3.5`

- BugFix: Fixed `DefaultHelpGenerator` unable to find module "ansi-colors" when Imperative is imported.

## `5.3.4`

- BugFix: Added ANSI escape codes trimming for the Web Help. [#704](https://github.com/zowe/imperative/issues/704)
- BugFix: Fixed `AbstractRestClient` not converting LF line endings to CRLF for every line when downloading large files on Windows. [zowe/zowe-cli#1458](https://github.com/zowe/zowe-cli/issues/1458)
- BugFix: Fixed `zowe --version --rfj` including a trailing newline in the version field. [#842](https://github.com/zowe/imperative/issues/842)
- BugFix: Fixed `--response-format-json` option not supported by some commands in daemon mode. [#843](https://github.com/zowe/imperative/issues/843)

## `5.3.3`

- Expose the isSecured functionality from the ProfilesCredentials [#549](https://github.com/zowe/imperative/issues/549)
- Allow the ConfigAutoStore to store plain-text properties that are defined as secure in the schema (e.g. user, password) [zowe/vscode-extension-for-zowe#1804](https://github.com/zowe/vscode-extension-for-zowe/issues/1804)

## `5.3.2`

- BugFix: Fixed `ProfileInfo.readProfilesFromDisk` failing when team config files and old-school profile directory do not exist.
- BugFix: Fixed `ProfileInfo.updateProperty` not updating properties that are newly present after reloading team config.
- BugFix: Fixed ProfileInfo API not detecting secure credential manager after profiles have been reloaded.
- **Note:** If you are developing an SDK that uses the ProfileInfo API, use the method `ProfileInfo.getTeamConfig` instead of `ImperativeConfig.instance.config` which may contain outdated config or be undefined.

## `5.3.1`

- BugFix: Fixed `config init` saving empty string values to config file when prompt was skipped.
- BugFix: Fixed `ConfigLayers.read` skipping load of secure property values.
- BugFix: Improved performance of `ConfigLayers.activate` by skipping config reload if the active layer directory has not changed.
- BugFix: Removed `async` keyword from `ConfigLayers.read` and `ConfigLayers.write` methods since they do not contain asynchronous code.

## `5.3.0`

- Enhancement: Added environmental variable support to the ProfileInfo APIs by defaulting `homeDir` to `cliHome`. [zowe/vscode-extension-for-zowe#1777](https://github.com/zowe/vscode-extension-for-zowe/issues/1777)
- BugFix: Updated `cli-table3` dependency for performance improvements.
- BugFix: Fixed `config init` not replacing empty values with prompted for values in team config. [#821](https://github.com/zowe/imperative/issues/821)

## `5.2.2`

- BugFix: Fixed `config secure` not respecting the `rejectUnauthorized` property in team config. [#813](https://github.com/zowe/imperative/issues/813)
- BugFix: Fixed `config import` not respecting the `rejectUnauthorized` property in team config. [#816](https://github.com/zowe/imperative/issues/816)

## `5.2.1`

- BugFix: Fixed issue where `config auto-init` may fail to create project config when global config already exists. [#810](https://github.com/zowe/imperative/issues/810)

## `5.2.0`

- Enhancement: Adds the ability for CLIs and Plug-ins to override some of the prompting logic if an alternate property is set.
- BugFix: Fixed `osLoc` information returning project level paths instead of the global layer. [#805](https://github.com/zowe/imperative/pull/805)
- BugFix: Fixed `autoStore` not being checked by `updateKnownProperty`. [#806](https://github.com/zowe/imperative/pull/806)
- BugFix: Fixed `plugins uninstall` command failing when there is a space in the install path.

## `5.1.0`

- Enhancement: Introduced flag `--show-inputs-only` to show the inputs of the command
that would be used if a command were executed.
- Enhancement: Added dark theme to web help that is automatically used when system-wide dark mode is enabled.
- BugFix: Fixed ProfileInfo API `argTeamConfigLoc` not recognizing secure fields in multi-layer operations. [#800](https://github.com/zowe/imperative/pull/800)
- BugFix: Fixed ProfileInfo API `updateKnownProperty` possibly storing information in the wrong location due to optional osLoc information. [#800](https://github.com/zowe/imperative/pull/800)

## `5.0.2`

- BugFix: Fixed a bug where, upon trying to create a V1 profile containing no secure properties, if the credential manager cannot access the credential vault, an error would be thrown.

## `5.0.1`

- BugFix: Fixed ProfileInfo API targeting default base profile instead of the operating layer's base profile. [#791](https://github.com/zowe/imperative/issues/791)

## `5.0.0`

- Major: Introduced Team Profiles, Daemon mode, and more. See the prerelease items below for more details.

## `5.0.0-next.202204142147`

- BugFix: Fixed missing `osLoc` information from `ProfileInfo.getAllProfiles()`. [#771](https://github.com/zowe/imperative/issues/771)
- BugFix: Fixed updateKnownProperty saving to the active layer instead of the layer of the desired profile.
- Enhancement: Added the ability to exclude the home directory from `ProfileInfo.getAllProfiles()`. [#787](https://github.com/zowe/imperative/issues/771)

## `5.0.0-next.202204131728`

- BugFix: Fixed `autoStore` property not being merged properly between team config layers.

## `5.0.0-next.202204111131`

- BugFix: Updated `moment` dependency.

## `5.0.0-next.202204081605`

- BugFix: Fixed `config set` command not respecting the property type defined in the schema. [#772](https://github.com/zowe/imperative/issues/772)

## `5.0.0-next.202204051515`

- Enhancement: Added support for profile name aliases in team config so that `--zosmf-profile lpar1` falls back to profile "zosmf_lpar1" if "lpar1" does not exist.
- BugFix: Reworded potentially misleading output of `config convert-profiles` command mentioning obsolete plug-ins.
- BugFix: Made `--dry-run` and `--prompt` options mutually exclusive on `config init` command.
- **Next Breaking**: The team config API method `config.api.profiles.get` now returns `null` if a profile doesn't exist unless `mustExist` is false. [#518](https://github.com/zowe/imperative/issues/518)
- BugFix: Added the ability to read option values from aliases. Enhanced backward compatibility with V1 profiles. [#770](https://github.com/zowe/imperative/issues/770)

## `5.0.0-next.202203311701`

- BugFix: Allowed `ProfileCredentials.isSecured` to be insecure on teamConfig based on existing secure fields. [#762](https://github.com/zowe/imperative/issues/762)

## `5.0.0-next.202203231534`

- Enhancement: Added JSON property autocompletion to `secure` array in team config files. [zowe/zowe-cli#1187](https://github.com/zowe/zowe-cli/issues/1187)
- BugFix: Fixed incorrect description for untyped profiles in team config files. [zowe/zowe-cli#1303](https://github.com/zowe/zowe-cli/issues/1303)
- **Next Breaking**: Schema files created or updated with the above changes are not backward compatible with older versions of Imperative.

## `5.0.0-next.202203222132`

- BugFix: Reverted unintentional breaking change that prevented `DefaultCredentialManager` from finding Keytar outside of calling CLI's node_modules folder.

## `5.0.0-next.202203211501`

- Enhancement: Enhanced secure ProfileInfo APIs with user-defined secure properties. [#739](https://github.com/zowe/imperative/issues/739)
- Enhancement: Introduced `updateKnownProperty` which will update a given property in most cases and `resolve(false)` otherwise.
- Enhancement: Introduced `updateProperty` which takes care of special cases where the property is not found.
- Enhancement: Allowed adding and removing properties from the ProfileInfo class.
- Enhancement: Allowed properties to be stored securely from the ProfileInfo class. `v2 profiles only`
- BugFix: Removed user-defined secure properties if `getSecureValues: false`. [#738](https://github.com/zowe/imperative/issues/738)
- BugFix: Removed strict requirement of `IHandlerParameter` from the `ConfigAutoStore` class by implementing helper methods.
- BugFix: Allowed `private loadSchema` function to return the corresponding schema for a user config. [#758](https://github.com/zowe/imperative/issues/758)

## `5.0.0-next.202203181826`

- BugFix: Fixed a bug where the `<APP>_EDITOR` environment variable was not being respected in a graphical environment [zowe/zowe-cli#1335](https://github.com/zowe/zowe-cli/issues/1335)
- BugFix: Fixed AbstractRestClient returning compressed data in `causeErrors` property for streamed responses. [#753](https://github.com/zowe/imperative/issues/753)

## `5.0.0-next.202203091934`

- Enhancement: Added prompt for base profile host property to `zowe config init`. [zowe/zowe-cli#1219](https://github.com/zowe/zowe-cli/issues/1219)
- **Next Breaking**
  - The `getSecureValue` callback property has been renamed to `getValueBack` on the `IConfigBuilderOpts` interface.
  - If your plug-in defines profile properties with `includeInTemplate` and `secure` both true, the `config init` command no longer prompts for their values.

## `5.0.0-next.202203072228`

- BugFix: Removed extra space in help text following option name [#745](https://github.com/zowe/imperative/issues/745).
- BugFix: Fixed Ctrl+C (SIGINT) response to CLI prompts throwing an error rather than exiting silently.

## `5.0.0-next.202202232039`

- Enhancement: Added `stdin` property to `IHandlerParameters` which defaults to `process.stdin` and can be overridden with another readable stream in daemon mode.
  - This may be a breaking change for unit tests that mock the `IHandlerParameters` interface since a required property has been added.
- **Next Breaking**: Replaced `IYargsContext` interface with `IDaemonContext` and renamed `yargsContext` property of `ImperativeConfig.instance` to `daemonContext`. A context object is no longer supplied to `yargs` since it gets parsed as CLI arguments which is undesired behavior.

## `5.0.0-next.202202111730`

- **Next Breaking**: Changed the default behavior of `Config.save` and `ConfigSecure.save` APIs to save only the active config layer. [#732](https://github.com/zowe/imperative/issues/732)

## `5.0.0-next.202202111433`

- Enhancement: Convert previously used profile property names into V2-compliant property names during the `zowe config convert-profiles` command. Conversions are: hostname -> host, username -> user, pass -> password.

## `5.0.0-next.202201311918`

- BugFix: Fixed useful debugging information missing from error message when Keytar module fails to load.

## `5.0.0-next.202201102100`

- BugFix: Fixed ZOWE_CLI_HOME environment variable not respected by team config in daemon mode. [zowe/zowe-cli#1240](https://github.com/zowe/zowe-cli/issues/1240)

## `5.0.0-next.202201071721`

- Enhancement: Replaced hidden `--dcd` option used by CommandProcessor in daemon mode with IDaemonResponse object.
- **Next Breaking**
    - Changed the "args" type on the `Imperative.parse` method to allow a string array.
    - Restructured the IDaemonResponse interface to provide information to CommandProcessor.

## `5.0.0-next.202201061509`

- Enhancement: Added `overwrite` option for `zowe config init` command to overwrite config files instead of merging new changes. [#1036](https://github.com/zowe/zowe-cli/issues/1036)

## `5.0.0-next.202201051456`

- BugFix: Fixed inconsistent error message when invalid CLI command is run in daemon mode. [zowe/zowe-cli#1081](https://github.com/zowe/zowe-cli/issues/1081)

## `5.0.0-next.202112221912`

- Enhancement: Added `delete` option to `config convert-profiles` command.

## `5.0.0-next.202112201553`

- BugFix: Fixed config auto-store may store secure properties in plain text if secure array is outside of subprofile in team config. [#709](https://github.com/zowe/imperative/issues/709)

## `5.0.0-next.202112171553`

- Enhancement: Added `config convert-profiles` command that converts v1 profiles to team config. [zowe/zowe-cli#896](https://github.com/zowe/zowe-cli/issues/896)
- Enhancement: Added `config edit` command that opens config JSON file in default text editor. [zowe/zowe-cli#1072](https://github.com/zowe/zowe-cli/issues/1072)

## `5.0.0-next.202112151934`

- BugFix: Removed `@internal` methods from type declarations so they don't appear in IntelliSense. [#679](https://github.com/zowe/imperative/issues/679)
- BugFix: Made the `ProfileInfo.initSessCfg` method public for easier instantiation of classes that extend AbstractSession.
- Deprecated: All methods in the `IHandlerParameters.profiles` class. Use the `ConfigProfiles` API for team config instead.

## `5.0.0-next.202112132158`

- Enhancement: Added an environment variable to control whether or not sensitive data will be masked in the console output.<br/>
    This behavior excludes any TRACE level logs for both, Imperative.log and AppName.log.<br/>
    This behavior also excludes properties defined as secure by the plugin developers.<br/>
    If the schema definition is not found, we will exclude the following properties: user, password, tokenValue, and keyPassphrase.<br/>
    More information: [zowe/zowe-cli #1106](https://github.com/zowe/zowe-cli/issues/1106)

## `5.0.0-next.202112101814`

- BugFix: Fixed daemon mode not loading secure properties in team config. [zowe/zowe-cli#1232](https://github.com/zowe/zowe-cli/issues/1232)

## `5.0.0-next.202112021611`

- BugFix: Fixed `config import` and `config init` behaving incorrectly when config JSON exists in higher level directory. [zowe/zowe-cli#1218](https://github.com/zowe/zowe-cli/issues/1218)
- BugFix: Fixed `config import` command not failing when positional argument "location" is missing.

## `5.0.0-next.202112012301`

- Enhancement: Changed CLI prompt input to be hidden for properties designated as secure in team config. [zowe/zowe-cli#1106](https://github.com/zowe/zowe-cli/issues/1106)
- BugFix: Improved error message when Keytar module fails to load. [#27](https://github.com/zowe/imperative/issues/27)
- **Next Breaking**
    - Removed the `ConfigProfiles.load` API method. Use the methods `ConfigLayers.find` and `ConfigSecure.securePropsForProfile` instead. [#568](https://github.com/zowe/imperative/issues/568)

## `5.0.0-next.202111301806`

- Enhancement: Added a utility function to get basic system architecture and platform info

## `5.0.0-next.202111292021`

- **Next Breaking**: Use JSON-based communication protocol between imperative daemon server and client.

## `5.0.0-next.202111192150`

- BugFix: Changed credentials to be stored securely by default for v1 profiles to be consistent with the experience for v2 profiles. [zowe/zowe-cli#1128](https://github.com/zowe/zowe-cli/issues/1128)
- **Next Breaking**
    - Removed the `credentialServiceName` property from ImperativeConfig. The default credential manager uses the `name` property instead.

## `5.0.0-next.202111101806`

- Enhancement: Added `dry-run` option for `zowe config init` command to preview changes instead of saving them to disk. [#1037](https://github.com/zowe/zowe-cli/issues/1037)
- Bugfix: Fix crashing issue related to reloading the config when `--dcd` option is specified [#943](https://github.com/zowe/zowe-cli/issues/943) [#1190](https://github.com/zowe/zowe-cli/issues/1190)

## `5.0.0-next.202111032034`

- Enhancement: Added `autoStore` property to config JSON files which defaults to true. When this property is enabled and the CLI prompts you to enter connection info, the values you enter will be saved to disk (or credential vault if they are secure) for future use. [zowe/zowe-cli#923](https://github.com/zowe/zowe-cli/issues/923)
- **Next Breaking**
    - Changed the default behavior of `Config.set` so that it no longer coerces string values to other types unless the `parseString` option is true.

## `5.0.0-next.202110201735`

- **LTS Breaking**
    - Changed the return value of the public `PluginManagementFacility.requirePluginModuleCallback` function
- BugFix: Updated the profiles list as soon as the plugin is installed.

## `5.0.0-next.202110191937`

- **Next Breaking**: Added the new, required, abstract method 'displayAutoInitChanges' to the 'BaseAutoInitHandler' class.

## `5.0.0-next.202110071645`

- Enhancement: Added `config update-schemas [--depth <value>]` command. [zowe/zowe-cli#1059](https://github.com/zowe/zowe-cli/issues/1059)
- Enhancement: Added the ability to update the global schema file when installing a new plugin. [zowe/zowe-cli#1059](https://github.com/zowe/zowe-cli/issues/1059)
- **Next Breaking**
    - Renamed public static function ConfigSchemas.loadProfileSchemas to ConfigSchemas.loadSchema

## `5.0.0-next.202110011948`

- **LTS Breaking**: Changed default log level from DEBUG to WARN for Imperative logger and app logger to reduce the volume of logs written to disk. [#634](https://github.com/zowe/imperative/issues/634)

## `5.0.0-next.202109281439`

- Enhancement: Added `config import` command that imports team config files from a local path or web URL. [#1083](https://github.com/zowe/zowe-cli/issues/1083)
- Enhancement: Added Help Doc examples for the `zowe config` group of commands. [#1061](https://github.com/zowe/zowe-cli/issues/1061)

## `5.0.0-next.202109031503`

- Enhancement: Log in to authentication service to obtain token value instead of prompting for it in `config secure` command.

## `5.0.0-next.202108181618`

- **LTS Breaking**: Make `fail-on-error` option true by default on `zowe plugins validate` command.

## `5.0.0-next.202108121732`

- Enhancement: Flattened the default profiles structure created by the `config init` command.
- **Next Breaking**: Split up authToken property in team config into tokenType and tokenValue properties to be consistent with Zowe v1 profiles.

## `5.0.0-next.202108062025`

- BugFix: Export all Config related interfaces.

## `5.0.0-next.202107122104`

- BugFix: Fixed secure credentials not being stored by the `config auto-init` command.

## `5.0.0-next.202107092101`

- Enhancement: Adds the `config auto-init` base handler and command builder, allowing a CLI to build a configuration auto-initialization command and handler
- Enhancement: Adds the optional `configAutoInitCommandConfig` interface to the IImperativeConfig interface, allowing for an auto-init command to be generated if a CLI supports it
- Enhancement: Better support for comments in JSON
- Bugfix: Revert schema changes related to additionalProperties. Re-enable IntelliSense when editing zowe.config.json files
- **Next Breaking**
    - Changed the schema paths and updated schema version

## `5.0.0-next.202106221817`

- **Next Breaking**
    - Replaced --user with --user-config on all config command groups due to conflict with --user option during config auto-initialization
    - Replaced --global with --global-config on all config command groups for consistency

## `5.0.0-next.202106212048`

- Enhancement: A new interface (IApimlSvcAttrs) was added. A property (apimlConnLookup) of that interface type was added to IImperativeConfig to enable plugins to tie themselves to an APIML service. Zowe-CLI can then ask APIML for the configuration data for the plugin to connect to that service.

## `5.0.0-next.202106041929`

- **LTS Breaking**: Removed the following previously deprecated items:
    - ICliLoadProfile.ICliILoadProfile -- use ICliLoadProfile.ICliLoadProfile
    - IImperativeErrorParms.suppressReport -- has not been used since 10/17/2018
    - IImperativeConfig.pluginBaseCliVersion -- has not been used since version 1.0.1
    - AbstractRestClient.performRest -- use AbstractRestClient.request
    - AbstractSession.HTTP_PROTOCOL -- use SessConstants.HTTP_PROTOCOL
    - AbstractSession.HTTPS_PROTOCOL -- use SessConstants.HTTPS_PROTOCOL
    - AbstractSession.TYPE_NONE -- use SessConstants.AUTH_TYPE_NONE
    - AbstractSession.TYPE_BASIC -- use SessConstants.AUTH_TYPE_BASIC
    - AbstractSession.TYPE_BEARER -- use SessConstants.AUTH_TYPE_BEARER
    - AbstractSession.TYPE_TOKEN -- use SessConstants.AUTH_TYPE_TOKEN

## `5.0.0-next.202104262004`

- Enhancement: Remove message about NPM peer dep warnings that no longer applies to npm@7.
- **LTS Breaking**: Imperative no longer requires plug-ins to include CLI package as a peer dependency. It is recommended that CLI plug-ins remove their peer dependency on @zowe/cli for improved compatibility with npm@7. This is a breaking change for plug-ins, as older versions of Imperative will fail to install a plug-in that lacks the CLI peer dependency.

## `5.0.0-next.202104140156`

- BugFix: Allow SCS to load new securely stored credentials. [#984](https://github.com/zowe/zowe-cli/issues/984)

## `5.0.0-next.202104071400`

- Enhancement: Add the ProfileInfo API to provide the following functionality:
    - Read configuration from disk.
    - Transparently read either a new team configuration or old style profiles.
    - Resolve order of precedence for profile argument values.
    - Provide information to enable callers to prompt for missing profile arguments.
    - Retain the location in which a profile or argument was found.
    - Automatically initialize CredentialManager, including an option to specify a custom keytar module.
    - Provide a means to postpone the loading of secure arguments until specifically requested by the calling app to delay loading sensitive data until it is needed.
    - Provide access to the lower-level Config API to fully manipulate the team configuration file.

## `5.0.0-next.202103111923`

- Enhancement: Allow custom directory to be specified for project config in `Config.load` method. [#544](https://github.com/zowe/imperative/issues/544)
- BugFix: Fixed Config object not exported at top level. [#543](https://github.com/zowe/imperative/issues/543)

## `5.0.0-next.202101292016`

- BugFix: Fixed error when Imperative APIs are called and "config" property of ImperativeConfig is not initialized. [#533](https://github.com/zowe/imperative/issues/533)

## `5.0.0-next.202101281717`

- Enhancement: Added new config API intended to replace the profiles API, and new "config" command group to manage config JSON files. The new API makes it easier for users to create, share, and switch between profile configurations.
- Deprecated: The "profiles" command group for managing global profiles in "{cliHome}/profiles". Use the new "config" command group instead.
- **LTS Breaking**: Removed "config" command group for managing app settings in "{cliHome}/imperative/settings.json". If app settings already exist they are still loaded for backwards compatibility. For storing app settings use the new config API instead.
- Enhancement: Added support for secure credential storage without any plug-ins required. Include the "keytar" package as a dependency in your CLI to make use of it.
- Enhancement: Added `deprecatedReplacement` property to `ICommandDefinition` to deprecate a command.

## `5.0.0-next.202010301408`

- Enhancement: Allow hidden options.

## `5.0.0-next.202010161240`

- Enhancement:  Allow process exit code to be passed to daemon clients.

## `5.0.0-next.202009251501`

- Enhancement: add support for CLIs that want to run as a persistent process (daemon mode).

## `4.18.3`

- BugFix: Removed `moment` dependency.

## `4.18.2`

- BugFix: Updated `moment` dependency.

## `4.18.1`

- BugFix: Fixed AbstractRestClient returning compressed data in `causeErrors` property for streamed responses. [#753](https://github.com/zowe/imperative/issues/753)

## `4.18.0`

- Enhancement: Sorted output of `plugins list` command in alphabetical order to make it easier to read. [#489](https://github.com/zowe/imperative/issues/489)
- Enhancement: Added `--short` option to `plugins list` command to abbreviate its output. [#743](https://github.com/zowe/imperative/issues/743)
- BugFix: Fixed single character options rendered in help with double dash instead of single dash. [#638](https://github.com/zowe/imperative/issues/638)

## `4.17.6`

- BugFix: Fixed an error where, in certain situations, the web help displays data for another command with the same name. [#728](https://github.com/zowe/imperative/issues/728)
- BugFix: Fixed web help wrongly escaping characters inside code blocks. [#730](https://github.com/zowe/imperative/issues/730)

## `4.17.5`

- BugFix: Updated log4js and nanoid for improved security.

## `4.17.4`

- BugFix: Fixed --hw not adding new lines when `\n` is present in the text. [#715](https://github.com/zowe/imperative/issues/715)

## `4.17.3`

- BugFix: Fixed AbstractRestClient silently failing to decompress last chunk of gzip-compressed binary data that is truncated.

## `4.17.2`

- BugFix: Updated prettyjson and cli-table3 in order to lockdown the `colors` package. [#719](https://github.com/zowe/imperative/issues/719)
- BugFix: Updated markdown-it to address a vulnerability. [Snyk Report](https://security.snyk.io/vuln/SNYK-JS-MARKDOWNIT-2331914)

## `4.17.1`

- BugFix: Fixed an issue where plugin install and uninstall did not work with NPM version 8. [#683](https://github.com/zowe/imperative/issues/683)

## `4.17.0`

- Enhancement: Export the Imperative Command Tree on the data object of the `zowe --ac` command when `--rfj` is specified.

## `4.16.2`

- BugFix: Reverts hiding the cert-key-file path so users can see what path was specified and check if the file exists

## `4.16.1`

- BugFix: Updated dependencies to resolve problems with the ansi-regex package

## `4.16.0`

- Enhancement: Implemented the ability to authenticate using client certificates in PEM format.

## `4.15.1`

- Bugfix: Updated js-yaml to resolve a potential security issue

## `4.15.0`

- Enhancement: Improved command suggestions for mistyped commands, add aliases to command suggestions

## `4.14.0`

- Enhancement: The `plugins validate` command returns an error code when plugins have errors if the new `--fail-on-error` option is specified. Also added `--fail-on-warning` option to return with an error code when plugins have warnings. [#463](https://github.com/zowe/imperative/issues/463)
- BugFix: Fixed regression where characters are not correctly escaped in web help causing extra slashes ("\") to appear. [#644](https://github.com/zowe/imperative/issues/644)

## `4.13.4`

- BugFix: Added missing periods at the end of command group descriptions for consistency. [#55](https://github.com/zowe/imperative/issues/55)

## `4.13.3`

- Performance: Improved the way that HTTP response chunks are saved, reducing time complexity from O(n<sup>2</sup>) to O(n). This dramatically improves performance for larger requests. [#618](https://github.com/zowe/imperative/pull/618)

## `4.13.2`

- BugFix: Fixed web help examples description typo at line 440 in `packages/cmd/src/CommandPreparer.ts`. [#612](https://github.com/zowe/imperative/issues/612)
- BugFix: Fixed Markdown special characters not being escaped in web help for descriptions of positional options and examples. [#620](https://github.com/zowe/imperative/issues/620)
- BugFix: Fixed subgroups not being displayed under their own heading in web help. [#323](https://github.com/zowe/imperative/issues/323)

## `4.13.1`

- BugFix: Fixed active command tree item not updating in web help when scrolling. [#425](https://github.com/zowe/imperative/issues/425)
- BugFix: Fixed main page of web help not staying scrolled to top of page when loaded. [#525](https://github.com/zowe/imperative/issues/525)

## `4.13.0`

- Enhancement: Added headers[] option to TextUtils.getTable(). [#369](https://github.com/zowe/imperative/issues/369)
- BugFix: Print a subset of the `stdout` and `stderr` buffers when calling `mProgressApi`'s `endBar()` to prevent duplication of output.
- Bugfix: Replaced `this` with `ImperativeConfig.instance` in `ImperativeConfig.getCallerFile()`. [#5](https://github.com/zowe/imperative/issues/5)

## `4.12.0`

- Enhancement: Added decompression support for REST responses with Content-Encoding `gzip`, `deflate`, or `br`. [#318](https://github.com/zowe/imperative/issues/318)

## `4.11.2`

- BugFix: Added `Protocol` to the Error Details coming from the `AbstractRestClient`. [#539](https://github.com/zowe/imperative/issues/539)

## `4.11.1`

- BugFix: Fixed vulnerabilities by replacing marked with markdown-it and sanitize-html.
- BugFix: Fixed plugin install failing to install package from private registry.

## `4.11.0`

- Enhancement: Fixed plugin install commands which were broken in npm@7. [#457](https://github.com/zowe/imperative/issues/457)
- BugFix: Fixed incorrect formatting of code blocks in web help. [#535](https://github.com/zowe/imperative/issues/535)

## `4.10.2`

- BugFix: Fixed vulnerabilities by updating marked

## `4.10.1`

- BugFix: Fixed an issue when `TypeError` has been raised by `Logger.getCallerFileAndLineTag()` when there was not filename for a stack frame. [#449](https://github.com/zowe/imperative/issues/449)

## `4.10.0`

- Enhancement: Added an `arrayAllowDuplicate` option to the `ICommandOptionDefinition` interface. By default, the option value is set to `true` and duplicate values are allowed in an array. Specify `false` if you want Imperative to throw an error for duplicate array values. [#437](https://github.com/zowe/imperative/issues/437)

## `4.9.0`

- BugFix: Updated `opener` dependency due to command injection vulnerability on Windows - [GHSL-2020-145](https://securitylab.github.com/advisories/GHSL-2020-145-domenic-opener)
- Enhancement: Expose `trim` parameter from `wrap-ansi` within `TextUtils.wordWrap()`

## `4.8.1`

- BugFix: Fixed an issue with `ConnectionPropsForSessCfg` where the user would be prompted for user/password even if a token was present. [#436](https://github.com/zowe/imperative/pull/436)

## `4.8.0`

- Enhancement: Added the SSO Callback function, which allows applications to call their own functions while validating session properties (i.e. host, port, user, password, token, etc...). The callback option is named `getValuesBack`. [#422](https://github.com/zowe/imperative/issues/422)

## `4.7.6`

- Enhancement: Added support for dynamically generated cookie names. Updated `AbstractSession.storeCookie()` to process cookie names that are not fully known at build-time. [#431](https://github.com/zowe/imperative/pull/431)

## `4.7.5`

- BugFix: Added support for creating an array with `allowableValues`. Previously, array type options could fail in the Syntax Validator. [#428](https://github.com/zowe/imperative/issues/428)

## `4.7.4`

- Fix update profile API storing secure fields incorrectly when called without CLI args

## `4.7.3`

- Fix web help failing to load in Internet Explorer 11
- Fix `--help-web` not working on macOS when DISPLAY environment variable is undefined
- Change type of `ISession.tokenType` to "string" (for compatiblity with versions older than 4.7.0).

## `4.7.2`

- Hide sensitive session properties (user, password, and token value) in log file. Since 4.7.0, only password was hidden.

## `4.7.1`

- Don't load token value into Session object if user or password are supplied

## `4.7.0`

- Add the --dd flag to profile creation to allow the profile to be created without the default values specified for that profile.
- Use a token for authentication if a token is present in the underlying REST session object.
- Added a new ConnectionPropsForSessCfg.addPropsOrPrompt function that places credentials (including a possible token) into a session configuration object.
    - Plugins must use this function to create their sessions to gain the features of automatic token-handling and prompting for missing connection options.
    - Connection information is obtained from the command line, environment variables, a service profile, a base profile, or from an option's default value in a service profile's definition, in that order.
    - If key connection information is not supplied to any cor Zowe command, the command will prompt for:
        -  host
        -  port
        -  user
        -  and password
    - Any prompt will timeout after 30 seconds so that it will not hang an automated script.
- Add base profiles, a new type of profile which can store values shared between profiles of other types.
    - The properties that are currently recognized in a base profile are:
        - host
        - port
        - user
        - password
        - rejectUnauthorized
        - tokenType
        - tokenValue
    - To use base profiles in an Imperative-based CLI, define a `baseProfile` schema on your Imperative configuration object.
    - If the `baseProfile` schema is defined, base profile support will be added to any command that uses profiles.
- Due to new options (like tokenValue) help text will change. Plugin developers may have to update any mismatched snapshots in their automated tests.
- Updated the version of TypeScript from 3.7.4 to 3.8.0.
- Updated the version of TSLint from 5.x to 6.1.2.
- Add login and logout commands to get and delete/invalidate tokens
  - Add showToken flag to display token only, and not save it to the user profile
  - Add ability to create a user profile on login if no profile of that type existed previously

## `4.6.4`

- Fix optional secure fields not deleted when overwriting a profile

## `4.6.3`

- Update log4js to improve Webpack compatibility for extenders

## `4.6.2`

- Fix vulnerabilities by updating yargs

## `4.6.1`

- Update perf-timing version

## `4.6.0`

- Add Bearer token in rest Session

## `4.5.6`

- Fix allowable values not exactly matching input

## `4.5.5`

- Fix absence of default value text when falsy values are used.

## `4.5.4`

- Patched vulnerabilities.

## `4.5.3`

- Fixed alignment of output from `zowe plugins list` command.

## `4.5.2`

- Fix failure to load secure profile fields that are optional when no value is found. Thanks @tjohnsonBCM
- Don't load secure profile fields when deleting profile. Thanks @tjohnsonBCM
- Deprecate the interface `ICliILoadProfile`. Use `ICliLoadProfile` instead.

## `4.5.1`

- Check that password is defined when `AbstractSession` uses auth. Thanks @apsychogirl
- Expose `IRestOptions` type in the API. Thanks @apsychogirl

## `4.5.0`

- Add `request` function to `AbstractRestClient` that returns REST client object in response. Thanks @Alexandru-Dimitru
- Deprecate the method `AbstractRestClient.performRest`. Use `AbstractRestClient.request` instead.

## `4.0.0`

- Support `prompt*` as a value for any CLI option to enable interactive prompting.

## `3.0.0`

- Rename package from "@brightside/imperative" to "@zowe/imperative".
- Change name of config option "credential-manager" to "CredentialManager".<|MERGE_RESOLUTION|>--- conflicted
+++ resolved
@@ -3,22 +3,10 @@
 All notable changes to the Imperative package will be documented in this file.
 
 ## Recent Changes
-<<<<<<< HEAD
-=======
 
 - Enhancement: Revised help text for consistency [#1756](https://github.com/zowe/zowe-cli/issues/1756)
 
-## `8.0.0-next.202311291643`
-
-- LTS Breaking: Removed check for `ZOWE_EDITOR` environment variable in `ProcessUtils.openInEditor` [#1867](https://github.com/zowe/zowe-cli/issues/1867)
-
-## `8.0.0-next.202311282012`
-
-- LTS Breaking: Unpinned dependency versions to allow for patch/minor version updates for dependencies [#1968](https://github.com/zowe/zowe-cli/issues/1968)
-
-## `8.0.0-next.202311141903`
-
->>>>>>> 879e8cbf
+## Recent Changes
 - LTS Breaking: Removed the following previously deprecated items:
   - `flattenCommandTreeWithAliases()` -- Use `CommandUtils.flattenCommandTree()` instead
   - `AbstractAuthHandler.getPromptParams()` -- Use `getAuthHandlerApi()` instead
