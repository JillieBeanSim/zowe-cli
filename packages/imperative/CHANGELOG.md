--- conflicted
+++ resolved
@@ -2,15 +2,13 @@
 
 All notable changes to the Imperative package will be documented in this file.
 
-<<<<<<< HEAD
 ## Recent Changes
 
 - Enhancement: Added the ability to specify a profile with the `zowe config secure` command. This allows the user to prompt for the secure values of the specified profile. [#1890] https://github.com/zowe/zowe-cli/issues/1890
-=======
+
 ## `8.0.1`
 
 - BugFix: Removed Secrets SDK requirement when Imperative is a bundled dependency. [#2276](https://github.com/zowe/zowe-cli/issues/2276)
->>>>>>> 464226ed
 
 ## `8.0.0`
 
