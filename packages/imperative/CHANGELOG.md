--- conflicted
+++ resolved
@@ -2,16 +2,12 @@
 
 All notable changes to the Imperative package will be documented in this file.
 
-<<<<<<< HEAD
 
 ## Recent Changes
 
 - BugFix: Modified `showMsgWhenDeprecated` function to allow an empty string as a parameter when no replacement is available for the deprecated command. When no replacement is available an alternative message will be printed. [#2041](https://github.com/zowe/zowe-cli/issues/2041)
-=======
-## Recent Changes
-
 - BugFix: Resolved bug that resulted in user not being prompted for a key passphrase if it is located in the secure credential array of the ssh profile. [#1770](https://github.com/zowe/zowe-cli/issues/1770)
->>>>>>> 2f977b74
+
 
 ## `5.26.3`
 
