# Change Log

All notable changes to the Imperative package will be documented in this file.

## Recent Changes

<<<<<<< HEAD
- Enhancement: Added multiple APIs to manage schemas between Zowe client applications using the ProfileInfo class.
=======
- BugFix: Fixed error message shown for null option definition to include details about which command caused the error. [#2002](https://github.com/zowe/zowe-cli/issues/2002)
>>>>>>> dafbce6b

## `5.19.0`

- Enhancement: Deprecated function AbstractCommandYargs.getBrightYargsResponse in favor of AbstractCommandYargs.getZoweYargsResponse
- Enhancement: Deprecated the 'bright' command as an alias for the 'zowe' command. The 'bright' command will be removed in Zowe V3.

## `5.18.4`

- BugFix: Removed out of date `Perf-Timing` performance timing package.

## `5.18.3`

- BugFix: Fix for `AbstactRestClient` failing to return when streaming a large dataset or USS file [#1805](https://github.com/zowe/zowe-cli/issues/1805), [#1813](https://github.com/zowe/zowe-cli/issues/1813), and [#1824](https://github.com/zowe/zowe-cli/issues/1824)

## `5.18.2`

- BugFix: Fixed normalization on stream chunk boundaries [#1815](https://github.com/zowe/zowe-cli/issues/1815)

## `5.18.1`

- BugFix: Fixed merging of profile properties in `ProfileInfo.createSession`. [#1008](https://github.com/zowe/imperative/issues/1008)

## `5.18.0`

- Enhancement: Replaced use of `node-keytar` with the new `keyring` module from `@zowe/secrets-for-zowe-sdk`. [zowe-cli#1622](https://github.com/zowe/zowe-cli/issues/1622)

## `5.17.0`

- Enhancement: Added `inSchema` property for ProfileInfo to indicate if argument is a known schema argument [#899](https://github.com/zowe/imperative/issues/899)

## `5.16.0`

- Enhancement: Handled unique cookie identifier in the form of dynamic token types. [#996](https://github.com/zowe/imperative/pull/996)
- Enhancement: Added a new utility method to `ImperativeExpect` to match regular expressions. [#996](https://github.com/zowe/imperative/pull/996)
- Enhancement: Added support for multiple login operations in a single `config secure` command execution. [#996](https://github.com/zowe/imperative/pull/996)
- BugFix: Allowed for multiple `auth logout` operations. [#996](https://github.com/zowe/imperative/pull/996)
- BugFix: Prevented `auto-init` from sending two `login` requests to the server. [#996](https://github.com/zowe/imperative/pull/996)

## `5.15.1`

- BugFix: Enabled NextVerFeatures.useV3ErrFormat() to form the right environment variable name even if Imperative.init() has not been called.

## `5.15.0`

- Enhancement: Enabled users to display errors in a more user-friendly format with the ZOWE_V3_ERR_FORMAT environment variable. [zowe-cli#935](https://github.com/zowe/zowe-cli/issues/935)

## `5.14.2`

- BugFix: Handle logic for if a null command handler is provided


## `5.14.1`

- BugFix: Fixed a logic error in the `config list` command that caused unwanted behavior when a positional and `--locations` were both passed in.

## `5.14.0`

- Enhancement: Added the function IO.giveAccessOnlyToOwner to restrict access to only the currently running user ID.
- Enhancement: Enable command arguments to change `{$Prefix}_EDITOR`. Updating IDiffOptions
to include names for the files that are to be compared. Updating IO.getDefaultTextEditor() for different os versions. Updating return value types for `CliUtils.readPrompt`. Changes made to support recent zowe cli work:
[zowe-cli#1672](https://github.com/zowe/zowe-cli/pull/1672)

## `5.13.2`

- BugFix: Reduced load time by searching for command definitions with `fast-glob` instead of `glob`.

## `5.13.1`

- BugFix: Removed validation of the deprecated pluginHealthCheck property. [#980](https://github.com/zowe/imperative/issues/980)

## `5.13.0`

- Enhancement: Alters TextUtils behavior slightly to enable daemon color support without TTY

## `5.12.0`

- Enhancement: Added `--prune` option to `zowe config secure` command to delete unused properties. [#547](https://github.com/zowe/imperative/issues/547)

## `5.11.1`

- BugFix: Fixed the `login` and `logout` handlers, fixing the `li` and `lo` aliases.

## `5.11.0`

- Enhancement: Added `credMgrOverride` property to `IProfOpts` interface that can be used to override credential manager in the ProfileInfo API. [zowe-cli#1632](https://github.com/zowe/zowe-cli/issues/1632)
- Deprecated: The `requireKeytar` property on the `IProfOpts` interface. Use the `credMgrOverride` property instead and pass the callback that requires Keytar to `ProfileCredentials.defaultCredMgrWithKeytar`.

## `5.10.0`

- Enhancement: Added AbstractPluginLifeCycle to enable plugins to write their own postInstall and preUninstall functions, which will be automatically called by the 'zowe plugins" install and uninstall commands.

- Enhancement: Added pluginLifeCycle property to IImperativeConfig to enable a plugin to specify the path name to its own module which implements the AbstractPluginLifeCycle class.

- Enhancement: Added a list of known credential manager overrides to imperative. When a credential manager cannot be loaded, a list of valid credential managers will be displayed in an error message.

- Enhancement: Added a CredentialManagerOverride class containing utility functions to replace the default CLI credential manager or restore the default CLI credential manager. Plugins which implement a credential manager override can call these utilities from their AbstractPluginLifeCycle functions.

- Enhancement: Added documentation [Overriding_the_default_credential_manager](https://github.com/zowe/imperative/blob/master/doc/Plugin%20Architecture/Overriding_the_default_credential_manager.md) describing the techniques for overriding the default CLI credential manager with a plugin.

## `5.9.3`

- BugFix: Fixed broken plugin install command for Windows when file has a space in the name

## `5.9.2`

- BugFix: Fixed plugin install error not displayed correctly. [#954](https://github.com/zowe/imperative/issues/954)

## `5.9.1`

- BugFix: Fixed environment file not applying to daemon client environment variables

## `5.9.0`

- Enhancement: Adds `~/.<cli_name>.env.json` file to provide environment variables to the Imperative framework during Imperative initialization
  - Allows sites without environment variable access to specify process specific environment variables
  - Changes require daemon reload to take effect
  - SDK method is available as part of `EnvFileUtils` export

## `5.8.3`

- BugFix: Fixed `--help-examples` option failing on command groups. [zowe-cli#1617](https://github.com/zowe/zowe-cli/issues/1617)

## `5.8.2`

- BugFix: Fixed npm not found on `zowe plugins install` when using daemon mode in Windows. [zowe-cli#1615](https://github.com/zowe/zowe-cli/issues/1615)

## `5.8.1`

- BugFix: Fixed web help not showing top-level options like `--version` for the "zowe" command. [#927](https://github.com/zowe/imperative/issues/927)
- BugFix: Removed `--help-examples` option from CLI help for commands since it only applies to groups. [#928](https://github.com/zowe/imperative/issues/928)

## `5.8.0`

- Enhancement: Add `ProfileInfo.removeKnownProperty`, a convenience method for removing properties in addition to `ProfileInfo.updateKnownProperty`. [#917](https://github.com/zowe/imperative/issues/917)
- Enhancement: Allow type `IProfArgValue` to be of type `undefined` to support removing properties more easily. [#917](https://github.com/zowe/imperative/issues/917)

## `5.7.7`

- BugFix: Fixed `IO.writeFileAsync` method throwing uncatchable errors. [#896](https://github.com/zowe/imperative/issues/896)

## `5.7.6`

- BugFix: Fixed a logic error where chained command handlers would cause plugin validation to fail [#320](https://github.com/zowe/imperative/issues/320)

## `5.7.5`

- BugFix: Fixed ProfileInfo API failing to load schema for v1 profile when schema exists but no profiles of that type exist. [#645](https://github.com/zowe/imperative/issues/645)
- BugFix: Updated return type of `ProfileInfo.getDefaultProfile` method to indicate that it returns null when no profile exists for the specified type.

## `5.7.4`

- BugFix: Exported the IAuthHandlerApi from imperative package [#839](https://github.com/zowe/imperative/issues/839)

## `5.7.3`

- BugFix: Exported `AppSettings` for cli and other apps to use [#840](https://github.com/zowe/imperative/issues/840)

## `5.7.2`

- BugFix: Added validation for null/undefined command definitions [#868](https://github.com/zowe/imperative/issues/868)

## `5.7.1`

- BugFix: Updated plugins `--login` command option to behave as expected when running in an NPM 9 environment
- BugFix: Cleaned up uses of execSync in Imperative where it makes sense to do so.

## `5.7.0`

- Enhancement: Add `zowe config report-env` command to show a diagnostic report of the CLI's working environment.

## `5.6.0`

- Extend zowe plugins verbs to show information for a plugin's first steps [#1325](https://github.com/zowe/zowe-cli/issues/1325)

## `5.5.4`

- BugFix: Updated `glob` and `js-yaml` dependencies for technical currency.

## `5.5.3`

- BugFix: Updated `diff2html` and `npm-package-arg` dependencies for technical currency.
- BugFix: Fixed inconsistent behavior of Config API introduced in the last version. It now skips loading project config layers when project directory is `false` instead of an empty string.

## `5.5.2`

- BugFix: Updated `Config.search` API to skip loading project config layers when project directory is an empty string. [#883](https://github.com/zowe/imperative/issues/883)

## `5.5.1`

- BugFix: Prevented base profile secure-property lookup on the global layer when there is not default base profile. [#881](https://github.com/zowe/imperative/issues/881)

## `5.5.0`

- Enhancement: Added ZOWE_CLI_PLUGINS_DIR environment variable to override location where plugins are installed. [zowe/zowe-cli#1483](https://github.com/zowe/zowe-cli/issues/1483)
- BugFix: Fixed exception when non-string passed to ImperativeExpect.toBeDefinedAndNonBlank(). [#856](https://github.com/zowe/imperative/issues/856)

## `5.4.3`

- BugFix: Removed periods in command example descriptions so descriptions look syntactically correct. [#795](https://github.com/zowe/imperative/issues/795)
- BugFix: Improved performance of ProfileInfo API to load large team config files. [zowe/vscode-extension-for-zowe#1911](https://github.com/zowe/vscode-extension-for-zowe/issues/1911)
- BugFix: Fixed dot-separated words incorrectly rendered as links in the web help. [#869](https://github.com/zowe/imperative/issues/869)

## `5.4.2`

- BugFix: Web-diff template directory included in files section of package.json file.

## `5.4.1`

- BugFix: Changed the default log level of `Console` class from "debug" to "warn". In Zowe v2 the `Logger` class was changed to have a default log level of "warn" but we missed updating the `Console` class to make it behave consistently. If you want a different log level, you can change it after initializing the console like this: `console.level = "info";` [zowe/zowe-cli#511](https://github.com/zowe/zowe-cli/issues/511)

## `5.4.0`

- Enhancement: Added Diff utility features for getting differences between two files and open diffs in browser. Also added web diff generator for creating web diff dir at the cli home.

## `5.3.8`

- BugFix: Introduced examples for setting default profiles in `zowe config set` Examples section. [#1428](https://github.com/zowe/zowe-cli/issues/1428)

## `5.3.7`

- BugFix: Fixed error when installing plug-ins that do not define profiles. [#859](https://github.com/zowe/imperative/issues/859)

## `5.3.6`

- BugFix: Removed some extraneous dependencies. [#477](https://github.com/zowe/imperative/issues/477)

## `5.3.5`

- BugFix: Fixed `DefaultHelpGenerator` unable to find module "ansi-colors" when Imperative is imported.

## `5.3.4`

- BugFix: Added ANSI escape codes trimming for the Web Help. [#704](https://github.com/zowe/imperative/issues/704)
- BugFix: Fixed `AbstractRestClient` not converting LF line endings to CRLF for every line when downloading large files on Windows. [zowe/zowe-cli#1458](https://github.com/zowe/zowe-cli/issues/1458)
- BugFix: Fixed `zowe --version --rfj` including a trailing newline in the version field. [#842](https://github.com/zowe/imperative/issues/842)
- BugFix: Fixed `--response-format-json` option not supported by some commands in daemon mode. [#843](https://github.com/zowe/imperative/issues/843)

## `5.3.3`

- Expose the isSecured functionality from the ProfilesCredentials [#549](https://github.com/zowe/imperative/issues/549)
- Allow the ConfigAutoStore to store plain-text properties that are defined as secure in the schema (e.g. user, password) [zowe/vscode-extension-for-zowe#1804](https://github.com/zowe/vscode-extension-for-zowe/issues/1804)

## `5.3.2`

- BugFix: Fixed `ProfileInfo.readProfilesFromDisk` failing when team config files and old-school profile directory do not exist.
- BugFix: Fixed `ProfileInfo.updateProperty` not updating properties that are newly present after reloading team config.
- BugFix: Fixed ProfileInfo API not detecting secure credential manager after profiles have been reloaded.
- **Note:** If you are developing an SDK that uses the ProfileInfo API, use the method `ProfileInfo.getTeamConfig` instead of `ImperativeConfig.instance.config` which may contain outdated config or be undefined.

## `5.3.1`

- BugFix: Fixed `config init` saving empty string values to config file when prompt was skipped.
- BugFix: Fixed `ConfigLayers.read` skipping load of secure property values.
- BugFix: Improved performance of `ConfigLayers.activate` by skipping config reload if the active layer directory has not changed.
- BugFix: Removed `async` keyword from `ConfigLayers.read` and `ConfigLayers.write` methods since they do not contain asynchronous code.

## `5.3.0`

- Enhancement: Added environmental variable support to the ProfileInfo APIs by defaulting `homeDir` to `cliHome`. [zowe/vscode-extension-for-zowe#1777](https://github.com/zowe/vscode-extension-for-zowe/issues/1777)
- BugFix: Updated `cli-table3` dependency for performance improvements.
- BugFix: Fixed `config init` not replacing empty values with prompted for values in team config. [#821](https://github.com/zowe/imperative/issues/821)

## `5.2.2`

- BugFix: Fixed `config secure` not respecting the `rejectUnauthorized` property in team config. [#813](https://github.com/zowe/imperative/issues/813)
- BugFix: Fixed `config import` not respecting the `rejectUnauthorized` property in team config. [#816](https://github.com/zowe/imperative/issues/816)

## `5.2.1`

- BugFix: Fixed issue where `config auto-init` may fail to create project config when global config already exists. [#810](https://github.com/zowe/imperative/issues/810)

## `5.2.0`

- Enhancement: Adds the ability for CLIs and Plug-ins to override some of the prompting logic if an alternate property is set.
- BugFix: Fixed `osLoc` information returning project level paths instead of the global layer. [#805](https://github.com/zowe/imperative/pull/805)
- BugFix: Fixed `autoStore` not being checked by `updateKnownProperty`. [#806](https://github.com/zowe/imperative/pull/806)
- BugFix: Fixed `plugins uninstall` command failing when there is a space in the install path.

## `5.1.0`

- Enhancement: Introduced flag `--show-inputs-only` to show the inputs of the command
that would be used if a command were executed.
- Enhancement: Added dark theme to web help that is automatically used when system-wide dark mode is enabled.
- BugFix: Fixed ProfileInfo API `argTeamConfigLoc` not recognizing secure fields in multi-layer operations. [#800](https://github.com/zowe/imperative/pull/800)
- BugFix: Fixed ProfileInfo API `updateKnownProperty` possibly storing information in the wrong location due to optional osLoc information. [#800](https://github.com/zowe/imperative/pull/800)

## `5.0.2`

- BugFix: Fixed a bug where, upon trying to create a V1 profile containing no secure properties, if the credential manager cannot access the credential vault, an error would be thrown.

## `5.0.1`

- BugFix: Fixed ProfileInfo API targeting default base profile instead of the operating layer's base profile. [#791](https://github.com/zowe/imperative/issues/791)

## `5.0.0`

- Major: Introduced Team Profiles, Daemon mode, and more. See the prerelease items below for more details.

## `5.0.0-next.202204142147`

- BugFix: Fixed missing `osLoc` information from `ProfileInfo.getAllProfiles()`. [#771](https://github.com/zowe/imperative/issues/771)
- BugFix: Fixed updateKnownProperty saving to the active layer instead of the layer of the desired profile.
- Enhancement: Added the ability to exclude the home directory from `ProfileInfo.getAllProfiles()`. [#787](https://github.com/zowe/imperative/issues/771)

## `5.0.0-next.202204131728`

- BugFix: Fixed `autoStore` property not being merged properly between team config layers.

## `5.0.0-next.202204111131`

- BugFix: Updated `moment` dependency.

## `5.0.0-next.202204081605`

- BugFix: Fixed `config set` command not respecting the property type defined in the schema. [#772](https://github.com/zowe/imperative/issues/772)

## `5.0.0-next.202204051515`

- Enhancement: Added support for profile name aliases in team config so that `--zosmf-profile lpar1` falls back to profile "zosmf_lpar1" if "lpar1" does not exist.
- BugFix: Reworded potentially misleading output of `config convert-profiles` command mentioning obsolete plug-ins.
- BugFix: Made `--dry-run` and `--prompt` options mutually exclusive on `config init` command.
- **Next Breaking**: The team config API method `config.api.profiles.get` now returns `null` if a profile doesn't exist unless `mustExist` is false. [#518](https://github.com/zowe/imperative/issues/518)
- BugFix: Added the ability to read option values from aliases. Enhanced backward compatibility with V1 profiles. [#770](https://github.com/zowe/imperative/issues/770)

## `5.0.0-next.202203311701`

- BugFix: Allowed `ProfileCredentials.isSecured` to be insecure on teamConfig based on existing secure fields. [#762](https://github.com/zowe/imperative/issues/762)

## `5.0.0-next.202203231534`

- Enhancement: Added JSON property autocompletion to `secure` array in team config files. [zowe/zowe-cli#1187](https://github.com/zowe/zowe-cli/issues/1187)
- BugFix: Fixed incorrect description for untyped profiles in team config files. [zowe/zowe-cli#1303](https://github.com/zowe/zowe-cli/issues/1303)
- **Next Breaking**: Schema files created or updated with the above changes are not backward compatible with older versions of Imperative.

## `5.20.0`

- Enhancement: Added the ability to `forceUpdate` a property using the `ProfileInfo.updateProperty` method. [zowe-explorer#2493](https://github.com/zowe/vscode-extension-for-zowe/issues/2493)

## `5.0.0-next.202203222132`

- BugFix: Reverted unintentional breaking change that prevented `DefaultCredentialManager` from finding Keytar outside of calling CLI's node_modules folder.

## `5.0.0-next.202203211501`

- Enhancement: Enhanced secure ProfileInfo APIs with user-defined secure properties. [#739](https://github.com/zowe/imperative/issues/739)
- Enhancement: Introduced `updateKnownProperty` which will update a given property in most cases and `resolve(false)` otherwise.
- Enhancement: Introduced `updateProperty` which takes care of special cases where the property is not found.
- Enhancement: Allowed adding and removing properties from the ProfileInfo class.
- Enhancement: Allowed properties to be stored securely from the ProfileInfo class. `v2 profiles only`
- BugFix: Removed user-defined secure properties if `getSecureValues: false`. [#738](https://github.com/zowe/imperative/issues/738)
- BugFix: Removed strict requirement of `IHandlerParameter` from the `ConfigAutoStore` class by implementing helper methods.
- BugFix: Allowed `private loadSchema` function to return the corresponding schema for a user config. [#758](https://github.com/zowe/imperative/issues/758)

## `5.0.0-next.202203181826`

- BugFix: Fixed a bug where the `<APP>_EDITOR` environment variable was not being respected in a graphical environment [zowe/zowe-cli#1335](https://github.com/zowe/zowe-cli/issues/1335)
- BugFix: Fixed AbstractRestClient returning compressed data in `causeErrors` property for streamed responses. [#753](https://github.com/zowe/imperative/issues/753)

## `5.0.0-next.202203091934`

- Enhancement: Added prompt for base profile host property to `zowe config init`. [zowe/zowe-cli#1219](https://github.com/zowe/zowe-cli/issues/1219)
- **Next Breaking**
  - The `getSecureValue` callback property has been renamed to `getValueBack` on the `IConfigBuilderOpts` interface.
  - If your plug-in defines profile properties with `includeInTemplate` and `secure` both true, the `config init` command no longer prompts for their values.

## `5.0.0-next.202203072228`

- BugFix: Removed extra space in help text following option name [#745](https://github.com/zowe/imperative/issues/745).
- BugFix: Fixed Ctrl+C (SIGINT) response to CLI prompts throwing an error rather than exiting silently.

## `5.0.0-next.202202232039`

- Enhancement: Added `stdin` property to `IHandlerParameters` which defaults to `process.stdin` and can be overridden with another readable stream in daemon mode.
  - This may be a breaking change for unit tests that mock the `IHandlerParameters` interface since a required property has been added.
- **Next Breaking**: Replaced `IYargsContext` interface with `IDaemonContext` and renamed `yargsContext` property of `ImperativeConfig.instance` to `daemonContext`. A context object is no longer supplied to `yargs` since it gets parsed as CLI arguments which is undesired behavior.

## `5.0.0-next.202202111730`

- **Next Breaking**: Changed the default behavior of `Config.save` and `ConfigSecure.save` APIs to save only the active config layer. [#732](https://github.com/zowe/imperative/issues/732)

## `5.0.0-next.202202111433`

- Enhancement: Convert previously used profile property names into V2-compliant property names during the `zowe config convert-profiles` command. Conversions are: hostname -> host, username -> user, pass -> password.

## `5.0.0-next.202201311918`

- BugFix: Fixed useful debugging information missing from error message when Keytar module fails to load.

## `5.0.0-next.202201102100`

- BugFix: Fixed ZOWE_CLI_HOME environment variable not respected by team config in daemon mode. [zowe/zowe-cli#1240](https://github.com/zowe/zowe-cli/issues/1240)

## `5.0.0-next.202201071721`

- Enhancement: Replaced hidden `--dcd` option used by CommandProcessor in daemon mode with IDaemonResponse object.
- **Next Breaking**
    - Changed the "args" type on the `Imperative.parse` method to allow a string array.
    - Restructured the IDaemonResponse interface to provide information to CommandProcessor.

## `5.0.0-next.202201061509`

- Enhancement: Added `overwrite` option for `zowe config init` command to overwrite config files instead of merging new changes. [#1036](https://github.com/zowe/zowe-cli/issues/1036)

## `5.0.0-next.202201051456`

- BugFix: Fixed inconsistent error message when invalid CLI command is run in daemon mode. [zowe/zowe-cli#1081](https://github.com/zowe/zowe-cli/issues/1081)

## `5.0.0-next.202112221912`

- Enhancement: Added `delete` option to `config convert-profiles` command.

## `5.0.0-next.202112201553`

- BugFix: Fixed config auto-store may store secure properties in plain text if secure array is outside of subprofile in team config. [#709](https://github.com/zowe/imperative/issues/709)

## `5.0.0-next.202112171553`

- Enhancement: Added `config convert-profiles` command that converts v1 profiles to team config. [zowe/zowe-cli#896](https://github.com/zowe/zowe-cli/issues/896)
- Enhancement: Added `config edit` command that opens config JSON file in default text editor. [zowe/zowe-cli#1072](https://github.com/zowe/zowe-cli/issues/1072)

## `5.0.0-next.202112151934`

- BugFix: Removed `@internal` methods from type declarations so they don't appear in IntelliSense. [#679](https://github.com/zowe/imperative/issues/679)
- BugFix: Made the `ProfileInfo.initSessCfg` method public for easier instantiation of classes that extend AbstractSession.
- Deprecated: All methods in the `IHandlerParameters.profiles` class. Use the `ConfigProfiles` API for team config instead.

## `5.0.0-next.202112132158`

- Enhancement: Added an environment variable to control whether or not sensitive data will be masked in the console output.<br/>
    This behavior excludes any TRACE level logs for both, Imperative.log and AppName.log.<br/>
    This behavior also excludes properties defined as secure by the plugin developers.<br/>
    If the schema definition is not found, we will exclude the following properties: user, password, tokenValue, and keyPassphrase.<br/>
    More information: [zowe/zowe-cli #1106](https://github.com/zowe/zowe-cli/issues/1106)

## `5.0.0-next.202112101814`

- BugFix: Fixed daemon mode not loading secure properties in team config. [zowe/zowe-cli#1232](https://github.com/zowe/zowe-cli/issues/1232)

## `5.0.0-next.202112021611`

- BugFix: Fixed `config import` and `config init` behaving incorrectly when config JSON exists in higher level directory. [zowe/zowe-cli#1218](https://github.com/zowe/zowe-cli/issues/1218)
- BugFix: Fixed `config import` command not failing when positional argument "location" is missing.

## `5.0.0-next.202112012301`

- Enhancement: Changed CLI prompt input to be hidden for properties designated as secure in team config. [zowe/zowe-cli#1106](https://github.com/zowe/zowe-cli/issues/1106)
- BugFix: Improved error message when Keytar module fails to load. [#27](https://github.com/zowe/imperative/issues/27)
- **Next Breaking**
    - Removed the `ConfigProfiles.load` API method. Use the methods `ConfigLayers.find` and `ConfigSecure.securePropsForProfile` instead. [#568](https://github.com/zowe/imperative/issues/568)

## `5.0.0-next.202111301806`

- Enhancement: Added a utility function to get basic system architecture and platform info

## `5.0.0-next.202111292021`

- **Next Breaking**: Use JSON-based communication protocol between imperative daemon server and client.

## `5.0.0-next.202111192150`

- BugFix: Changed credentials to be stored securely by default for v1 profiles to be consistent with the experience for v2 profiles. [zowe/zowe-cli#1128](https://github.com/zowe/zowe-cli/issues/1128)
- **Next Breaking**
    - Removed the `credentialServiceName` property from ImperativeConfig. The default credential manager uses the `name` property instead.

## `5.0.0-next.202111101806`

- Enhancement: Added `dry-run` option for `zowe config init` command to preview changes instead of saving them to disk. [#1037](https://github.com/zowe/zowe-cli/issues/1037)
- Bugfix: Fix crashing issue related to reloading the config when `--dcd` option is specified [#943](https://github.com/zowe/zowe-cli/issues/943) [#1190](https://github.com/zowe/zowe-cli/issues/1190)

## `5.0.0-next.202111032034`

- Enhancement: Added `autoStore` property to config JSON files which defaults to true. When this property is enabled and the CLI prompts you to enter connection info, the values you enter will be saved to disk (or credential vault if they are secure) for future use. [zowe/zowe-cli#923](https://github.com/zowe/zowe-cli/issues/923)
- **Next Breaking**
    - Changed the default behavior of `Config.set` so that it no longer coerces string values to other types unless the `parseString` option is true.

## `5.0.0-next.202110201735`

- **LTS Breaking**
    - Changed the return value of the public `PluginManagementFacility.requirePluginModuleCallback` function
- BugFix: Updated the profiles list as soon as the plugin is installed.

## `5.0.0-next.202110191937`

- **Next Breaking**: Added the new, required, abstract method 'displayAutoInitChanges' to the 'BaseAutoInitHandler' class.

## `5.0.0-next.202110071645`

- Enhancement: Added `config update-schemas [--depth <value>]` command. [zowe/zowe-cli#1059](https://github.com/zowe/zowe-cli/issues/1059)
- Enhancement: Added the ability to update the global schema file when installing a new plugin. [zowe/zowe-cli#1059](https://github.com/zowe/zowe-cli/issues/1059)
- **Next Breaking**
    - Renamed public static function ConfigSchemas.loadProfileSchemas to ConfigSchemas.loadSchema

## `5.0.0-next.202110011948`

- **LTS Breaking**: Changed default log level from DEBUG to WARN for Imperative logger and app logger to reduce the volume of logs written to disk. [#634](https://github.com/zowe/imperative/issues/634)

## `5.0.0-next.202109281439`

- Enhancement: Added `config import` command that imports team config files from a local path or web URL. [#1083](https://github.com/zowe/zowe-cli/issues/1083)
- Enhancement: Added Help Doc examples for the `zowe config` group of commands. [#1061](https://github.com/zowe/zowe-cli/issues/1061)

## `5.0.0-next.202109031503`

- Enhancement: Log in to authentication service to obtain token value instead of prompting for it in `config secure` command.

## `5.0.0-next.202108181618`

- **LTS Breaking**: Make `fail-on-error` option true by default on `zowe plugins validate` command.

## `5.0.0-next.202108121732`

- Enhancement: Flattened the default profiles structure created by the `config init` command.
- **Next Breaking**: Split up authToken property in team config into tokenType and tokenValue properties to be consistent with Zowe v1 profiles.

## `5.0.0-next.202108062025`

- BugFix: Export all Config related interfaces.

## `5.0.0-next.202107122104`

- BugFix: Fixed secure credentials not being stored by the `config auto-init` command.

## `5.0.0-next.202107092101`

- Enhancement: Adds the `config auto-init` base handler and command builder, allowing a CLI to build a configuration auto-initialization command and handler
- Enhancement: Adds the optional `configAutoInitCommandConfig` interface to the IImperativeConfig interface, allowing for an auto-init command to be generated if a CLI supports it
- Enhancement: Better support for comments in JSON
- Bugfix: Revert schema changes related to additionalProperties. Re-enable IntelliSense when editing zowe.config.json files
- **Next Breaking**
    - Changed the schema paths and updated schema version

## `5.0.0-next.202106221817`

- **Next Breaking**
    - Replaced --user with --user-config on all config command groups due to conflict with --user option during config auto-initialization
    - Replaced --global with --global-config on all config command groups for consistency

## `5.0.0-next.202106212048`

- Enhancement: A new interface (IApimlSvcAttrs) was added. A property (apimlConnLookup) of that interface type was added to IImperativeConfig to enable plugins to tie themselves to an APIML service. Zowe-CLI can then ask APIML for the configuration data for the plugin to connect to that service.

## `5.0.0-next.202106041929`

- **LTS Breaking**: Removed the following previously deprecated items:
    - ICliLoadProfile.ICliILoadProfile -- use ICliLoadProfile.ICliLoadProfile
    - IImperativeErrorParms.suppressReport -- has not been used since 10/17/2018
    - IImperativeConfig.pluginBaseCliVersion -- has not been used since version 1.0.1
    - AbstractRestClient.performRest -- use AbstractRestClient.request
    - AbstractSession.HTTP_PROTOCOL -- use SessConstants.HTTP_PROTOCOL
    - AbstractSession.HTTPS_PROTOCOL -- use SessConstants.HTTPS_PROTOCOL
    - AbstractSession.TYPE_NONE -- use SessConstants.AUTH_TYPE_NONE
    - AbstractSession.TYPE_BASIC -- use SessConstants.AUTH_TYPE_BASIC
    - AbstractSession.TYPE_BEARER -- use SessConstants.AUTH_TYPE_BEARER
    - AbstractSession.TYPE_TOKEN -- use SessConstants.AUTH_TYPE_TOKEN

## `5.0.0-next.202104262004`

- Enhancement: Remove message about NPM peer dep warnings that no longer applies to npm@7.
- **LTS Breaking**: Imperative no longer requires plug-ins to include CLI package as a peer dependency. It is recommended that CLI plug-ins remove their peer dependency on @zowe/cli for improved compatibility with npm@7. This is a breaking change for plug-ins, as older versions of Imperative will fail to install a plug-in that lacks the CLI peer dependency.

## `5.0.0-next.202104140156`

- BugFix: Allow SCS to load new securely stored credentials. [#984](https://github.com/zowe/zowe-cli/issues/984)

## `5.0.0-next.202104071400`

- Enhancement: Add the ProfileInfo API to provide the following functionality:
    - Read configuration from disk.
    - Transparently read either a new team configuration or old style profiles.
    - Resolve order of precedence for profile argument values.
    - Provide information to enable callers to prompt for missing profile arguments.
    - Retain the location in which a profile or argument was found.
    - Automatically initialize CredentialManager, including an option to specify a custom keytar module.
    - Provide a means to postpone the loading of secure arguments until specifically requested by the calling app to delay loading sensitive data until it is needed.
    - Provide access to the lower-level Config API to fully manipulate the team configuration file.

## `5.0.0-next.202103111923`

- Enhancement: Allow custom directory to be specified for project config in `Config.load` method. [#544](https://github.com/zowe/imperative/issues/544)
- BugFix: Fixed Config object not exported at top level. [#543](https://github.com/zowe/imperative/issues/543)

## `5.0.0-next.202101292016`

- BugFix: Fixed error when Imperative APIs are called and "config" property of ImperativeConfig is not initialized. [#533](https://github.com/zowe/imperative/issues/533)

## `5.0.0-next.202101281717`

- Enhancement: Added new config API intended to replace the profiles API, and new "config" command group to manage config JSON files. The new API makes it easier for users to create, share, and switch between profile configurations.
- Deprecated: The "profiles" command group for managing global profiles in "{cliHome}/profiles". Use the new "config" command group instead.
- **LTS Breaking**: Removed "config" command group for managing app settings in "{cliHome}/imperative/settings.json". If app settings already exist they are still loaded for backwards compatibility. For storing app settings use the new config API instead.
- Enhancement: Added support for secure credential storage without any plug-ins required. Include the "keytar" package as a dependency in your CLI to make use of it.
- Enhancement: Added `deprecatedReplacement` property to `ICommandDefinition` to deprecate a command.

## `5.0.0-next.202010301408`

- Enhancement: Allow hidden options.

## `5.0.0-next.202010161240`

- Enhancement:  Allow process exit code to be passed to daemon clients.

## `5.0.0-next.202009251501`

- Enhancement: add support for CLIs that want to run as a persistent process (daemon mode).

## `4.18.3`

- BugFix: Removed `moment` dependency.

## `4.18.2`

- BugFix: Updated `moment` dependency.

## `4.18.1`

- BugFix: Fixed AbstractRestClient returning compressed data in `causeErrors` property for streamed responses. [#753](https://github.com/zowe/imperative/issues/753)

## `4.18.0`

- Enhancement: Sorted output of `plugins list` command in alphabetical order to make it easier to read. [#489](https://github.com/zowe/imperative/issues/489)
- Enhancement: Added `--short` option to `plugins list` command to abbreviate its output. [#743](https://github.com/zowe/imperative/issues/743)
- BugFix: Fixed single character options rendered in help with double dash instead of single dash. [#638](https://github.com/zowe/imperative/issues/638)

## `4.17.6`

- BugFix: Fixed an error where, in certain situations, the web help displays data for another command with the same name. [#728](https://github.com/zowe/imperative/issues/728)
- BugFix: Fixed web help wrongly escaping characters inside code blocks. [#730](https://github.com/zowe/imperative/issues/730)

## `4.17.5`

- BugFix: Updated log4js and nanoid for improved security.

## `4.17.4`

- BugFix: Fixed --hw not adding new lines when `\n` is present in the text. [#715](https://github.com/zowe/imperative/issues/715)

## `4.17.3`

- BugFix: Fixed AbstractRestClient silently failing to decompress last chunk of gzip-compressed binary data that is truncated.

## `4.17.2`

- BugFix: Updated prettyjson and cli-table3 in order to lockdown the `colors` package. [#719](https://github.com/zowe/imperative/issues/719)
- BugFix: Updated markdown-it to address a vulnerability. [Snyk Report](https://security.snyk.io/vuln/SNYK-JS-MARKDOWNIT-2331914)

## `4.17.1`

- BugFix: Fixed an issue where plugin install and uninstall did not work with NPM version 8. [#683](https://github.com/zowe/imperative/issues/683)

## `4.17.0`

- Enhancement: Export the Imperative Command Tree on the data object of the `zowe --ac` command when `--rfj` is specified.

## `4.16.2`

- BugFix: Reverts hiding the cert-key-file path so users can see what path was specified and check if the file exists

## `4.16.1`

- BugFix: Updated dependencies to resolve problems with the ansi-regex package

## `4.16.0`

- Enhancement: Implemented the ability to authenticate using client certificates in PEM format.

## `4.15.1`

- Bugfix: Updated js-yaml to resolve a potential security issue

## `4.15.0`

- Enhancement: Improved command suggestions for mistyped commands, add aliases to command suggestions

## `4.14.0`

- Enhancement: The `plugins validate` command returns an error code when plugins have errors if the new `--fail-on-error` option is specified. Also added `--fail-on-warning` option to return with an error code when plugins have warnings. [#463](https://github.com/zowe/imperative/issues/463)
- BugFix: Fixed regression where characters are not correctly escaped in web help causing extra slashes ("\") to appear. [#644](https://github.com/zowe/imperative/issues/644)

## `4.13.4`

- BugFix: Added missing periods at the end of command group descriptions for consistency. [#55](https://github.com/zowe/imperative/issues/55)

## `4.13.3`

- Performance: Improved the way that HTTP response chunks are saved, reducing time complexity from O(n<sup>2</sup>) to O(n). This dramatically improves performance for larger requests. [#618](https://github.com/zowe/imperative/pull/618)

## `4.13.2`

- BugFix: Fixed web help examples description typo at line 440 in `packages/cmd/src/CommandPreparer.ts`. [#612](https://github.com/zowe/imperative/issues/612)
- BugFix: Fixed Markdown special characters not being escaped in web help for descriptions of positional options and examples. [#620](https://github.com/zowe/imperative/issues/620)
- BugFix: Fixed subgroups not being displayed under their own heading in web help. [#323](https://github.com/zowe/imperative/issues/323)

## `4.13.1`

- BugFix: Fixed active command tree item not updating in web help when scrolling. [#425](https://github.com/zowe/imperative/issues/425)
- BugFix: Fixed main page of web help not staying scrolled to top of page when loaded. [#525](https://github.com/zowe/imperative/issues/525)

## `4.13.0`

- Enhancement: Added headers[] option to TextUtils.getTable(). [#369](https://github.com/zowe/imperative/issues/369)
- BugFix: Print a subset of the `stdout` and `stderr` buffers when calling `mProgressApi`'s `endBar()` to prevent duplication of output.
- Bugfix: Replaced `this` with `ImperativeConfig.instance` in `ImperativeConfig.getCallerFile()`. [#5](https://github.com/zowe/imperative/issues/5)

## `4.12.0`

- Enhancement: Added decompression support for REST responses with Content-Encoding `gzip`, `deflate`, or `br`. [#318](https://github.com/zowe/imperative/issues/318)

## `4.11.2`

- BugFix: Added `Protocol` to the Error Details coming from the `AbstractRestClient`. [#539](https://github.com/zowe/imperative/issues/539)

## `4.11.1`

- BugFix: Fixed vulnerabilities by replacing marked with markdown-it and sanitize-html.
- BugFix: Fixed plugin install failing to install package from private registry.

## `4.11.0`

- Enhancement: Fixed plugin install commands which were broken in npm@7. [#457](https://github.com/zowe/imperative/issues/457)
- BugFix: Fixed incorrect formatting of code blocks in web help. [#535](https://github.com/zowe/imperative/issues/535)

## `4.10.2`

- BugFix: Fixed vulnerabilities by updating marked

## `4.10.1`

- BugFix: Fixed an issue when `TypeError` has been raised by `Logger.getCallerFileAndLineTag()` when there was not filename for a stack frame. [#449](https://github.com/zowe/imperative/issues/449)

## `4.10.0`

- Enhancement: Added an `arrayAllowDuplicate` option to the `ICommandOptionDefinition` interface. By default, the option value is set to `true` and duplicate values are allowed in an array. Specify `false` if you want Imperative to throw an error for duplicate array values. [#437](https://github.com/zowe/imperative/issues/437)

## `4.9.0`

- BugFix: Updated `opener` dependency due to command injection vulnerability on Windows - [GHSL-2020-145](https://securitylab.github.com/advisories/GHSL-2020-145-domenic-opener)
- Enhancement: Expose `trim` parameter from `wrap-ansi` within `TextUtils.wordWrap()`

## `4.8.1`

- BugFix: Fixed an issue with `ConnectionPropsForSessCfg` where the user would be prompted for user/password even if a token was present. [#436](https://github.com/zowe/imperative/pull/436)

## `4.8.0`

- Enhancement: Added the SSO Callback function, which allows applications to call their own functions while validating session properties (i.e. host, port, user, password, token, etc...). The callback option is named `getValuesBack`. [#422](https://github.com/zowe/imperative/issues/422)

## `4.7.6`

- Enhancement: Added support for dynamically generated cookie names. Updated `AbstractSession.storeCookie()` to process cookie names that are not fully known at build-time. [#431](https://github.com/zowe/imperative/pull/431)

## `4.7.5`

- BugFix: Added support for creating an array with `allowableValues`. Previously, array type options could fail in the Syntax Validator. [#428](https://github.com/zowe/imperative/issues/428)

## `4.7.4`

- Fix update profile API storing secure fields incorrectly when called without CLI args

## `4.7.3`

- Fix web help failing to load in Internet Explorer 11
- Fix `--help-web` not working on macOS when DISPLAY environment variable is undefined
- Change type of `ISession.tokenType` to "string" (for compatiblity with versions older than 4.7.0).

## `4.7.2`

- Hide sensitive session properties (user, password, and token value) in log file. Since 4.7.0, only password was hidden.

## `4.7.1`

- Don't load token value into Session object if user or password are supplied

## `4.7.0`

- Add the --dd flag to profile creation to allow the profile to be created without the default values specified for that profile.
- Use a token for authentication if a token is present in the underlying REST session object.
- Added a new ConnectionPropsForSessCfg.addPropsOrPrompt function that places credentials (including a possible token) into a session configuration object.
    - Plugins must use this function to create their sessions to gain the features of automatic token-handling and prompting for missing connection options.
    - Connection information is obtained from the command line, environment variables, a service profile, a base profile, or from an option's default value in a service profile's definition, in that order.
    - If key connection information is not supplied to any cor Zowe command, the command will prompt for:
        -  host
        -  port
        -  user
        -  and password
    - Any prompt will timeout after 30 seconds so that it will not hang an automated script.
- Add base profiles, a new type of profile which can store values shared between profiles of other types.
    - The properties that are currently recognized in a base profile are:
        - host
        - port
        - user
        - password
        - rejectUnauthorized
        - tokenType
        - tokenValue
    - To use base profiles in an Imperative-based CLI, define a `baseProfile` schema on your Imperative configuration object.
    - If the `baseProfile` schema is defined, base profile support will be added to any command that uses profiles.
- Due to new options (like tokenValue) help text will change. Plugin developers may have to update any mismatched snapshots in their automated tests.
- Updated the version of TypeScript from 3.7.4 to 3.8.0.
- Updated the version of TSLint from 5.x to 6.1.2.
- Add login and logout commands to get and delete/invalidate tokens
  - Add showToken flag to display token only, and not save it to the user profile
  - Add ability to create a user profile on login if no profile of that type existed previously

## `4.6.4`

- Fix optional secure fields not deleted when overwriting a profile

## `4.6.3`

- Update log4js to improve Webpack compatibility for extenders

## `4.6.2`

- Fix vulnerabilities by updating yargs

## `4.6.1`

- Update perf-timing version

## `4.6.0`

- Add Bearer token in rest Session

## `4.5.6`

- Fix allowable values not exactly matching input

## `4.5.5`

- Fix absence of default value text when falsy values are used.

## `4.5.4`

- Patched vulnerabilities.

## `4.5.3`

- Fixed alignment of output from `zowe plugins list` command.

## `4.5.2`

- Fix failure to load secure profile fields that are optional when no value is found. Thanks @tjohnsonBCM
- Don't load secure profile fields when deleting profile. Thanks @tjohnsonBCM
- Deprecate the interface `ICliILoadProfile`. Use `ICliLoadProfile` instead.

## `4.5.1`

- Check that password is defined when `AbstractSession` uses auth. Thanks @apsychogirl
- Expose `IRestOptions` type in the API. Thanks @apsychogirl

## `4.5.0`

- Add `request` function to `AbstractRestClient` that returns REST client object in response. Thanks @Alexandru-Dimitru
- Deprecate the method `AbstractRestClient.performRest`. Use `AbstractRestClient.request` instead.

## `4.0.0`

- Support `prompt*` as a value for any CLI option to enable interactive prompting.

## `3.0.0`

- Rename package from "@brightside/imperative" to "@zowe/imperative".
- Change name of config option "credential-manager" to "CredentialManager".<|MERGE_RESOLUTION|>--- conflicted
+++ resolved
@@ -4,11 +4,8 @@
 
 ## Recent Changes
 
-<<<<<<< HEAD
-- Enhancement: Added multiple APIs to manage schemas between Zowe client applications using the ProfileInfo class.
-=======
 - BugFix: Fixed error message shown for null option definition to include details about which command caused the error. [#2002](https://github.com/zowe/zowe-cli/issues/2002)
->>>>>>> dafbce6b
+- Enhancement: Added multiple APIs to the `ProfileInfo` class to help manage schemas between client applications.
 
 ## `5.19.0`
 
