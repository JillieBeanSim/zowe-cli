--- conflicted
+++ resolved
@@ -2,7 +2,6 @@
 
 All notable changes to the Imperative package will be documented in this file.
 
-<<<<<<< HEAD
 ## Recent Changes
 - LTS Breaking: Modified the @zowe/imperative SDK [#1703](https://github.com/zowe/zowe-cli/issues/1703)
   - Renamed class ProfileIO to V1ProfileConversion.
@@ -19,11 +18,10 @@
     - Use ConfigProfiles.getProfilePathFromName
   - Removed deprecated function ProcessUtils.execAndCheckOutput
     - Use ExecUtils.spawnAndGetOutput
-=======
+
 ## `8.0.0-next.202403132009`
 
 - Enhancement: Prompt for user/password on SSH commands when a token is stored in the config. [#2081](https://github.com/zowe/zowe-cli/pull/2081)
->>>>>>> 3b7fceb7
 
 ## `8.0.0-next.202403061549`
 
