--- conflicted
+++ resolved
@@ -2,12 +2,11 @@
 
 All notable changes to the Imperative package will be documented in this file.
 
-<<<<<<< HEAD
 ## Recent Changes
 
 - BugFix: Resolved bug that resulted in each plug-in to have identical public registries regardless of actual installation location/reference. [#2189](https://github.com/zowe/zowe-cli/pull/2189)
 - BugFix: Resolved bug that resulted in every plug-in to have the same registry location field as the first if multiple plugins were installed in the same command. [#2189](https://github.com/zowe/zowe-cli/pull/2189)
-=======
+
 ## `8.0.0-next.202407112150`
 
 - Enhancement: Add client-side custom-event handling capabilities. [#2136](https://github.com/zowe/zowe-cli/pull/2136)
@@ -17,7 +16,6 @@
   - Added an `EventOperator` class to handle creation and deletion of `EventProcessors`.
   - Added an `EventUtils` class to contain all common utility methods for the Client Event Handling capabilities.
   - Added `IEmitter`, `IWatcher`, and `IEmitterAndWatcher` interfaces to expose what application developers should see.
->>>>>>> 407bdac9
 
 ## `8.0.0-next.202407051717`
 
