--- conflicted
+++ resolved
@@ -2,15 +2,13 @@
 
 All notable changes to the Imperative package will be documented in this file.
 
-<<<<<<< HEAD
 ## Recent Changes
 
 - Enhancement: Added the ability to specify a profile with the `zowe config secure command`. This allows the user to prompt for the secure values of the specified profile. [#1890] https://github.com/zowe/zowe-cli/issues/1890
-=======
+
 ## `8.0.0`
 
 - MAJOR: v8.0.0 Release
->>>>>>> 606d579c
 
 ## `8.0.0-next.202409191615`
 
