--- conflicted
+++ resolved
@@ -2,16 +2,14 @@
 
 All notable changes to the Imperative package will be documented in this file.
 
-<<<<<<< HEAD
 ## Recent Changes
 
 - BugFix: Resolved bug that resulted in each plug-in to have identical public registries regardless of actual installation location/reference. [#2189](https://github.com/zowe/zowe-cli/pull/2189)
 - BugFix: Resolved bug that resulted in every plug-in to have the same registry location field as the first if multiple plugins were installed in the same command. [#2189](https://github.com/zowe/zowe-cli/pull/2189)
-=======
+
 ## `8.0.0-next.202407051717`
 
 - BugFix: V3 Breaking: Modified the ConvertV1Profiles.convert API to accept a new ProfileInfo option and initialize components sufficiently to enable VSCode apps to convert V1 profiles. [#2170](https://github.com/zowe/zowe-cli/issues/2170)
->>>>>>> 8a472620
 
 ## `8.0.0-next.202407021516`
 
