# Change Log

All notable changes to the Imperative package will be documented in this file.

<<<<<<< HEAD
## `8.0.0-next.202403141949`
- LTS Breaking: Modified the @zowe/imperative SDK [#1703](https://github.com/zowe/zowe-cli/issues/1703)
  - Renamed class ProfileIO to V1ProfileConversion.
    - Removed the following obsolete V1 profile functions:
      - createProfileDirs
      - deleteProfile
      - exists
      - writeMetaFile
      - writeProfile
    - Removed the following obsolete V1 profile constant:
      - MAX_YAML_DEPTH
    - Changed fileToProfileName from public to private
  - Removed deprecated function ConfigProfiles.expandPath
    - Use ConfigProfiles.getProfilePathFromName
  - Removed deprecated function ProcessUtils.execAndCheckOutput
    - Use ExecUtils.spawnAndGetOutput

## `8.0.0-next.202403132009`

- Enhancement: Prompt for user/password on SSH commands when a token is stored in the config. [#2081](https://github.com/zowe/zowe-cli/pull/2081)

## `8.0.0-next.202403061549`

- V3 Breaking: Changed prompting logic to prompt for port if port provided is 0 [#2075](https://github.com/zowe/zowe-cli/issues/2075)
- BugFix: Fixed issue with peerDep warnings showing when a plug-in is installed and the version ranges satisfy the semver requirements. [#2067](https://github.com/zowe/zowe-cli/pull/2067)

## `8.0.0-next.202403041352`

- BugFix: Updated engine to Node 18.12.0. [#2074](https://github.com/zowe/zowe-cli/pull/2074)
- BugFix: Removed `profileVersion` from the response given by `--show-inputs-only` to fix [#1689](https://github.com/zowe/zowe-cli/issues/1689). Extended that change to the `config report-env` command, where similar soon-to-be obsolete v1 considerations occur.
- BugFix: Changed text displayed for configuration from "V2" to "TeamConfig" [#2019](https://github.com/zowe/zowe-cli/issues/2019)
- BugFix: Eliminated a Node Version Manager (NVM) GUI popup dialog which NVM now displays during the `zowe config report-env` command by removing the NVM version number from our report.
- Enhancement: Replaced the term "Team configuration" with "Zowe client configuration" in the `zowe config report-env` command.

- LTS Breaking: [#1703](https://github.com/zowe/zowe-cli/issues/1703)
  - Removed the following obsolete V1 profile interfaces:
    - @zowe/cli-test-utils
      - ISetupEnvironmentParms.createOldProfiles

    - @zowe/imperative
      - ICliLoadProfile
      - ICliLoadAllProfiles
      - ICommandLoadProfile
      - ICommandProfileTypeConfiguration.createProfileExamples
      - ICommandProfileTypeConfiguration.createProfileFromArgumentsHandler
      - ICommandProfileTypeConfiguration.updateProfileExamples
      - ICommandProfileTypeConfiguration.updateProfileFromArgumentsHandler
      - IDeleteProfile
      - ILoadAllProfiles
      - ILoadProfile
      - IProfileDeleted
      - IProfileManager.loadCounter
      - IProfileManagerFactory
      - IProfileSaved
      - IProfileValidated
      - ISaveProfile
      - ISaveProfileFromCliArgs
      - ISetDefaultProfile
      - IUpdateProfile
      - IUpdateProfileFromCliArgs
      - IValidateProfile
      - IValidateProfileForCLI
      - IValidateProfileWithSchema

  - Removed the following obsolete V1 profile classes/functions:
    - @zowe/core-for-zowe-sdk
      - File ProfileUtils.ts, which includes these functions:
        - getDefaultProfile
        - getZoweDir - moved to ProfileInfo.getZoweDir

    - @zowe/cli-test-utils
      - TempTestProfiles.forceOldProfiles
      - TestUtils.stripProfileDeprecationMessages

    - @zowe/imperative
      - AbstractProfileManager
        - Any remaining functions consolidated into CliProfileManager
      - AbstractProfileManagerFactory
      - BasicProfileManager
        - Any remaining functions consolidated into CliProfileManager
      - BasicProfileManagerFactory
      - CliProfileManager
        - clearDefault
        - configurations
        - constructFullProfilePath
        - delete
        - deleteProfile
        - deleteProfileFromDisk
        - getAllProfileNames
        - getDefaultProfileName
        - isProfileEmpty
        - load
        - loadAll
        - loadCounter
        - loadDependencies
        - loadFailed
        - loadProfile
        - loadSpecificProfile
        - locateExistingProfile
        - managerParameters
        - mergeProfiles
        - META_FILE_SUFFIX
        - PROFILE_EXTENSION
        - profileRootDirectory
        - profileTypeSchema
        - save
        - saveProfile
        - setDefault
        - update
        - updateProfile
        - validate
        - validateProfile
        - validateProfileAgainstSchema
        - validateProfileObject
        - validateRequiredDependenciesAreSpecified
      - CommandProfiles
        - getMeta
        - getAll
      - ImperativeProfileManagerFactory
      - ProfileInfo.usingTeamConfig
        - To detect if a team config exists, use ProfileInfo.getTeamConfig().exists
        - To detect if only V1 profiles exist, use ProfileInfo.onlyV1ProfilesExist

    - @zowe/zos-uss-for-zowe-sdk
        - SshBaseHandler
            - Removed the unused, protected property ‘mSshProfile’

  - Removed the following obsolete V1 profile constants:
    - @zowe/imperative
      - CoreMessages class
        - createProfileCommandSummary
        - createProfileDisableDefaultsDesc
        - createProfileOptionDesc
        - createProfileOptionOverwriteDesc
        - createProfilesCommandDesc
        - createProfilesCommandSummary
        - deleteProfileActionDesc
        - deleteProfileCommandDesc
        - deleteProfileDepsDesc
        - deleteProfileExample
        - deleteProfileForceOptionDesc
        - deleteProfileNameDesc
        - deleteProfilesCommandDesc
        - deleteProfilesCommandSummary
        - detailProfileCommandDesc
        - listGroupWithOnlyProfileCommandSummary
        - listGroupWithOnlyProfileDefaultDesc
        - listGroupWithOnlyProfilesDefinition
        - listGroupWithOnlyProfileSetDesc
        - listGroupWithOnlyProfilesSummary
        - listProfileCommandDesc
        - listProfileCommandSummary
        - listProfileExample
        - listProfileExampleShowContents
        - listProfileLoadedModulesOptionDesc
        - listProfilesFoundMessage
        - listProfilesNotFoundMessage
        - listProfileVerboseOptionDesc
        - locateProfilesDesc
        - overroteProfileMessage
        - profileCreatedSuccessfully
        - profileCreatedSuccessfullyAndPath
        - profileCreateErrorDetails
        - profileCreateErrorHeader
        - profileDeletedSuccessfully
        - profileDeleteErrorDetails
        - profileDeleteErrorHeader
        - profileDesc
        - profileLoadError
        - profileNotDeletedMessage
        - profileReviewMessage
        - profileUpdatedSuccessfullyAndPath
        - selectProfileNameDesc
        - setGroupWithOnlyProfilesCommandDesc
        - setGroupWithOnlyProfilesListDesc
        - setGroupWithOnlyProfilesSummary
        - setProfileActionDesc
        - setProfileActionSummary
        - setProfileExample
        - setProfileOptionDesc
        - showDependenciesCommandDesc
        - unableToCreateProfile
        - unableToDeleteProfile
        - unableToFindProfile
        - unableToLoadRequestedProfilesError
        - unexpectedProfileCreationError
        - unexpectedProfileLoadError
        - unexpectedProfilesLoadError
        - unexpectedProfileUpdateError
        - updateProfileActionDesc
        - updateProfileCommandDesc
        - updateProfileCommandSummary
        - validateProfileCommandDesc
        - validateProfileCommandSummary
        - validateProfileGroupDesc
        - validateProfileNameDesc
        - validateProfileOptionDesc
      - ProfilesConstants class
        - DEPRECATE_TO_CONFIG_EDIT
        - DEPRECATE_TO_CONFIG_INIT
        - DEPRECATE_TO_CONFIG_LIST
        - DEPRECATE_TO_CONFIG_SET
        - PROFILES_COMMAND_TYPE_KEY

  - Annotated the following items as @internal:
    - @zowe/imperative
      - CommandProfileLoader
      - ImperativeApi.profileManager
      - ProfileValidator

## `8.0.0-next.202402271901`

- BugFix: Fixed chalk functionality that was broken due to the use of the removed `.enabled` property. [#2071](https://github.com/zowe/zowe-cli/issues/2071)

## `8.0.0-next.202402261705`

- LTS Breaking: Updated `ICommandArguments` and `IHandlerParameters` to accept strings or numbers per Yargs changes. [#2069](https://github.com/zowe/zowe-cli/pull/2069)
- BugFix: Correct the examples displayed by the `--help-examples` command. [#1865](https://github.com/zowe/zowe-cli/issues/1865) and [#1715](https://github.com/zowe/zowe-cli/issues/1715)
- BugFix: Updated additional dependencies for technical currency. [#2061](https://github.com/zowe/zowe-cli/pull/2061)
- BugFix: Updated engine to Node 16.7.0. [#2061](https://github.com/zowe/zowe-cli/pull/2061)

## `8.0.0-next.202402221834`

- Enhancement: Added multiple APIs to the `ProfileInfo` class to help manage schemas between client applications. [#2012](https://github.com/zowe/zowe-cli/issues/2012)

## `8.0.0-next.202402211923`

- BugFix: Updated dependencies for technical currency. [#2057](https://github.com/zowe/zowe-cli/pull/2057)

## `8.0.0-next.202402132108`

- LTS Breaking: Added Zowe release version output for `--version` [#2028](https://github.com/zowe/zowe-cli/issues/2028)
- Enhancement: Added `name-only` alias to `root` on `config list` command [#1797](https://github.com/zowe/zowe-cli/issues/1797)
- BugFix: Resolved technical currency by updating `socks` transitive dependency


## `8.0.0-next.202401191954`

- LTS Breaking: Removed the following:
  - All 'profiles' commands, since they only worked with now-obsolete V1 profiles.
  - BasicProfileManager.initialize function
  - These interfaces:
    - IProfileManagerInit
    - IProfileInitialized

## `8.0.0-next.202401081937`

- BugFix: Fixed error message shown for null option definition to include details about which command caused the error. [#2002](https://github.com/zowe/zowe-cli/issues/2002)

## `8.0.0-next.202401031939`

- Enhancement: Revised help text for consistency [#1756](https://github.com/zowe/zowe-cli/issues/1756)

## `8.0.0-next.202311291643`

- LTS Breaking: Removed check for `ZOWE_EDITOR` environment variable in `ProcessUtils.openInEditor` [#1867](https://github.com/zowe/zowe-cli/issues/1867)

## `8.0.0-next.202311282012`

- LTS Breaking: Unpinned dependency versions to allow for patch/minor version updates for dependencies [#1968](https://github.com/zowe/zowe-cli/issues/1968)

## `8.0.0-next.202311141903`

- LTS Breaking: Removed the following previously deprecated items:
  - `flattenCommandTreeWithAliases()` -- Use `CommandUtils.flattenCommandTree()` instead
  - `AbstractAuthHandler.getPromptParams()` -- Use `getAuthHandlerApi()` instead
  - `BaseAuthHandler.getPromptParams()` -- Use `getAuthHandlerApi()` instead
  - `promptForInput()` -- Use the asynchronous method `readPrompt()` instead
  - `promptWithTimeout()` -- Use `readPrompt` instead which supports more options
  - `Imperative.envVariablePrefix` -- Use `ImperativeConfig.instance.envVariablePrefix` instead
  - `pluginHealthCheck()` -- Plugins that want to perform a health check can
    specify the `pluginLifeCycle` property to load a class from the plugin.
    The plugin can implement the `postInstall()` function of that class to perform
    a health check, or any other desired operation.
  - `IProfOpts.requireKeytar` -- removing the default implementation of `require("keytar")` from the caller app's node_modules folders

## `8.0.0-next.202311141517`

- LTS Breaking: Replaced the previously deprecated function AbstractCommandYargs.getBrightYargsResponse - use AbstractCommandYargs.getZoweYargsResponse

## `8.0.0-next.202311132045`

- Major: First major version bump for V3
=======
## `5.22.6`

- BugFix: Updated debugging output for technical currency. [#2098](https://github.com/zowe/zowe-cli/pull/2098)

## `5.22.5`

- BugFix: Fixed issue where the `ProfileInfo.addProfileTypeToSchema` function did not update the global schema if a project-level configuration was detected. [#2086](https://github.com/zowe/zowe-cli/issues/2086)
>>>>>>> 4e3c52ae

## `5.22.4`

- BugFix: Fixed race condition in `config convert-profiles` command that may fail to delete secure values for old profiles

## `5.22.3`

- BugFix: Resolved issue in `ProfileInfo` where schema comparisons fail, specifically when comparing the cached schema against a command-based schema during registration.

## `5.22.2`

- BugFix: Resolved technical currency by updating `socks` transitive dependency

## `5.22.0`

- BugFix: Updated `mustache` and `jsonschema` dependencies for technical currency.
- Enhancement: Added multiple APIs to the `ProfileInfo` class to help manage schemas between client applications. [#2012](https://github.com/zowe/zowe-cli/issues/2012)

## `5.21.0`

- Enhancement: Hid the progress bar if `CI` environment variable is set, or if `FORCE_COLOR` environment variable is set to `0`. [#1845](https://github.com/zowe/zowe-cli/issues/1845)
- BugFix: Fixed issue where secure property names could be returned for the wrong profile. [zowe-explorer#2633](https://github.com/zowe/vscode-extension-for-zowe/issues/2633)

## `5.20.2`

- BugFix: Fixed issue when a property is not found in `ProfileInfo.updateProperty({forceUpdate: true})`. [zowe-explorer#2493](https://github.com/zowe/vscode-extension-for-zowe/issues/2493)

## `5.20.1`

- BugFix: Fixed error message shown for null option definition to include details about which command caused the error. [#2002](https://github.com/zowe/zowe-cli/issues/2002)

## `5.19.0`

- Enhancement: Deprecated function AbstractCommandYargs.getBrightYargsResponse in favor of AbstractCommandYargs.getZoweYargsResponse
- Enhancement: Deprecated the 'bright' command as an alias for the 'zowe' command. The 'bright' command will be removed in Zowe V3.

## `5.18.4`

- BugFix: Removed out of date `Perf-Timing` performance timing package.

## `5.18.3`

- BugFix: Fix for `AbstactRestClient` failing to return when streaming a large dataset or USS file [#1805](https://github.com/zowe/zowe-cli/issues/1805), [#1813](https://github.com/zowe/zowe-cli/issues/1813), and [#1824](https://github.com/zowe/zowe-cli/issues/1824)

## `5.18.2`

- BugFix: Fixed normalization on stream chunk boundaries [#1815](https://github.com/zowe/zowe-cli/issues/1815)

## `5.18.1`

- BugFix: Fixed merging of profile properties in `ProfileInfo.createSession`. [#1008](https://github.com/zowe/imperative/issues/1008)

## `5.18.0`

- Enhancement: Replaced use of `node-keytar` with the new `keyring` module from `@zowe/secrets-for-zowe-sdk`. [zowe-cli#1622](https://github.com/zowe/zowe-cli/issues/1622)

## `5.17.0`

- Enhancement: Added `inSchema` property for ProfileInfo to indicate if argument is a known schema argument [#899](https://github.com/zowe/imperative/issues/899)

## `5.16.0`

- Enhancement: Handled unique cookie identifier in the form of dynamic token types. [#996](https://github.com/zowe/imperative/pull/996)
- Enhancement: Added a new utility method to `ImperativeExpect` to match regular expressions. [#996](https://github.com/zowe/imperative/pull/996)
- Enhancement: Added support for multiple login operations in a single `config secure` command execution. [#996](https://github.com/zowe/imperative/pull/996)
- BugFix: Allowed for multiple `auth logout` operations. [#996](https://github.com/zowe/imperative/pull/996)
- BugFix: Prevented `auto-init` from sending two `login` requests to the server. [#996](https://github.com/zowe/imperative/pull/996)

## `5.15.1`

- BugFix: Enabled NextVerFeatures.useV3ErrFormat() to form the right environment variable name even if Imperative.init() has not been called.

## `5.15.0`

- Enhancement: Enabled users to display errors in a more user-friendly format with the ZOWE_V3_ERR_FORMAT environment variable. [zowe-cli#935](https://github.com/zowe/zowe-cli/issues/935)

## `5.14.2`

- BugFix: Handle logic for if a null command handler is provided

## `5.14.1`

- BugFix: Fixed a logic error in the `config list` command that caused unwanted behavior when a positional and `--locations` were both passed in.

## `5.14.0`

- Enhancement: Added the function IO.giveAccessOnlyToOwner to restrict access to only the currently running user ID.
- Enhancement: Enable command arguments to change `{$Prefix}_EDITOR`. Updating IDiffOptions
to include names for the files that are to be compared. Updating IO.getDefaultTextEditor() for different os versions. Updating return value types for `CliUtils.readPrompt`. Changes made to support recent zowe cli work:
[zowe-cli#1672](https://github.com/zowe/zowe-cli/pull/1672)

## `5.13.2`

- BugFix: Reduced load time by searching for command definitions with `fast-glob` instead of `glob`.

## `5.13.1`

- BugFix: Removed validation of the deprecated pluginHealthCheck property. [#980](https://github.com/zowe/imperative/issues/980)

## `5.13.0`

- Enhancement: Alters TextUtils behavior slightly to enable daemon color support without TTY

## `5.12.0`

- Enhancement: Added `--prune` option to `zowe config secure` command to delete unused properties. [#547](https://github.com/zowe/imperative/issues/547)

## `5.11.1`

- BugFix: Fixed the `login` and `logout` handlers, fixing the `li` and `lo` aliases.

## `5.11.0`

- Enhancement: Added `credMgrOverride` property to `IProfOpts` interface that can be used to override credential manager in the ProfileInfo API. [zowe-cli#1632](https://github.com/zowe/zowe-cli/issues/1632)
- Deprecated: The `requireKeytar` property on the `IProfOpts` interface. Use the `credMgrOverride` property instead and pass the callback that requires Keytar to `ProfileCredentials.defaultCredMgrWithKeytar`.

## `5.10.0`

- Enhancement: Added AbstractPluginLifeCycle to enable plugins to write their own postInstall and preUninstall functions, which will be automatically called by the 'zowe plugins" install and uninstall commands.

- Enhancement: Added pluginLifeCycle property to IImperativeConfig to enable a plugin to specify the path name to its own module which implements the AbstractPluginLifeCycle class.

- Enhancement: Added a list of known credential manager overrides to imperative. When a credential manager cannot be loaded, a list of valid credential managers will be displayed in an error message.

- Enhancement: Added a CredentialManagerOverride class containing utility functions to replace the default CLI credential manager or restore the default CLI credential manager. Plugins which implement a credential manager override can call these utilities from their AbstractPluginLifeCycle functions.

- Enhancement: Added documentation [Overriding_the_default_credential_manager](https://github.com/zowe/imperative/blob/master/doc/Plugin%20Architecture/Overriding_the_default_credential_manager.md) describing the techniques for overriding the default CLI credential manager with a plugin.

## `5.9.3`

- BugFix: Fixed broken plugin install command for Windows when file has a space in the name

## `5.9.2`

- BugFix: Fixed plugin install error not displayed correctly. [#954](https://github.com/zowe/imperative/issues/954)

## `5.9.1`

- BugFix: Fixed environment file not applying to daemon client environment variables

## `5.9.0`

- Enhancement: Adds `~/.<cli_name>.env.json` file to provide environment variables to the Imperative framework during Imperative initialization
  - Allows sites without environment variable access to specify process specific environment variables
  - Changes require daemon reload to take effect
  - SDK method is available as part of `EnvFileUtils` export

## `5.8.3`

- BugFix: Fixed `--help-examples` option failing on command groups. [zowe-cli#1617](https://github.com/zowe/zowe-cli/issues/1617)

## `5.8.2`

- BugFix: Fixed npm not found on `zowe plugins install` when using daemon mode in Windows. [zowe-cli#1615](https://github.com/zowe/zowe-cli/issues/1615)

## `5.8.1`

- BugFix: Fixed web help not showing top-level options like `--version` for the "zowe" command. [#927](https://github.com/zowe/imperative/issues/927)
- BugFix: Removed `--help-examples` option from CLI help for commands since it only applies to groups. [#928](https://github.com/zowe/imperative/issues/928)

## `5.8.0`

- Enhancement: Add `ProfileInfo.removeKnownProperty`, a convenience method for removing properties in addition to `ProfileInfo.updateKnownProperty`. [#917](https://github.com/zowe/imperative/issues/917)
- Enhancement: Allow type `IProfArgValue` to be of type `undefined` to support removing properties more easily. [#917](https://github.com/zowe/imperative/issues/917)

## `5.7.7`

- BugFix: Fixed `IO.writeFileAsync` method throwing uncatchable errors. [#896](https://github.com/zowe/imperative/issues/896)

## `5.7.6`

- BugFix: Fixed a logic error where chained command handlers would cause plugin validation to fail [#320](https://github.com/zowe/imperative/issues/320)

## `5.7.5`

- BugFix: Fixed ProfileInfo API failing to load schema for v1 profile when schema exists but no profiles of that type exist. [#645](https://github.com/zowe/imperative/issues/645)
- BugFix: Updated return type of `ProfileInfo.getDefaultProfile` method to indicate that it returns null when no profile exists for the specified type.

## `5.7.4`

- BugFix: Exported the IAuthHandlerApi from imperative package [#839](https://github.com/zowe/imperative/issues/839)

## `5.7.3`

- BugFix: Exported `AppSettings` for cli and other apps to use [#840](https://github.com/zowe/imperative/issues/840)

## `5.7.2`

- BugFix: Added validation for null/undefined command definitions [#868](https://github.com/zowe/imperative/issues/868)

## `5.7.1`

- BugFix: Updated plugins `--login` command option to behave as expected when running in an NPM 9 environment
- BugFix: Cleaned up uses of execSync in Imperative where it makes sense to do so.

## `5.7.0`

- Enhancement: Add `zowe config report-env` command to show a diagnostic report of the CLI's working environment.

## `5.6.0`

- Extend zowe plugins verbs to show information for a plugin's first steps [#1325](https://github.com/zowe/zowe-cli/issues/1325)

## `5.5.4`

- BugFix: Updated `glob` and `js-yaml` dependencies for technical currency.

## `5.5.3`

- BugFix: Updated `diff2html` and `npm-package-arg` dependencies for technical currency.
- BugFix: Fixed inconsistent behavior of Config API introduced in the last version. It now skips loading project config layers when project directory is `false` instead of an empty string.

## `5.5.2`

- BugFix: Updated `Config.search` API to skip loading project config layers when project directory is an empty string. [#883](https://github.com/zowe/imperative/issues/883)

## `5.5.1`

- BugFix: Prevented base profile secure-property lookup on the global layer when there is not default base profile. [#881](https://github.com/zowe/imperative/issues/881)

## `5.5.0`

- Enhancement: Added ZOWE_CLI_PLUGINS_DIR environment variable to override location where plugins are installed. [zowe/zowe-cli#1483](https://github.com/zowe/zowe-cli/issues/1483)
- BugFix: Fixed exception when non-string passed to ImperativeExpect.toBeDefinedAndNonBlank(). [#856](https://github.com/zowe/imperative/issues/856)

## `5.4.3`

- BugFix: Removed periods in command example descriptions so descriptions look syntactically correct. [#795](https://github.com/zowe/imperative/issues/795)
- BugFix: Improved performance of ProfileInfo API to load large team config files. [zowe/vscode-extension-for-zowe#1911](https://github.com/zowe/vscode-extension-for-zowe/issues/1911)
- BugFix: Fixed dot-separated words incorrectly rendered as links in the web help. [#869](https://github.com/zowe/imperative/issues/869)

## `5.4.2`

- BugFix: Web-diff template directory included in files section of package.json file.

## `5.4.1`

- BugFix: Changed the default log level of `Console` class from "debug" to "warn". In Zowe v2 the `Logger` class was changed to have a default log level of "warn" but we missed updating the `Console` class to make it behave consistently. If you want a different log level, you can change it after initializing the console like this: `console.level = "info";` [zowe/zowe-cli#511](https://github.com/zowe/zowe-cli/issues/511)

## `5.4.0`

- Enhancement: Added Diff utility features for getting differences between two files and open diffs in browser. Also added web diff generator for creating web diff dir at the cli home.

## `5.3.8`

- BugFix: Introduced examples for setting default profiles in `zowe config set` Examples section. [#1428](https://github.com/zowe/zowe-cli/issues/1428)

## `5.3.7`

- BugFix: Fixed error when installing plug-ins that do not define profiles. [#859](https://github.com/zowe/imperative/issues/859)

## `5.3.6`

- BugFix: Removed some extraneous dependencies. [#477](https://github.com/zowe/imperative/issues/477)

## `5.3.5`

- BugFix: Fixed `DefaultHelpGenerator` unable to find module "ansi-colors" when Imperative is imported.

## `5.3.4`

- BugFix: Added ANSI escape codes trimming for the Web Help. [#704](https://github.com/zowe/imperative/issues/704)
- BugFix: Fixed `AbstractRestClient` not converting LF line endings to CRLF for every line when downloading large files on Windows. [zowe/zowe-cli#1458](https://github.com/zowe/zowe-cli/issues/1458)
- BugFix: Fixed `zowe --version --rfj` including a trailing newline in the version field. [#842](https://github.com/zowe/imperative/issues/842)
- BugFix: Fixed `--response-format-json` option not supported by some commands in daemon mode. [#843](https://github.com/zowe/imperative/issues/843)

## `5.3.3`

- Expose the isSecured functionality from the ProfilesCredentials [#549](https://github.com/zowe/imperative/issues/549)
- Allow the ConfigAutoStore to store plain-text properties that are defined as secure in the schema (e.g. user, password) [zowe/vscode-extension-for-zowe#1804](https://github.com/zowe/vscode-extension-for-zowe/issues/1804)

## `5.3.2`

- BugFix: Fixed `ProfileInfo.readProfilesFromDisk` failing when team config files and old-school profile directory do not exist.
- BugFix: Fixed `ProfileInfo.updateProperty` not updating properties that are newly present after reloading team config.
- BugFix: Fixed ProfileInfo API not detecting secure credential manager after profiles have been reloaded.
- **Note:** If you are developing an SDK that uses the ProfileInfo API, use the method `ProfileInfo.getTeamConfig` instead of `ImperativeConfig.instance.config` which may contain outdated config or be undefined.

## `5.3.1`

- BugFix: Fixed `config init` saving empty string values to config file when prompt was skipped.
- BugFix: Fixed `ConfigLayers.read` skipping load of secure property values.
- BugFix: Improved performance of `ConfigLayers.activate` by skipping config reload if the active layer directory has not changed.
- BugFix: Removed `async` keyword from `ConfigLayers.read` and `ConfigLayers.write` methods since they do not contain asynchronous code.

## `5.3.0`

- Enhancement: Added environmental variable support to the ProfileInfo APIs by defaulting `homeDir` to `cliHome`. [zowe/vscode-extension-for-zowe#1777](https://github.com/zowe/vscode-extension-for-zowe/issues/1777)
- BugFix: Updated `cli-table3` dependency for performance improvements.
- BugFix: Fixed `config init` not replacing empty values with prompted for values in team config. [#821](https://github.com/zowe/imperative/issues/821)

## `5.2.2`

- BugFix: Fixed `config secure` not respecting the `rejectUnauthorized` property in team config. [#813](https://github.com/zowe/imperative/issues/813)
- BugFix: Fixed `config import` not respecting the `rejectUnauthorized` property in team config. [#816](https://github.com/zowe/imperative/issues/816)

## `5.2.1`

- BugFix: Fixed issue where `config auto-init` may fail to create project config when global config already exists. [#810](https://github.com/zowe/imperative/issues/810)

## `5.2.0`

- Enhancement: Adds the ability for CLIs and Plug-ins to override some of the prompting logic if an alternate property is set.
- BugFix: Fixed `osLoc` information returning project level paths instead of the global layer. [#805](https://github.com/zowe/imperative/pull/805)
- BugFix: Fixed `autoStore` not being checked by `updateKnownProperty`. [#806](https://github.com/zowe/imperative/pull/806)
- BugFix: Fixed `plugins uninstall` command failing when there is a space in the install path.

## `5.1.0`

- Enhancement: Introduced flag `--show-inputs-only` to show the inputs of the command
that would be used if a command were executed.
- Enhancement: Added dark theme to web help that is automatically used when system-wide dark mode is enabled.
- BugFix: Fixed ProfileInfo API `argTeamConfigLoc` not recognizing secure fields in multi-layer operations. [#800](https://github.com/zowe/imperative/pull/800)
- BugFix: Fixed ProfileInfo API `updateKnownProperty` possibly storing information in the wrong location due to optional osLoc information. [#800](https://github.com/zowe/imperative/pull/800)

## `5.0.2`

- BugFix: Fixed a bug where, upon trying to create a V1 profile containing no secure properties, if the credential manager cannot access the credential vault, an error would be thrown.

## `5.0.1`

- BugFix: Fixed ProfileInfo API targeting default base profile instead of the operating layer's base profile. [#791](https://github.com/zowe/imperative/issues/791)

## `5.0.0`

- Major: Introduced Team Profiles, Daemon mode, and more. See the prerelease items below for more details.

## `5.0.0-next.202204142147`

- BugFix: Fixed missing `osLoc` information from `ProfileInfo.getAllProfiles()`. [#771](https://github.com/zowe/imperative/issues/771)
- BugFix: Fixed updateKnownProperty saving to the active layer instead of the layer of the desired profile.
- Enhancement: Added the ability to exclude the home directory from `ProfileInfo.getAllProfiles()`. [#787](https://github.com/zowe/imperative/issues/771)

## `5.0.0-next.202204131728`

- BugFix: Fixed `autoStore` property not being merged properly between team config layers.

## `5.0.0-next.202204111131`

- BugFix: Updated `moment` dependency.

## `5.0.0-next.202204081605`

- BugFix: Fixed `config set` command not respecting the property type defined in the schema. [#772](https://github.com/zowe/imperative/issues/772)

## `5.0.0-next.202204051515`

- Enhancement: Added support for profile name aliases in team config so that `--zosmf-profile lpar1` falls back to profile "zosmf_lpar1" if "lpar1" does not exist.
- BugFix: Reworded potentially misleading output of `config convert-profiles` command mentioning obsolete plug-ins.
- BugFix: Made `--dry-run` and `--prompt` options mutually exclusive on `config init` command.
- **Next Breaking**: The team config API method `config.api.profiles.get` now returns `null` if a profile doesn't exist unless `mustExist` is false. [#518](https://github.com/zowe/imperative/issues/518)
- BugFix: Added the ability to read option values from aliases. Enhanced backward compatibility with V1 profiles. [#770](https://github.com/zowe/imperative/issues/770)

## `5.0.0-next.202203311701`

- BugFix: Allowed `ProfileCredentials.isSecured` to be insecure on teamConfig based on existing secure fields. [#762](https://github.com/zowe/imperative/issues/762)

## `5.0.0-next.202203231534`

- Enhancement: Added JSON property autocompletion to `secure` array in team config files. [zowe/zowe-cli#1187](https://github.com/zowe/zowe-cli/issues/1187)
- BugFix: Fixed incorrect description for untyped profiles in team config files. [zowe/zowe-cli#1303](https://github.com/zowe/zowe-cli/issues/1303)
- **Next Breaking**: Schema files created or updated with the above changes are not backward compatible with older versions of Imperative.

## `5.20.0`

- Enhancement: Added the ability to `forceUpdate` a property using the `ProfileInfo.updateProperty` method. [zowe-explorer#2493](https://github.com/zowe/vscode-extension-for-zowe/issues/2493)

## `5.0.0-next.202203222132`

- BugFix: Reverted unintentional breaking change that prevented `DefaultCredentialManager` from finding Keytar outside of calling CLI's node_modules folder.

## `5.0.0-next.202203211501`

- Enhancement: Enhanced secure ProfileInfo APIs with user-defined secure properties. [#739](https://github.com/zowe/imperative/issues/739)
- Enhancement: Introduced `updateKnownProperty` which will update a given property in most cases and `resolve(false)` otherwise.
- Enhancement: Introduced `updateProperty` which takes care of special cases where the property is not found.
- Enhancement: Allowed adding and removing properties from the ProfileInfo class.
- Enhancement: Allowed properties to be stored securely from the ProfileInfo class. `v2 profiles only`
- BugFix: Removed user-defined secure properties if `getSecureValues: false`. [#738](https://github.com/zowe/imperative/issues/738)
- BugFix: Removed strict requirement of `IHandlerParameter` from the `ConfigAutoStore` class by implementing helper methods.
- BugFix: Allowed `private loadSchema` function to return the corresponding schema for a user config. [#758](https://github.com/zowe/imperative/issues/758)

## `5.0.0-next.202203181826`

- BugFix: Fixed a bug where the `<APP>_EDITOR` environment variable was not being respected in a graphical environment [zowe/zowe-cli#1335](https://github.com/zowe/zowe-cli/issues/1335)
- BugFix: Fixed AbstractRestClient returning compressed data in `causeErrors` property for streamed responses. [#753](https://github.com/zowe/imperative/issues/753)

## `5.0.0-next.202203091934`

- Enhancement: Added prompt for base profile host property to `zowe config init`. [zowe/zowe-cli#1219](https://github.com/zowe/zowe-cli/issues/1219)
- **Next Breaking**
  - The `getSecureValue` callback property has been renamed to `getValueBack` on the `IConfigBuilderOpts` interface.
  - If your plug-in defines profile properties with `includeInTemplate` and `secure` both true, the `config init` command no longer prompts for their values.

## `5.0.0-next.202203072228`

- BugFix: Removed extra space in help text following option name [#745](https://github.com/zowe/imperative/issues/745).
- BugFix: Fixed Ctrl+C (SIGINT) response to CLI prompts throwing an error rather than exiting silently.

## `5.0.0-next.202202232039`

- Enhancement: Added `stdin` property to `IHandlerParameters` which defaults to `process.stdin` and can be overridden with another readable stream in daemon mode.
  - This may be a breaking change for unit tests that mock the `IHandlerParameters` interface since a required property has been added.
- **Next Breaking**: Replaced `IYargsContext` interface with `IDaemonContext` and renamed `yargsContext` property of `ImperativeConfig.instance` to `daemonContext`. A context object is no longer supplied to `yargs` since it gets parsed as CLI arguments which is undesired behavior.

## `5.0.0-next.202202111730`

- **Next Breaking**: Changed the default behavior of `Config.save` and `ConfigSecure.save` APIs to save only the active config layer. [#732](https://github.com/zowe/imperative/issues/732)

## `5.0.0-next.202202111433`

- Enhancement: Convert previously used profile property names into V2-compliant property names during the `zowe config convert-profiles` command. Conversions are: hostname -> host, username -> user, pass -> password.

## `5.0.0-next.202201311918`

- BugFix: Fixed useful debugging information missing from error message when Keytar module fails to load.

## `5.0.0-next.202201102100`

- BugFix: Fixed ZOWE_CLI_HOME environment variable not respected by team config in daemon mode. [zowe/zowe-cli#1240](https://github.com/zowe/zowe-cli/issues/1240)

## `5.0.0-next.202201071721`

- Enhancement: Replaced hidden `--dcd` option used by CommandProcessor in daemon mode with IDaemonResponse object.
- **Next Breaking**
    - Changed the "args" type on the `Imperative.parse` method to allow a string array.
    - Restructured the IDaemonResponse interface to provide information to CommandProcessor.

## `5.0.0-next.202201061509`

- Enhancement: Added `overwrite` option for `zowe config init` command to overwrite config files instead of merging new changes. [#1036](https://github.com/zowe/zowe-cli/issues/1036)

## `5.0.0-next.202201051456`

- BugFix: Fixed inconsistent error message when invalid CLI command is run in daemon mode. [zowe/zowe-cli#1081](https://github.com/zowe/zowe-cli/issues/1081)

## `5.0.0-next.202112221912`

- Enhancement: Added `delete` option to `config convert-profiles` command.

## `5.0.0-next.202112201553`

- BugFix: Fixed config auto-store may store secure properties in plain text if secure array is outside of subprofile in team config. [#709](https://github.com/zowe/imperative/issues/709)

## `5.0.0-next.202112171553`

- Enhancement: Added `config convert-profiles` command that converts v1 profiles to team config. [zowe/zowe-cli#896](https://github.com/zowe/zowe-cli/issues/896)
- Enhancement: Added `config edit` command that opens config JSON file in default text editor. [zowe/zowe-cli#1072](https://github.com/zowe/zowe-cli/issues/1072)

## `5.0.0-next.202112151934`

- BugFix: Removed `@internal` methods from type declarations so they don't appear in IntelliSense. [#679](https://github.com/zowe/imperative/issues/679)
- BugFix: Made the `ProfileInfo.initSessCfg` method public for easier instantiation of classes that extend AbstractSession.
- Deprecated: All methods in the `IHandlerParameters.profiles` class. Use the `ConfigProfiles` API for team config instead.

## `5.0.0-next.202112132158`

- Enhancement: Added an environment variable to control whether or not sensitive data will be masked in the console output.<br/>
    This behavior excludes any TRACE level logs for both, Imperative.log and AppName.log.<br/>
    This behavior also excludes properties defined as secure by the plugin developers.<br/>
    If the schema definition is not found, we will exclude the following properties: user, password, tokenValue, and keyPassphrase.<br/>
    More information: [zowe/zowe-cli #1106](https://github.com/zowe/zowe-cli/issues/1106)

## `5.0.0-next.202112101814`

- BugFix: Fixed daemon mode not loading secure properties in team config. [zowe/zowe-cli#1232](https://github.com/zowe/zowe-cli/issues/1232)

## `5.0.0-next.202112021611`

- BugFix: Fixed `config import` and `config init` behaving incorrectly when config JSON exists in higher level directory. [zowe/zowe-cli#1218](https://github.com/zowe/zowe-cli/issues/1218)
- BugFix: Fixed `config import` command not failing when positional argument "location" is missing.

## `5.0.0-next.202112012301`

- Enhancement: Changed CLI prompt input to be hidden for properties designated as secure in team config. [zowe/zowe-cli#1106](https://github.com/zowe/zowe-cli/issues/1106)
- BugFix: Improved error message when Keytar module fails to load. [#27](https://github.com/zowe/imperative/issues/27)
- **Next Breaking**
    - Removed the `ConfigProfiles.load` API method. Use the methods `ConfigLayers.find` and `ConfigSecure.securePropsForProfile` instead. [#568](https://github.com/zowe/imperative/issues/568)

## `5.0.0-next.202111301806`

- Enhancement: Added a utility function to get basic system architecture and platform info

## `5.0.0-next.202111292021`

- **Next Breaking**: Use JSON-based communication protocol between imperative daemon server and client.

## `5.0.0-next.202111192150`

- BugFix: Changed credentials to be stored securely by default for v1 profiles to be consistent with the experience for v2 profiles. [zowe/zowe-cli#1128](https://github.com/zowe/zowe-cli/issues/1128)
- **Next Breaking**
    - Removed the `credentialServiceName` property from ImperativeConfig. The default credential manager uses the `name` property instead.

## `5.0.0-next.202111101806`

- Enhancement: Added `dry-run` option for `zowe config init` command to preview changes instead of saving them to disk. [#1037](https://github.com/zowe/zowe-cli/issues/1037)
- Bugfix: Fix crashing issue related to reloading the config when `--dcd` option is specified [#943](https://github.com/zowe/zowe-cli/issues/943) [#1190](https://github.com/zowe/zowe-cli/issues/1190)

## `5.0.0-next.202111032034`

- Enhancement: Added `autoStore` property to config JSON files which defaults to true. When this property is enabled and the CLI prompts you to enter connection info, the values you enter will be saved to disk (or credential vault if they are secure) for future use. [zowe/zowe-cli#923](https://github.com/zowe/zowe-cli/issues/923)
- **Next Breaking**
    - Changed the default behavior of `Config.set` so that it no longer coerces string values to other types unless the `parseString` option is true.

## `5.0.0-next.202110201735`

- **LTS Breaking**
    - Changed the return value of the public `PluginManagementFacility.requirePluginModuleCallback` function
- BugFix: Updated the profiles list as soon as the plugin is installed.

## `5.0.0-next.202110191937`

- **Next Breaking**: Added the new, required, abstract method 'displayAutoInitChanges' to the 'BaseAutoInitHandler' class.

## `5.0.0-next.202110071645`

- Enhancement: Added `config update-schemas [--depth <value>]` command. [zowe/zowe-cli#1059](https://github.com/zowe/zowe-cli/issues/1059)
- Enhancement: Added the ability to update the global schema file when installing a new plugin. [zowe/zowe-cli#1059](https://github.com/zowe/zowe-cli/issues/1059)
- **Next Breaking**
    - Renamed public static function ConfigSchemas.loadProfileSchemas to ConfigSchemas.loadSchema

## `5.0.0-next.202110011948`

- **LTS Breaking**: Changed default log level from DEBUG to WARN for Imperative logger and app logger to reduce the volume of logs written to disk. [#634](https://github.com/zowe/imperative/issues/634)

## `5.0.0-next.202109281439`

- Enhancement: Added `config import` command that imports team config files from a local path or web URL. [#1083](https://github.com/zowe/zowe-cli/issues/1083)
- Enhancement: Added Help Doc examples for the `zowe config` group of commands. [#1061](https://github.com/zowe/zowe-cli/issues/1061)

## `5.0.0-next.202109031503`

- Enhancement: Log in to authentication service to obtain token value instead of prompting for it in `config secure` command.

## `5.0.0-next.202108181618`

- **LTS Breaking**: Make `fail-on-error` option true by default on `zowe plugins validate` command.

## `5.0.0-next.202108121732`

- Enhancement: Flattened the default profiles structure created by the `config init` command.
- **Next Breaking**: Split up authToken property in team config into tokenType and tokenValue properties to be consistent with Zowe v1 profiles.

## `5.0.0-next.202108062025`

- BugFix: Export all Config related interfaces.

## `5.0.0-next.202107122104`

- BugFix: Fixed secure credentials not being stored by the `config auto-init` command.

## `5.0.0-next.202107092101`

- Enhancement: Adds the `config auto-init` base handler and command builder, allowing a CLI to build a configuration auto-initialization command and handler
- Enhancement: Adds the optional `configAutoInitCommandConfig` interface to the IImperativeConfig interface, allowing for an auto-init command to be generated if a CLI supports it
- Enhancement: Better support for comments in JSON
- Bugfix: Revert schema changes related to additionalProperties. Re-enable IntelliSense when editing zowe.config.json files
- **Next Breaking**
    - Changed the schema paths and updated schema version

## `5.0.0-next.202106221817`

- **Next Breaking**
    - Replaced --user with --user-config on all config command groups due to conflict with --user option during config auto-initialization
    - Replaced --global with --global-config on all config command groups for consistency

## `5.0.0-next.202106212048`

- Enhancement: A new interface (IApimlSvcAttrs) was added. A property (apimlConnLookup) of that interface type was added to IImperativeConfig to enable plugins to tie themselves to an APIML service. Zowe-CLI can then ask APIML for the configuration data for the plugin to connect to that service.

## `5.0.0-next.202106041929`

- **LTS Breaking**: Removed the following previously deprecated items:
    - ICliLoadProfile.ICliILoadProfile -- use ICliLoadProfile.ICliLoadProfile
    - IImperativeErrorParms.suppressReport -- has not been used since 10/17/2018
    - IImperativeConfig.pluginBaseCliVersion -- has not been used since version 1.0.1
    - AbstractRestClient.performRest -- use AbstractRestClient.request
    - AbstractSession.HTTP_PROTOCOL -- use SessConstants.HTTP_PROTOCOL
    - AbstractSession.HTTPS_PROTOCOL -- use SessConstants.HTTPS_PROTOCOL
    - AbstractSession.TYPE_NONE -- use SessConstants.AUTH_TYPE_NONE
    - AbstractSession.TYPE_BASIC -- use SessConstants.AUTH_TYPE_BASIC
    - AbstractSession.TYPE_BEARER -- use SessConstants.AUTH_TYPE_BEARER
    - AbstractSession.TYPE_TOKEN -- use SessConstants.AUTH_TYPE_TOKEN

## `5.0.0-next.202104262004`

- Enhancement: Remove message about NPM peer dep warnings that no longer applies to npm@7.
- **LTS Breaking**: Imperative no longer requires plug-ins to include CLI package as a peer dependency. It is recommended that CLI plug-ins remove their peer dependency on @zowe/cli for improved compatibility with npm@7. This is a breaking change for plug-ins, as older versions of Imperative will fail to install a plug-in that lacks the CLI peer dependency.

## `5.0.0-next.202104140156`

- BugFix: Allow SCS to load new securely stored credentials. [#984](https://github.com/zowe/zowe-cli/issues/984)

## `5.0.0-next.202104071400`

- Enhancement: Add the ProfileInfo API to provide the following functionality:
    - Read configuration from disk.
    - Transparently read either a new team configuration or old style profiles.
    - Resolve order of precedence for profile argument values.
    - Provide information to enable callers to prompt for missing profile arguments.
    - Retain the location in which a profile or argument was found.
    - Automatically initialize CredentialManager, including an option to specify a custom keytar module.
    - Provide a means to postpone the loading of secure arguments until specifically requested by the calling app to delay loading sensitive data until it is needed.
    - Provide access to the lower-level Config API to fully manipulate the team configuration file.

## `5.0.0-next.202103111923`

- Enhancement: Allow custom directory to be specified for project config in `Config.load` method. [#544](https://github.com/zowe/imperative/issues/544)
- BugFix: Fixed Config object not exported at top level. [#543](https://github.com/zowe/imperative/issues/543)

## `5.0.0-next.202101292016`

- BugFix: Fixed error when Imperative APIs are called and "config" property of ImperativeConfig is not initialized. [#533](https://github.com/zowe/imperative/issues/533)

## `5.0.0-next.202101281717`

- Enhancement: Added new config API intended to replace the profiles API, and new "config" command group to manage config JSON files. The new API makes it easier for users to create, share, and switch between profile configurations.
- Deprecated: The "profiles" command group for managing global profiles in "{cliHome}/profiles". Use the new "config" command group instead.
- **LTS Breaking**: Removed "config" command group for managing app settings in "{cliHome}/imperative/settings.json". If app settings already exist they are still loaded for backwards compatibility. For storing app settings use the new config API instead.
- Enhancement: Added support for secure credential storage without any plug-ins required. Include the "keytar" package as a dependency in your CLI to make use of it.
- Enhancement: Added `deprecatedReplacement` property to `ICommandDefinition` to deprecate a command.

## `5.0.0-next.202010301408`

- Enhancement: Allow hidden options.

## `5.0.0-next.202010161240`

- Enhancement:  Allow process exit code to be passed to daemon clients.

## `5.0.0-next.202009251501`

- Enhancement: add support for CLIs that want to run as a persistent process (daemon mode).

## `4.18.3`

- BugFix: Removed `moment` dependency.

## `4.18.2`

- BugFix: Updated `moment` dependency.

## `4.18.1`

- BugFix: Fixed AbstractRestClient returning compressed data in `causeErrors` property for streamed responses. [#753](https://github.com/zowe/imperative/issues/753)

## `4.18.0`

- Enhancement: Sorted output of `plugins list` command in alphabetical order to make it easier to read. [#489](https://github.com/zowe/imperative/issues/489)
- Enhancement: Added `--short` option to `plugins list` command to abbreviate its output. [#743](https://github.com/zowe/imperative/issues/743)
- BugFix: Fixed single character options rendered in help with double dash instead of single dash. [#638](https://github.com/zowe/imperative/issues/638)

## `4.17.6`

- BugFix: Fixed an error where, in certain situations, the web help displays data for another command with the same name. [#728](https://github.com/zowe/imperative/issues/728)
- BugFix: Fixed web help wrongly escaping characters inside code blocks. [#730](https://github.com/zowe/imperative/issues/730)

## `4.17.5`

- BugFix: Updated log4js and nanoid for improved security.

## `4.17.4`

- BugFix: Fixed --hw not adding new lines when `\n` is present in the text. [#715](https://github.com/zowe/imperative/issues/715)

## `4.17.3`

- BugFix: Fixed AbstractRestClient silently failing to decompress last chunk of gzip-compressed binary data that is truncated.

## `4.17.2`

- BugFix: Updated prettyjson and cli-table3 in order to lockdown the `colors` package. [#719](https://github.com/zowe/imperative/issues/719)
- BugFix: Updated markdown-it to address a vulnerability. [Snyk Report](https://security.snyk.io/vuln/SNYK-JS-MARKDOWNIT-2331914)

## `4.17.1`

- BugFix: Fixed an issue where plugin install and uninstall did not work with NPM version 8. [#683](https://github.com/zowe/imperative/issues/683)

## `4.17.0`

- Enhancement: Export the Imperative Command Tree on the data object of the `zowe --ac` command when `--rfj` is specified.

## `4.16.2`

- BugFix: Reverts hiding the cert-key-file path so users can see what path was specified and check if the file exists

## `4.16.1`

- BugFix: Updated dependencies to resolve problems with the ansi-regex package

## `4.16.0`

- Enhancement: Implemented the ability to authenticate using client certificates in PEM format.

## `4.15.1`

- Bugfix: Updated js-yaml to resolve a potential security issue

## `4.15.0`

- Enhancement: Improved command suggestions for mistyped commands, add aliases to command suggestions

## `4.14.0`

- Enhancement: The `plugins validate` command returns an error code when plugins have errors if the new `--fail-on-error` option is specified. Also added `--fail-on-warning` option to return with an error code when plugins have warnings. [#463](https://github.com/zowe/imperative/issues/463)
- BugFix: Fixed regression where characters are not correctly escaped in web help causing extra slashes ("\") to appear. [#644](https://github.com/zowe/imperative/issues/644)

## `4.13.4`

- BugFix: Added missing periods at the end of command group descriptions for consistency. [#55](https://github.com/zowe/imperative/issues/55)

## `4.13.3`

- Performance: Improved the way that HTTP response chunks are saved, reducing time complexity from O(n<sup>2</sup>) to O(n). This dramatically improves performance for larger requests. [#618](https://github.com/zowe/imperative/pull/618)

## `4.13.2`

- BugFix: Fixed web help examples description typo at line 440 in `packages/cmd/src/CommandPreparer.ts`. [#612](https://github.com/zowe/imperative/issues/612)
- BugFix: Fixed Markdown special characters not being escaped in web help for descriptions of positional options and examples. [#620](https://github.com/zowe/imperative/issues/620)
- BugFix: Fixed subgroups not being displayed under their own heading in web help. [#323](https://github.com/zowe/imperative/issues/323)

## `4.13.1`

- BugFix: Fixed active command tree item not updating in web help when scrolling. [#425](https://github.com/zowe/imperative/issues/425)
- BugFix: Fixed main page of web help not staying scrolled to top of page when loaded. [#525](https://github.com/zowe/imperative/issues/525)

## `4.13.0`

- Enhancement: Added headers[] option to TextUtils.getTable(). [#369](https://github.com/zowe/imperative/issues/369)
- BugFix: Print a subset of the `stdout` and `stderr` buffers when calling `mProgressApi`'s `endBar()` to prevent duplication of output.
- Bugfix: Replaced `this` with `ImperativeConfig.instance` in `ImperativeConfig.getCallerFile()`. [#5](https://github.com/zowe/imperative/issues/5)

## `4.12.0`

- Enhancement: Added decompression support for REST responses with Content-Encoding `gzip`, `deflate`, or `br`. [#318](https://github.com/zowe/imperative/issues/318)

## `4.11.2`

- BugFix: Added `Protocol` to the Error Details coming from the `AbstractRestClient`. [#539](https://github.com/zowe/imperative/issues/539)

## `4.11.1`

- BugFix: Fixed vulnerabilities by replacing marked with markdown-it and sanitize-html.
- BugFix: Fixed plugin install failing to install package from private registry.

## `4.11.0`

- Enhancement: Fixed plugin install commands which were broken in npm@7. [#457](https://github.com/zowe/imperative/issues/457)
- BugFix: Fixed incorrect formatting of code blocks in web help. [#535](https://github.com/zowe/imperative/issues/535)

## `4.10.2`

- BugFix: Fixed vulnerabilities by updating marked

## `4.10.1`

- BugFix: Fixed an issue when `TypeError` has been raised by `Logger.getCallerFileAndLineTag()` when there was not filename for a stack frame. [#449](https://github.com/zowe/imperative/issues/449)

## `4.10.0`

- Enhancement: Added an `arrayAllowDuplicate` option to the `ICommandOptionDefinition` interface. By default, the option value is set to `true` and duplicate values are allowed in an array. Specify `false` if you want Imperative to throw an error for duplicate array values. [#437](https://github.com/zowe/imperative/issues/437)

## `4.9.0`

- BugFix: Updated `opener` dependency due to command injection vulnerability on Windows - [GHSL-2020-145](https://securitylab.github.com/advisories/GHSL-2020-145-domenic-opener)
- Enhancement: Expose `trim` parameter from `wrap-ansi` within `TextUtils.wordWrap()`

## `4.8.1`

- BugFix: Fixed an issue with `ConnectionPropsForSessCfg` where the user would be prompted for user/password even if a token was present. [#436](https://github.com/zowe/imperative/pull/436)

## `4.8.0`

- Enhancement: Added the SSO Callback function, which allows applications to call their own functions while validating session properties (i.e. host, port, user, password, token, etc...). The callback option is named `getValuesBack`. [#422](https://github.com/zowe/imperative/issues/422)

## `4.7.6`

- Enhancement: Added support for dynamically generated cookie names. Updated `AbstractSession.storeCookie()` to process cookie names that are not fully known at build-time. [#431](https://github.com/zowe/imperative/pull/431)

## `4.7.5`

- BugFix: Added support for creating an array with `allowableValues`. Previously, array type options could fail in the Syntax Validator. [#428](https://github.com/zowe/imperative/issues/428)

## `4.7.4`

- Fix update profile API storing secure fields incorrectly when called without CLI args

## `4.7.3`

- Fix web help failing to load in Internet Explorer 11
- Fix `--help-web` not working on macOS when DISPLAY environment variable is undefined
- Change type of `ISession.tokenType` to "string" (for compatiblity with versions older than 4.7.0).

## `4.7.2`

- Hide sensitive session properties (user, password, and token value) in log file. Since 4.7.0, only password was hidden.

## `4.7.1`

- Don't load token value into Session object if user or password are supplied

## `4.7.0`

- Add the --dd flag to profile creation to allow the profile to be created without the default values specified for that profile.
- Use a token for authentication if a token is present in the underlying REST session object.
- Added a new ConnectionPropsForSessCfg.addPropsOrPrompt function that places credentials (including a possible token) into a session configuration object.
    - Plugins must use this function to create their sessions to gain the features of automatic token-handling and prompting for missing connection options.
    - Connection information is obtained from the command line, environment variables, a service profile, a base profile, or from an option's default value in a service profile's definition, in that order.
    - If key connection information is not supplied to any cor Zowe command, the command will prompt for:
        -  host
        -  port
        -  user
        -  and password
    - Any prompt will timeout after 30 seconds so that it will not hang an automated script.
- Add base profiles, a new type of profile which can store values shared between profiles of other types.
    - The properties that are currently recognized in a base profile are:
        - host
        - port
        - user
        - password
        - rejectUnauthorized
        - tokenType
        - tokenValue
    - To use base profiles in an Imperative-based CLI, define a `baseProfile` schema on your Imperative configuration object.
    - If the `baseProfile` schema is defined, base profile support will be added to any command that uses profiles.
- Due to new options (like tokenValue) help text will change. Plugin developers may have to update any mismatched snapshots in their automated tests.
- Updated the version of TypeScript from 3.7.4 to 3.8.0.
- Updated the version of TSLint from 5.x to 6.1.2.
- Add login and logout commands to get and delete/invalidate tokens
  - Add showToken flag to display token only, and not save it to the user profile
  - Add ability to create a user profile on login if no profile of that type existed previously

## `4.6.4`

- Fix optional secure fields not deleted when overwriting a profile

## `4.6.3`

- Update log4js to improve Webpack compatibility for extenders

## `4.6.2`

- Fix vulnerabilities by updating yargs

## `4.6.1`

- Update perf-timing version

## `4.6.0`

- Add Bearer token in rest Session

## `4.5.6`

- Fix allowable values not exactly matching input

## `4.5.5`

- Fix absence of default value text when falsy values are used.

## `4.5.4`

- Patched vulnerabilities.

## `4.5.3`

- Fixed alignment of output from `zowe plugins list` command.

## `4.5.2`

- Fix failure to load secure profile fields that are optional when no value is found. Thanks @tjohnsonBCM
- Don't load secure profile fields when deleting profile. Thanks @tjohnsonBCM
- Deprecate the interface `ICliILoadProfile`. Use `ICliLoadProfile` instead.

## `4.5.1`

- Check that password is defined when `AbstractSession` uses auth. Thanks @apsychogirl
- Expose `IRestOptions` type in the API. Thanks @apsychogirl

## `4.5.0`

- Add `request` function to `AbstractRestClient` that returns REST client object in response. Thanks @Alexandru-Dimitru
- Deprecate the method `AbstractRestClient.performRest`. Use `AbstractRestClient.request` instead.

## `4.0.0`

- Support `prompt*` as a value for any CLI option to enable interactive prompting.

## `3.0.0`

- Rename package from "@brightside/imperative" to "@zowe/imperative".
- Change name of config option "credential-manager" to "CredentialManager".<|MERGE_RESOLUTION|>--- conflicted
+++ resolved
@@ -2,7 +2,6 @@
 
 All notable changes to the Imperative package will be documented in this file.
 
-<<<<<<< HEAD
 ## `8.0.0-next.202403141949`
 - LTS Breaking: Modified the @zowe/imperative SDK [#1703](https://github.com/zowe/zowe-cli/issues/1703)
   - Renamed class ProfileIO to V1ProfileConversion.
@@ -286,7 +285,7 @@
 ## `8.0.0-next.202311132045`
 
 - Major: First major version bump for V3
-=======
+
 ## `5.22.6`
 
 - BugFix: Updated debugging output for technical currency. [#2098](https://github.com/zowe/zowe-cli/pull/2098)
@@ -294,7 +293,6 @@
 ## `5.22.5`
 
 - BugFix: Fixed issue where the `ProfileInfo.addProfileTypeToSchema` function did not update the global schema if a project-level configuration was detected. [#2086](https://github.com/zowe/zowe-cli/issues/2086)
->>>>>>> 4e3c52ae
 
 ## `5.22.4`
 
