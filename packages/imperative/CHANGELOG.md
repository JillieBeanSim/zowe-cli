--- conflicted
+++ resolved
@@ -4,11 +4,8 @@
 
 ## Recent Changes
 
-<<<<<<< HEAD
+- BugFix: Updated error text for invalid command options so that allowable values are displayed as strings instead of regular expressions when possible. [#1863](https://github.com/zowe/zowe-cli/issues/1863)
 - BugFix: Fixed issue where the `ConfigSecure.securePropsForProfile` function did not list secure properties outside the active config layer. [zowe-explorer-vscode#2633](https://github.com/zowe/zowe-explorer-vscode/issues/2633)
-=======
-- BugFix: Updated error text for invalid command options so that allowable values are displayed as strings instead of regular expressions when possible. [#1863](https://github.com/zowe/zowe-cli/issues/1863)
->>>>>>> c62e69c3
 
 ## `5.23.1`
 
