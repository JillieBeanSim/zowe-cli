--- conflicted
+++ resolved
@@ -2,11 +2,7 @@
 
 All notable changes to the Imperative package will be documented in this file.
 
-<<<<<<< HEAD
-## Recent Changes
-=======
 ## `8.0.0-next.202311141903`
->>>>>>> 327f418c
 
 - LTS Breaking: Removed the following previously deprecated items:
   - `flattenCommandTreeWithAliases()` -- Use `CommandUtils.flattenCommandTree()` instead
@@ -21,21 +17,18 @@
     a health check, or any other desired operation.
   - `IProfOpts.requireKeytar` -- removing the default implementation of `require("keytar")` from the caller app's node_modules folders
 
-<<<<<<< HEAD
+## `8.0.0-next.202311141517`
+
+- LTS Breaking: Replaced the previously deprecated function AbstractCommandYargs.getBrightYargsResponse - use AbstractCommandYargs.getZoweYargsResponse
+
+## `8.0.0-next.202311132045`
+
+- Breaking: First major version bump for V3
 
 ## `5.19.0`
 
 - Enhancement: Deprecated function AbstractCommandYargs.getBrightYargsResponse in favor of AbstractCommandYargs.getZoweYargsResponse
 - Enhancement: Deprecated the 'bright' command as an alias for the 'zowe' command. The 'bright' command will be removed in Zowe V3.
-=======
-## `8.0.0-next.202311141517`
-
-- LTS Breaking: Replaced the previously deprecated function AbstractCommandYargs.getBrightYargsResponse - use AbstractCommandYargs.getZoweYargsResponse
-
-## `8.0.0-next.202311132045`
-
-- Breaking: First major version bump for V3
->>>>>>> 327f418c
 
 ## `5.18.4`
 
