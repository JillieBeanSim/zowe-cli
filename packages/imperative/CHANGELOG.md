--- conflicted
+++ resolved
@@ -2,15 +2,13 @@
 
 All notable changes to the Imperative package will be documented in this file.
 
-<<<<<<< HEAD
 ## Recent Changes
 
 - BugFix: Resolved issue in `ProfileInfo` where schema comparisons fail, specifically when comparing the cached schema against a command-based schema during registration.
-=======
+
 ## `5.22.2`
 
 - BugFix: Resolved technical currency by updating `socks` transitive dependency
->>>>>>> 5e8ae95c
 
 ## `5.22.0`
 
