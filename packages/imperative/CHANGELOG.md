--- conflicted
+++ resolved
@@ -4,11 +4,8 @@
 
 ## Recent Changes
 
-<<<<<<< HEAD
+- BugFix: Updated `braces` dependency for technical currency. [#2157](https://github.com/zowe/zowe-cli/pull/2157)
 - Enhancement: Added support for proxy servers using a proxy http agent. Supports the usage of the environment variables HTTP_PROXY, http_proxy, HTTPS_PROXY, https_proxy. If any of these env variables is set and depending how the Zowe session is configured for http or https it instantiates an appropriate http agent. If the z/OS system uses self-signed certificates then the proxy server must be configured to accept them. If the proxy server itself is configured with self-signed certificates then the user needs to either import these certificates on their workstation, use rejectUnauthorized in their Zowe profile, or use the (not recommended) nodejs variable NODE_TLS_REJECT_UNAUTHORIZED=0. Zowe also looks for the environment variables, NO_PROXY, no_proxy. These work with a simple comma separated list of hostnames that need to match with the hostname of the Zowe profile.
-=======
-- BugFix: Updated `braces` dependency for technical currency. [#2157](https://github.com/zowe/zowe-cli/pull/2157)
->>>>>>> a1bf9b20
 
 ## `5.23.3`
 
