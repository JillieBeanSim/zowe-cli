# Change Log

All notable changes to the Imperative package will be documented in this file.

## Recent Changes
<<<<<<< HEAD
- LTS Breaking: Modified the @zowe/imperative SDK [#2083](https://github.com/zowe/zowe-cli/issues/2083)
  - Removed the following exported classes:
    - AbstractAuthHandler
    - AbstractCommandYargs
    - AbstractHelpGenerator
    - AbstractHelpGeneratorFactory
    - CommandPreparer
    - CommandProcessor
    - CommandUtils
    - CommandYargs
    - CompressionUtils
    - ConfigAutoStore
    - ConfigurationLoader
    - ConfigurationValidator
    - DefinitionTreeResolver
    - FailedCommandHandler
    - GroupCommandYargs
    - HelpConstants
    - HelpGeneratorFactory
    - ImperativeReject
    - LoggerConfigBuilder
    - LoggerUtils
    - RestStandAloneUtils
    - SharedOptions
    - SyntaxValidator
    - WebHelpManager
    - YargsConfigurer
    - YargsDefiner
  - Removed the following exported interfaces:
    - ICommandHandlerResponseChecker
    - ICommandHandlerResponseValidator
    - ICommandValidatorError
    - ICommandValidatorResponse
    - IConstructor
    - IHelpGenerator
    - IHelpGeneratorFactory
    - IYargsParms
    - IYargsResponse
  - Deprecated the following classes:
    - Operation
    - Operations
=======

- Enhancement: Added `BufferBuilder` utility class to provide convenient way of downloading to a stream that can be read as a buffer. [#2167](https://github.com/zowe/zowe-cli/pull/2167)
- BugFix: Fixed error in REST client that when using stream could cause small data sets to download with incomplete contents. [#744](https://github.com/zowe/zowe-cli/issues/744)
- BugFix: Updated `micromatch` dependency for technical currency. [#2167](https://github.com/zowe/zowe-cli/pull/2167)
>>>>>>> ab02b830

## `8.0.0-next.202406061600`

- BugFix: Updated `braces` dependency for technical currency. [#2158](https://github.com/zowe/zowe-cli/pull/2158)

## `8.0.0-next.202405241520`

- BugFix: Modified command output to show appropriate error message given available ImperativeError properties. [#1897](https://github.com/zowe/zowe-cli/issues/1897)
- Patch: Modify error text in SyntaxValidator.invalidOptionError. [#2138](https://github.com/zowe/zowe-cli/issues/2138)

## `8.0.0-next.202405211929`

- BugFix: Fixed error "Only one instance of the Imperative Event Emitter is allowed" when running system tests. [#2146](https://github.com/zowe/zowe-cli/issues/2146)

## `8.0.0-next.202405151329`

- Enhancement: Add client-side event handling capabilities. [#1987](https://github.com/zowe/zowe-cli/pull/1987)

## `8.0.0-next.202405061946`

- Enhancement: Consolidated the Zowe client log files into the same directory. [#2116](https://github.com/zowe/zowe-cli/issues/2116)
- Deprecated: The `IO.FILE_DELIM` constant. Use `path.posix.sep` instead or `path.sep` for better cross-platform support.
- Deprecated: The `LoggerConfigBuilder.DEFAULT_LOG_DIR` and `LoggerConfigBuilder.DEFAULT_LOG_FILE_DIR` constants. Use `LoggerConfigBuilder.DEFAULT_LOGS_DIR` instead.

## `8.0.0-next.202405031808`

- BugFix: Restore the previous precedence of token over password in AbstractRestClient [#2109](https://github.com/zowe/zowe-cli/issues/2109)

## `8.0.0-next.202404301428`

- Enhancement: Add informative messages before prompting for connection property values in the CLI callback function getValuesBack.

## `8.0.0-next.202404191414`

- Enhancement: Added a new class named ConvertV1Profiles to enable other apps to better convert V1 profiles into a current Zowe config file.
  - Refactored logic from convert-profiles.handler and ConfigBuilder.convert into ConvertV1Profiles.convert.
  - Removed ConfigBuilder.convert.
  - Replaced IConfigConvertResult with IConvertV1Profiles (which contains IConvertV1ProfResult).
  - Renamed class V1ProfileConversion (formerly known as ProfileIO) to V1ProfileRead for consistency.
    - Marked class V1ProfileRead as @internal.

## `8.0.0-next.202403272026`

- BugFix: Resolved technical currency by updating `markdown-it` dependency. [#2107](https://github.com/zowe/zowe-cli/pull/2107)

## `8.0.0-next.202403251613`

- BugFix: Fixed issue where the `ProfileInfo.addProfileTypeToSchema` function did not update the global schema if a project-level configuration was detected. [#2086](https://github.com/zowe/zowe-cli/issues/2086)
- BugFix: Updated debugging output for technical currency. [#2100](https://github.com/zowe/zowe-cli/pull/2100)

## `8.0.0-next.202403141949`
- LTS Breaking: Modified the @zowe/imperative SDK [#1703](https://github.com/zowe/zowe-cli/issues/1703)
  - Renamed class ProfileIO to V1ProfileConversion.
    - Removed the following obsolete V1 profile functions:
      - createProfileDirs
      - deleteProfile
      - exists
      - writeMetaFile
      - writeProfile
    - Removed the following obsolete V1 profile constant:
      - MAX_YAML_DEPTH
    - Changed fileToProfileName from public to private
  - Removed deprecated function ConfigProfiles.expandPath
    - Use ConfigProfiles.getProfilePathFromName
  - Removed deprecated function ProcessUtils.execAndCheckOutput
    - Use ExecUtils.spawnAndGetOutput

## `8.0.0-next.202403132009`

- Enhancement: Prompt for user/password on SSH commands when a token is stored in the config. [#2081](https://github.com/zowe/zowe-cli/pull/2081)

## `8.0.0-next.202403061549`

- V3 Breaking: Changed prompting logic to prompt for port if port provided is 0 [#2075](https://github.com/zowe/zowe-cli/issues/2075)
- BugFix: Fixed issue with peerDep warnings showing when a plug-in is installed and the version ranges satisfy the semver requirements. [#2067](https://github.com/zowe/zowe-cli/pull/2067)

## `8.0.0-next.202403041352`

- BugFix: Updated engine to Node 18.12.0. [#2074](https://github.com/zowe/zowe-cli/pull/2074)
- BugFix: Removed `profileVersion` from the response given by `--show-inputs-only` to fix [#1689](https://github.com/zowe/zowe-cli/issues/1689). Extended that change to the `config report-env` command, where similar soon-to-be obsolete v1 considerations occur.
- BugFix: Changed text displayed for configuration from "V2" to "TeamConfig" [#2019](https://github.com/zowe/zowe-cli/issues/2019)
- BugFix: Eliminated a Node Version Manager (NVM) GUI popup dialog which NVM now displays during the `zowe config report-env` command by removing the NVM version number from our report.
- Enhancement: Replaced the term "Team configuration" with "Zowe client configuration" in the `zowe config report-env` command.

- LTS Breaking: [#1703](https://github.com/zowe/zowe-cli/issues/1703)
  - Removed the following obsolete V1 profile interfaces:
    - @zowe/cli-test-utils
      - ISetupEnvironmentParms.createOldProfiles

    - @zowe/imperative
      - ICliLoadProfile
      - ICliLoadAllProfiles
      - ICommandLoadProfile
      - ICommandProfileTypeConfiguration.createProfileExamples
      - ICommandProfileTypeConfiguration.createProfileFromArgumentsHandler
      - ICommandProfileTypeConfiguration.updateProfileExamples
      - ICommandProfileTypeConfiguration.updateProfileFromArgumentsHandler
      - IDeleteProfile
      - ILoadAllProfiles
      - ILoadProfile
      - IProfileDeleted
      - IProfileManager.loadCounter
      - IProfileManagerFactory
      - IProfileSaved
      - IProfileValidated
      - ISaveProfile
      - ISaveProfileFromCliArgs
      - ISetDefaultProfile
      - IUpdateProfile
      - IUpdateProfileFromCliArgs
      - IValidateProfile
      - IValidateProfileForCLI
      - IValidateProfileWithSchema

  - Removed the following obsolete V1 profile classes/functions:
    - @zowe/core-for-zowe-sdk
      - File ProfileUtils.ts, which includes these functions:
        - getDefaultProfile
        - getZoweDir - moved to ProfileInfo.getZoweDir

    - @zowe/cli-test-utils
      - TempTestProfiles.forceOldProfiles
      - TestUtils.stripProfileDeprecationMessages

    - @zowe/imperative
      - AbstractProfileManager
        - Any remaining functions consolidated into CliProfileManager
      - AbstractProfileManagerFactory
      - BasicProfileManager
        - Any remaining functions consolidated into CliProfileManager
      - BasicProfileManagerFactory
      - CliProfileManager
        - clearDefault
        - configurations
        - constructFullProfilePath
        - delete
        - deleteProfile
        - deleteProfileFromDisk
        - getAllProfileNames
        - getDefaultProfileName
        - isProfileEmpty
        - load
        - loadAll
        - loadCounter
        - loadDependencies
        - loadFailed
        - loadProfile
        - loadSpecificProfile
        - locateExistingProfile
        - managerParameters
        - mergeProfiles
        - META_FILE_SUFFIX
        - PROFILE_EXTENSION
        - profileRootDirectory
        - profileTypeSchema
        - save
        - saveProfile
        - setDefault
        - update
        - updateProfile
        - validate
        - validateProfile
        - validateProfileAgainstSchema
        - validateProfileObject
        - validateRequiredDependenciesAreSpecified
      - CommandProfiles
        - getMeta
        - getAll
      - ImperativeProfileManagerFactory
      - ProfileInfo.usingTeamConfig
        - To detect if a team config exists, use ProfileInfo.getTeamConfig().exists
        - To detect if only V1 profiles exist, use ProfileInfo.onlyV1ProfilesExist

    - @zowe/zos-uss-for-zowe-sdk
        - SshBaseHandler
            - Removed the unused, protected property ‘mSshProfile’

  - Removed the following obsolete V1 profile constants:
    - @zowe/imperative
      - CoreMessages class
        - createProfileCommandSummary
        - createProfileDisableDefaultsDesc
        - createProfileOptionDesc
        - createProfileOptionOverwriteDesc
        - createProfilesCommandDesc
        - createProfilesCommandSummary
        - deleteProfileActionDesc
        - deleteProfileCommandDesc
        - deleteProfileDepsDesc
        - deleteProfileExample
        - deleteProfileForceOptionDesc
        - deleteProfileNameDesc
        - deleteProfilesCommandDesc
        - deleteProfilesCommandSummary
        - detailProfileCommandDesc
        - listGroupWithOnlyProfileCommandSummary
        - listGroupWithOnlyProfileDefaultDesc
        - listGroupWithOnlyProfilesDefinition
        - listGroupWithOnlyProfileSetDesc
        - listGroupWithOnlyProfilesSummary
        - listProfileCommandDesc
        - listProfileCommandSummary
        - listProfileExample
        - listProfileExampleShowContents
        - listProfileLoadedModulesOptionDesc
        - listProfilesFoundMessage
        - listProfilesNotFoundMessage
        - listProfileVerboseOptionDesc
        - locateProfilesDesc
        - overroteProfileMessage
        - profileCreatedSuccessfully
        - profileCreatedSuccessfullyAndPath
        - profileCreateErrorDetails
        - profileCreateErrorHeader
        - profileDeletedSuccessfully
        - profileDeleteErrorDetails
        - profileDeleteErrorHeader
        - profileDesc
        - profileLoadError
        - profileNotDeletedMessage
        - profileReviewMessage
        - profileUpdatedSuccessfullyAndPath
        - selectProfileNameDesc
        - setGroupWithOnlyProfilesCommandDesc
        - setGroupWithOnlyProfilesListDesc
        - setGroupWithOnlyProfilesSummary
        - setProfileActionDesc
        - setProfileActionSummary
        - setProfileExample
        - setProfileOptionDesc
        - showDependenciesCommandDesc
        - unableToCreateProfile
        - unableToDeleteProfile
        - unableToFindProfile
        - unableToLoadRequestedProfilesError
        - unexpectedProfileCreationError
        - unexpectedProfileLoadError
        - unexpectedProfilesLoadError
        - unexpectedProfileUpdateError
        - updateProfileActionDesc
        - updateProfileCommandDesc
        - updateProfileCommandSummary
        - validateProfileCommandDesc
        - validateProfileCommandSummary
        - validateProfileGroupDesc
        - validateProfileNameDesc
        - validateProfileOptionDesc
      - ProfilesConstants class
        - DEPRECATE_TO_CONFIG_EDIT
        - DEPRECATE_TO_CONFIG_INIT
        - DEPRECATE_TO_CONFIG_LIST
        - DEPRECATE_TO_CONFIG_SET
        - PROFILES_COMMAND_TYPE_KEY

  - Annotated the following items as @internal:
    - @zowe/imperative
      - CommandProfileLoader
      - ImperativeApi.profileManager
      - ProfileValidator

## `8.0.0-next.202402271901`

- BugFix: Fixed chalk functionality that was broken due to the use of the removed `.enabled` property. [#2071](https://github.com/zowe/zowe-cli/issues/2071)

## `8.0.0-next.202402261705`

- LTS Breaking: Updated `ICommandArguments` and `IHandlerParameters` to accept strings or numbers per Yargs changes. [#2069](https://github.com/zowe/zowe-cli/pull/2069)
- BugFix: Correct the examples displayed by the `--help-examples` command. [#1865](https://github.com/zowe/zowe-cli/issues/1865) and [#1715](https://github.com/zowe/zowe-cli/issues/1715)
- BugFix: Updated additional dependencies for technical currency. [#2061](https://github.com/zowe/zowe-cli/pull/2061)
- BugFix: Updated engine to Node 16.7.0. [#2061](https://github.com/zowe/zowe-cli/pull/2061)

## `8.0.0-next.202402221834`

- Enhancement: Added multiple APIs to the `ProfileInfo` class to help manage schemas between client applications. [#2012](https://github.com/zowe/zowe-cli/issues/2012)

## `8.0.0-next.202402211923`

- BugFix: Updated dependencies for technical currency. [#2057](https://github.com/zowe/zowe-cli/pull/2057)

## `8.0.0-next.202402132108`

- LTS Breaking: Added Zowe release version output for `--version` [#2028](https://github.com/zowe/zowe-cli/issues/2028)
- Enhancement: Added `name-only` alias to `root` on `config list` command [#1797](https://github.com/zowe/zowe-cli/issues/1797)
- BugFix: Resolved technical currency by updating `socks` transitive dependency


## `8.0.0-next.202401191954`

- LTS Breaking: Removed the following:
  - All 'profiles' commands, since they only worked with now-obsolete V1 profiles.
  - BasicProfileManager.initialize function
  - These interfaces:
    - IProfileManagerInit
    - IProfileInitialized

## `8.0.0-next.202401081937`

- BugFix: Fixed error message shown for null option definition to include details about which command caused the error. [#2002](https://github.com/zowe/zowe-cli/issues/2002)

## `8.0.0-next.202401031939`

- Enhancement: Revised help text for consistency [#1756](https://github.com/zowe/zowe-cli/issues/1756)

## `8.0.0-next.202311291643`

- LTS Breaking: Removed check for `ZOWE_EDITOR` environment variable in `ProcessUtils.openInEditor` [#1867](https://github.com/zowe/zowe-cli/issues/1867)

## `8.0.0-next.202311282012`

- LTS Breaking: Unpinned dependency versions to allow for patch/minor version updates for dependencies [#1968](https://github.com/zowe/zowe-cli/issues/1968)

## `8.0.0-next.202311141903`

- LTS Breaking: Removed the following previously deprecated items:
  - `flattenCommandTreeWithAliases()` -- Use `CommandUtils.flattenCommandTree()` instead
  - `AbstractAuthHandler.getPromptParams()` -- Use `getAuthHandlerApi()` instead
  - `BaseAuthHandler.getPromptParams()` -- Use `getAuthHandlerApi()` instead
  - `promptForInput()` -- Use the asynchronous method `readPrompt()` instead
  - `promptWithTimeout()` -- Use `readPrompt` instead which supports more options
  - `Imperative.envVariablePrefix` -- Use `ImperativeConfig.instance.envVariablePrefix` instead
  - `pluginHealthCheck()` -- Plugins that want to perform a health check can
    specify the `pluginLifeCycle` property to load a class from the plugin.
    The plugin can implement the `postInstall()` function of that class to perform
    a health check, or any other desired operation.
  - `IProfOpts.requireKeytar` -- removing the default implementation of `require("keytar")` from the caller app's node_modules folders

## `8.0.0-next.202311141517`

- LTS Breaking: Replaced the previously deprecated function AbstractCommandYargs.getBrightYargsResponse - use AbstractCommandYargs.getZoweYargsResponse

## `8.0.0-next.202311132045`

- Major: First major version bump for V3

## `5.24.0`

- Enhancement: Added `BufferBuilder` utility class to provide convenient way of downloading to a stream that can be read as a buffer. [#2167](https://github.com/zowe/zowe-cli/pull/2167)
- BugFix: Fixed error in REST client that when using stream could cause small data sets to download with incomplete contents. [#744](https://github.com/zowe/zowe-cli/issues/744)
- BugFix: Updated `micromatch` dependency for technical currency. [#2167](https://github.com/zowe/zowe-cli/pull/2167)

## `5.23.4`

- BugFix: Updated `braces` dependency for technical currency. [#2157](https://github.com/zowe/zowe-cli/pull/2157)

## `5.23.3`

- BugFix: Modified error text in SyntaxValidator.invalidOptionError. [#2138](https://github.com/zowe/zowe-cli/issues/2138)

## `5.23.2`

- BugFix: Updated error text for invalid command options so that allowable values are displayed as strings instead of regular expressions when possible. [#1863](https://github.com/zowe/zowe-cli/issues/1863)
- BugFix: Fixed issue where the `ConfigSecure.securePropsForProfile` function did not list secure properties outside the active config layer. [zowe-explorer-vscode#2633](https://github.com/zowe/zowe-explorer-vscode/issues/2633)

## `5.23.1`

- BugFix: Restore the previous precedence of token over password in AbstractRestClient [#2109](https://github.com/zowe/zowe-cli/issues/2109)

## `5.23.0`

- Enhancement: Prompt for user/password on SSH commands when a token is stored in the config. [#2081](https://github.com/zowe/zowe-cli/pull/2081)

## `5.22.7`

- BugFix: Resolved technical currency by updating `markdown-it` dependency. [#2106](https://github.com/zowe/zowe-cli/pull/2106)

## `5.22.6`

- BugFix: Updated debugging output for technical currency. [#2098](https://github.com/zowe/zowe-cli/pull/2098)

## `5.22.5`

- BugFix: Fixed issue where the `ProfileInfo.addProfileTypeToSchema` function did not update the global schema if a project-level configuration was detected. [#2086](https://github.com/zowe/zowe-cli/issues/2086)

## `5.22.4`

- BugFix: Fixed race condition in `config convert-profiles` command that may fail to delete secure values for old profiles

## `5.22.3`

- BugFix: Resolved issue in `ProfileInfo` where schema comparisons fail, specifically when comparing the cached schema against a command-based schema during registration.

## `5.22.2`

- BugFix: Resolved technical currency by updating `socks` transitive dependency

## `5.22.0`

- BugFix: Updated `mustache` and `jsonschema` dependencies for technical currency.
- Enhancement: Added multiple APIs to the `ProfileInfo` class to help manage schemas between client applications. [#2012](https://github.com/zowe/zowe-cli/issues/2012)

## `5.21.0`

- Enhancement: Hid the progress bar if `CI` environment variable is set, or if `FORCE_COLOR` environment variable is set to `0`. [#1845](https://github.com/zowe/zowe-cli/issues/1845)
- BugFix: Fixed issue where secure property names could be returned for the wrong profile. [zowe-explorer#2633](https://github.com/zowe/vscode-extension-for-zowe/issues/2633)

## `5.20.2`

- BugFix: Fixed issue when a property is not found in `ProfileInfo.updateProperty({forceUpdate: true})`. [zowe-explorer#2493](https://github.com/zowe/vscode-extension-for-zowe/issues/2493)

## `5.20.1`

- BugFix: Fixed error message shown for null option definition to include details about which command caused the error. [#2002](https://github.com/zowe/zowe-cli/issues/2002)

## `5.19.0`

- Enhancement: Deprecated function AbstractCommandYargs.getBrightYargsResponse in favor of AbstractCommandYargs.getZoweYargsResponse
- Enhancement: Deprecated the 'bright' command as an alias for the 'zowe' command. The 'bright' command will be removed in Zowe V3.

## `5.18.4`

- BugFix: Removed out of date `Perf-Timing` performance timing package.

## `5.18.3`

- BugFix: Fix for `AbstactRestClient` failing to return when streaming a large dataset or USS file [#1805](https://github.com/zowe/zowe-cli/issues/1805), [#1813](https://github.com/zowe/zowe-cli/issues/1813), and [#1824](https://github.com/zowe/zowe-cli/issues/1824)

## `5.18.2`

- BugFix: Fixed normalization on stream chunk boundaries [#1815](https://github.com/zowe/zowe-cli/issues/1815)

## `5.18.1`

- BugFix: Fixed merging of profile properties in `ProfileInfo.createSession`. [#1008](https://github.com/zowe/imperative/issues/1008)

## `5.18.0`

- Enhancement: Replaced use of `node-keytar` with the new `keyring` module from `@zowe/secrets-for-zowe-sdk`. [zowe-cli#1622](https://github.com/zowe/zowe-cli/issues/1622)

## `5.17.0`

- Enhancement: Added `inSchema` property for ProfileInfo to indicate if argument is a known schema argument [#899](https://github.com/zowe/imperative/issues/899)

## `5.16.0`

- Enhancement: Handled unique cookie identifier in the form of dynamic token types. [#996](https://github.com/zowe/imperative/pull/996)
- Enhancement: Added a new utility method to `ImperativeExpect` to match regular expressions. [#996](https://github.com/zowe/imperative/pull/996)
- Enhancement: Added support for multiple login operations in a single `config secure` command execution. [#996](https://github.com/zowe/imperative/pull/996)
- BugFix: Allowed for multiple `auth logout` operations. [#996](https://github.com/zowe/imperative/pull/996)
- BugFix: Prevented `auto-init` from sending two `login` requests to the server. [#996](https://github.com/zowe/imperative/pull/996)

## `5.15.1`

- BugFix: Enabled NextVerFeatures.useV3ErrFormat() to form the right environment variable name even if Imperative.init() has not been called.

## `5.15.0`

- Enhancement: Enabled users to display errors in a more user-friendly format with the ZOWE_V3_ERR_FORMAT environment variable. [zowe-cli#935](https://github.com/zowe/zowe-cli/issues/935)

## `5.14.2`

- BugFix: Handle logic for if a null command handler is provided

## `5.14.1`

- BugFix: Fixed a logic error in the `config list` command that caused unwanted behavior when a positional and `--locations` were both passed in.

## `5.14.0`

- Enhancement: Added the function IO.giveAccessOnlyToOwner to restrict access to only the currently running user ID.
- Enhancement: Enable command arguments to change `{$Prefix}_EDITOR`. Updating IDiffOptions
to include names for the files that are to be compared. Updating IO.getDefaultTextEditor() for different os versions. Updating return value types for `CliUtils.readPrompt`. Changes made to support recent zowe cli work:
[zowe-cli#1672](https://github.com/zowe/zowe-cli/pull/1672)

## `5.13.2`

- BugFix: Reduced load time by searching for command definitions with `fast-glob` instead of `glob`.

## `5.13.1`

- BugFix: Removed validation of the deprecated pluginHealthCheck property. [#980](https://github.com/zowe/imperative/issues/980)

## `5.13.0`

- Enhancement: Alters TextUtils behavior slightly to enable daemon color support without TTY

## `5.12.0`

- Enhancement: Added `--prune` option to `zowe config secure` command to delete unused properties. [#547](https://github.com/zowe/imperative/issues/547)

## `5.11.1`

- BugFix: Fixed the `login` and `logout` handlers, fixing the `li` and `lo` aliases.

## `5.11.0`

- Enhancement: Added `credMgrOverride` property to `IProfOpts` interface that can be used to override credential manager in the ProfileInfo API. [zowe-cli#1632](https://github.com/zowe/zowe-cli/issues/1632)
- Deprecated: The `requireKeytar` property on the `IProfOpts` interface. Use the `credMgrOverride` property instead and pass the callback that requires Keytar to `ProfileCredentials.defaultCredMgrWithKeytar`.

## `5.10.0`

- Enhancement: Added AbstractPluginLifeCycle to enable plugins to write their own postInstall and preUninstall functions, which will be automatically called by the 'zowe plugins" install and uninstall commands.

- Enhancement: Added pluginLifeCycle property to IImperativeConfig to enable a plugin to specify the path name to its own module which implements the AbstractPluginLifeCycle class.

- Enhancement: Added a list of known credential manager overrides to imperative. When a credential manager cannot be loaded, a list of valid credential managers will be displayed in an error message.

- Enhancement: Added a CredentialManagerOverride class containing utility functions to replace the default CLI credential manager or restore the default CLI credential manager. Plugins which implement a credential manager override can call these utilities from their AbstractPluginLifeCycle functions.

- Enhancement: Added documentation [Overriding_the_default_credential_manager](https://github.com/zowe/imperative/blob/master/doc/Plugin%20Architecture/Overriding_the_default_credential_manager.md) describing the techniques for overriding the default CLI credential manager with a plugin.

## `5.9.3`

- BugFix: Fixed broken plugin install command for Windows when file has a space in the name

## `5.9.2`

- BugFix: Fixed plugin install error not displayed correctly. [#954](https://github.com/zowe/imperative/issues/954)

## `5.9.1`

- BugFix: Fixed environment file not applying to daemon client environment variables

## `5.9.0`

- Enhancement: Adds `~/.<cli_name>.env.json` file to provide environment variables to the Imperative framework during Imperative initialization
  - Allows sites without environment variable access to specify process specific environment variables
  - Changes require daemon reload to take effect
  - SDK method is available as part of `EnvFileUtils` export

## `5.8.3`

- BugFix: Fixed `--help-examples` option failing on command groups. [zowe-cli#1617](https://github.com/zowe/zowe-cli/issues/1617)

## `5.8.2`

- BugFix: Fixed npm not found on `zowe plugins install` when using daemon mode in Windows. [zowe-cli#1615](https://github.com/zowe/zowe-cli/issues/1615)

## `5.8.1`

- BugFix: Fixed web help not showing top-level options like `--version` for the "zowe" command. [#927](https://github.com/zowe/imperative/issues/927)
- BugFix: Removed `--help-examples` option from CLI help for commands since it only applies to groups. [#928](https://github.com/zowe/imperative/issues/928)

## `5.8.0`

- Enhancement: Add `ProfileInfo.removeKnownProperty`, a convenience method for removing properties in addition to `ProfileInfo.updateKnownProperty`. [#917](https://github.com/zowe/imperative/issues/917)
- Enhancement: Allow type `IProfArgValue` to be of type `undefined` to support removing properties more easily. [#917](https://github.com/zowe/imperative/issues/917)

## `5.7.7`

- BugFix: Fixed `IO.writeFileAsync` method throwing uncatchable errors. [#896](https://github.com/zowe/imperative/issues/896)

## `5.7.6`

- BugFix: Fixed a logic error where chained command handlers would cause plugin validation to fail [#320](https://github.com/zowe/imperative/issues/320)

## `5.7.5`

- BugFix: Fixed ProfileInfo API failing to load schema for v1 profile when schema exists but no profiles of that type exist. [#645](https://github.com/zowe/imperative/issues/645)
- BugFix: Updated return type of `ProfileInfo.getDefaultProfile` method to indicate that it returns null when no profile exists for the specified type.

## `5.7.4`

- BugFix: Exported the IAuthHandlerApi from imperative package [#839](https://github.com/zowe/imperative/issues/839)

## `5.7.3`

- BugFix: Exported `AppSettings` for cli and other apps to use [#840](https://github.com/zowe/imperative/issues/840)

## `5.7.2`

- BugFix: Added validation for null/undefined command definitions [#868](https://github.com/zowe/imperative/issues/868)

## `5.7.1`

- BugFix: Updated plugins `--login` command option to behave as expected when running in an NPM 9 environment
- BugFix: Cleaned up uses of execSync in Imperative where it makes sense to do so.

## `5.7.0`

- Enhancement: Add `zowe config report-env` command to show a diagnostic report of the CLI's working environment.

## `5.6.0`

- Extend zowe plugins verbs to show information for a plugin's first steps [#1325](https://github.com/zowe/zowe-cli/issues/1325)

## `5.5.4`

- BugFix: Updated `glob` and `js-yaml` dependencies for technical currency.

## `5.5.3`

- BugFix: Updated `diff2html` and `npm-package-arg` dependencies for technical currency.
- BugFix: Fixed inconsistent behavior of Config API introduced in the last version. It now skips loading project config layers when project directory is `false` instead of an empty string.

## `5.5.2`

- BugFix: Updated `Config.search` API to skip loading project config layers when project directory is an empty string. [#883](https://github.com/zowe/imperative/issues/883)

## `5.5.1`

- BugFix: Prevented base profile secure-property lookup on the global layer when there is not default base profile. [#881](https://github.com/zowe/imperative/issues/881)

## `5.5.0`

- Enhancement: Added ZOWE_CLI_PLUGINS_DIR environment variable to override location where plugins are installed. [zowe/zowe-cli#1483](https://github.com/zowe/zowe-cli/issues/1483)
- BugFix: Fixed exception when non-string passed to ImperativeExpect.toBeDefinedAndNonBlank(). [#856](https://github.com/zowe/imperative/issues/856)

## `5.4.3`

- BugFix: Removed periods in command example descriptions so descriptions look syntactically correct. [#795](https://github.com/zowe/imperative/issues/795)
- BugFix: Improved performance of ProfileInfo API to load large team config files. [zowe/vscode-extension-for-zowe#1911](https://github.com/zowe/vscode-extension-for-zowe/issues/1911)
- BugFix: Fixed dot-separated words incorrectly rendered as links in the web help. [#869](https://github.com/zowe/imperative/issues/869)

## `5.4.2`

- BugFix: Web-diff template directory included in files section of package.json file.

## `5.4.1`

- BugFix: Changed the default log level of `Console` class from "debug" to "warn". In Zowe v2 the `Logger` class was changed to have a default log level of "warn" but we missed updating the `Console` class to make it behave consistently. If you want a different log level, you can change it after initializing the console like this: `console.level = "info";` [zowe/zowe-cli#511](https://github.com/zowe/zowe-cli/issues/511)

## `5.4.0`

- Enhancement: Added Diff utility features for getting differences between two files and open diffs in browser. Also added web diff generator for creating web diff dir at the cli home.

## `5.3.8`

- BugFix: Introduced examples for setting default profiles in `zowe config set` Examples section. [#1428](https://github.com/zowe/zowe-cli/issues/1428)

## `5.3.7`

- BugFix: Fixed error when installing plug-ins that do not define profiles. [#859](https://github.com/zowe/imperative/issues/859)

## `5.3.6`

- BugFix: Removed some extraneous dependencies. [#477](https://github.com/zowe/imperative/issues/477)

## `5.3.5`

- BugFix: Fixed `DefaultHelpGenerator` unable to find module "ansi-colors" when Imperative is imported.

## `5.3.4`

- BugFix: Added ANSI escape codes trimming for the Web Help. [#704](https://github.com/zowe/imperative/issues/704)
- BugFix: Fixed `AbstractRestClient` not converting LF line endings to CRLF for every line when downloading large files on Windows. [zowe/zowe-cli#1458](https://github.com/zowe/zowe-cli/issues/1458)
- BugFix: Fixed `zowe --version --rfj` including a trailing newline in the version field. [#842](https://github.com/zowe/imperative/issues/842)
- BugFix: Fixed `--response-format-json` option not supported by some commands in daemon mode. [#843](https://github.com/zowe/imperative/issues/843)

## `5.3.3`

- Expose the isSecured functionality from the ProfilesCredentials [#549](https://github.com/zowe/imperative/issues/549)
- Allow the ConfigAutoStore to store plain-text properties that are defined as secure in the schema (e.g. user, password) [zowe/vscode-extension-for-zowe#1804](https://github.com/zowe/vscode-extension-for-zowe/issues/1804)

## `5.3.2`

- BugFix: Fixed `ProfileInfo.readProfilesFromDisk` failing when team config files and old-school profile directory do not exist.
- BugFix: Fixed `ProfileInfo.updateProperty` not updating properties that are newly present after reloading team config.
- BugFix: Fixed ProfileInfo API not detecting secure credential manager after profiles have been reloaded.
- **Note:** If you are developing an SDK that uses the ProfileInfo API, use the method `ProfileInfo.getTeamConfig` instead of `ImperativeConfig.instance.config` which may contain outdated config or be undefined.

## `5.3.1`

- BugFix: Fixed `config init` saving empty string values to config file when prompt was skipped.
- BugFix: Fixed `ConfigLayers.read` skipping load of secure property values.
- BugFix: Improved performance of `ConfigLayers.activate` by skipping config reload if the active layer directory has not changed.
- BugFix: Removed `async` keyword from `ConfigLayers.read` and `ConfigLayers.write` methods since they do not contain asynchronous code.

## `5.3.0`

- Enhancement: Added environmental variable support to the ProfileInfo APIs by defaulting `homeDir` to `cliHome`. [zowe/vscode-extension-for-zowe#1777](https://github.com/zowe/vscode-extension-for-zowe/issues/1777)
- BugFix: Updated `cli-table3` dependency for performance improvements.
- BugFix: Fixed `config init` not replacing empty values with prompted for values in team config. [#821](https://github.com/zowe/imperative/issues/821)

## `5.2.2`

- BugFix: Fixed `config secure` not respecting the `rejectUnauthorized` property in team config. [#813](https://github.com/zowe/imperative/issues/813)
- BugFix: Fixed `config import` not respecting the `rejectUnauthorized` property in team config. [#816](https://github.com/zowe/imperative/issues/816)

## `5.2.1`

- BugFix: Fixed issue where `config auto-init` may fail to create project config when global config already exists. [#810](https://github.com/zowe/imperative/issues/810)

## `5.2.0`

- Enhancement: Adds the ability for CLIs and Plug-ins to override some of the prompting logic if an alternate property is set.
- BugFix: Fixed `osLoc` information returning project level paths instead of the global layer. [#805](https://github.com/zowe/imperative/pull/805)
- BugFix: Fixed `autoStore` not being checked by `updateKnownProperty`. [#806](https://github.com/zowe/imperative/pull/806)
- BugFix: Fixed `plugins uninstall` command failing when there is a space in the install path.

## `5.1.0`

- Enhancement: Introduced flag `--show-inputs-only` to show the inputs of the command
that would be used if a command were executed.
- Enhancement: Added dark theme to web help that is automatically used when system-wide dark mode is enabled.
- BugFix: Fixed ProfileInfo API `argTeamConfigLoc` not recognizing secure fields in multi-layer operations. [#800](https://github.com/zowe/imperative/pull/800)
- BugFix: Fixed ProfileInfo API `updateKnownProperty` possibly storing information in the wrong location due to optional osLoc information. [#800](https://github.com/zowe/imperative/pull/800)

## `5.0.2`

- BugFix: Fixed a bug where, upon trying to create a V1 profile containing no secure properties, if the credential manager cannot access the credential vault, an error would be thrown.

## `5.0.1`

- BugFix: Fixed ProfileInfo API targeting default base profile instead of the operating layer's base profile. [#791](https://github.com/zowe/imperative/issues/791)

## `5.0.0`

- Major: Introduced Team Profiles, Daemon mode, and more. See the prerelease items below for more details.

## `5.0.0-next.202204142147`

- BugFix: Fixed missing `osLoc` information from `ProfileInfo.getAllProfiles()`. [#771](https://github.com/zowe/imperative/issues/771)
- BugFix: Fixed updateKnownProperty saving to the active layer instead of the layer of the desired profile.
- Enhancement: Added the ability to exclude the home directory from `ProfileInfo.getAllProfiles()`. [#787](https://github.com/zowe/imperative/issues/771)

## `5.0.0-next.202204131728`

- BugFix: Fixed `autoStore` property not being merged properly between team config layers.

## `5.0.0-next.202204111131`

- BugFix: Updated `moment` dependency.

## `5.0.0-next.202204081605`

- BugFix: Fixed `config set` command not respecting the property type defined in the schema. [#772](https://github.com/zowe/imperative/issues/772)

## `5.0.0-next.202204051515`

- Enhancement: Added support for profile name aliases in team config so that `--zosmf-profile lpar1` falls back to profile "zosmf_lpar1" if "lpar1" does not exist.
- BugFix: Reworded potentially misleading output of `config convert-profiles` command mentioning obsolete plug-ins.
- BugFix: Made `--dry-run` and `--prompt` options mutually exclusive on `config init` command.
- **Next Breaking**: The team config API method `config.api.profiles.get` now returns `null` if a profile doesn't exist unless `mustExist` is false. [#518](https://github.com/zowe/imperative/issues/518)
- BugFix: Added the ability to read option values from aliases. Enhanced backward compatibility with V1 profiles. [#770](https://github.com/zowe/imperative/issues/770)

## `5.0.0-next.202203311701`

- BugFix: Allowed `ProfileCredentials.isSecured` to be insecure on teamConfig based on existing secure fields. [#762](https://github.com/zowe/imperative/issues/762)

## `5.0.0-next.202203231534`

- Enhancement: Added JSON property autocompletion to `secure` array in team config files. [zowe/zowe-cli#1187](https://github.com/zowe/zowe-cli/issues/1187)
- BugFix: Fixed incorrect description for untyped profiles in team config files. [zowe/zowe-cli#1303](https://github.com/zowe/zowe-cli/issues/1303)
- **Next Breaking**: Schema files created or updated with the above changes are not backward compatible with older versions of Imperative.

## `5.20.0`

- Enhancement: Added the ability to `forceUpdate` a property using the `ProfileInfo.updateProperty` method. [zowe-explorer#2493](https://github.com/zowe/vscode-extension-for-zowe/issues/2493)

## `5.0.0-next.202203222132`

- BugFix: Reverted unintentional breaking change that prevented `DefaultCredentialManager` from finding Keytar outside of calling CLI's node_modules folder.

## `5.0.0-next.202203211501`

- Enhancement: Enhanced secure ProfileInfo APIs with user-defined secure properties. [#739](https://github.com/zowe/imperative/issues/739)
- Enhancement: Introduced `updateKnownProperty` which will update a given property in most cases and `resolve(false)` otherwise.
- Enhancement: Introduced `updateProperty` which takes care of special cases where the property is not found.
- Enhancement: Allowed adding and removing properties from the ProfileInfo class.
- Enhancement: Allowed properties to be stored securely from the ProfileInfo class. `v2 profiles only`
- BugFix: Removed user-defined secure properties if `getSecureValues: false`. [#738](https://github.com/zowe/imperative/issues/738)
- BugFix: Removed strict requirement of `IHandlerParameter` from the `ConfigAutoStore` class by implementing helper methods.
- BugFix: Allowed `private loadSchema` function to return the corresponding schema for a user config. [#758](https://github.com/zowe/imperative/issues/758)

## `5.0.0-next.202203181826`

- BugFix: Fixed a bug where the `<APP>_EDITOR` environment variable was not being respected in a graphical environment [zowe/zowe-cli#1335](https://github.com/zowe/zowe-cli/issues/1335)
- BugFix: Fixed AbstractRestClient returning compressed data in `causeErrors` property for streamed responses. [#753](https://github.com/zowe/imperative/issues/753)

## `5.0.0-next.202203091934`

- Enhancement: Added prompt for base profile host property to `zowe config init`. [zowe/zowe-cli#1219](https://github.com/zowe/zowe-cli/issues/1219)
- **Next Breaking**
  - The `getSecureValue` callback property has been renamed to `getValueBack` on the `IConfigBuilderOpts` interface.
  - If your plug-in defines profile properties with `includeInTemplate` and `secure` both true, the `config init` command no longer prompts for their values.

## `5.0.0-next.202203072228`

- BugFix: Removed extra space in help text following option name [#745](https://github.com/zowe/imperative/issues/745).
- BugFix: Fixed Ctrl+C (SIGINT) response to CLI prompts throwing an error rather than exiting silently.

## `5.0.0-next.202202232039`

- Enhancement: Added `stdin` property to `IHandlerParameters` which defaults to `process.stdin` and can be overridden with another readable stream in daemon mode.
  - This may be a breaking change for unit tests that mock the `IHandlerParameters` interface since a required property has been added.
- **Next Breaking**: Replaced `IYargsContext` interface with `IDaemonContext` and renamed `yargsContext` property of `ImperativeConfig.instance` to `daemonContext`. A context object is no longer supplied to `yargs` since it gets parsed as CLI arguments which is undesired behavior.

## `5.0.0-next.202202111730`

- **Next Breaking**: Changed the default behavior of `Config.save` and `ConfigSecure.save` APIs to save only the active config layer. [#732](https://github.com/zowe/imperative/issues/732)

## `5.0.0-next.202202111433`

- Enhancement: Convert previously used profile property names into V2-compliant property names during the `zowe config convert-profiles` command. Conversions are: hostname -> host, username -> user, pass -> password.

## `5.0.0-next.202201311918`

- BugFix: Fixed useful debugging information missing from error message when Keytar module fails to load.

## `5.0.0-next.202201102100`

- BugFix: Fixed ZOWE_CLI_HOME environment variable not respected by team config in daemon mode. [zowe/zowe-cli#1240](https://github.com/zowe/zowe-cli/issues/1240)

## `5.0.0-next.202201071721`

- Enhancement: Replaced hidden `--dcd` option used by CommandProcessor in daemon mode with IDaemonResponse object.
- **Next Breaking**
    - Changed the "args" type on the `Imperative.parse` method to allow a string array.
    - Restructured the IDaemonResponse interface to provide information to CommandProcessor.

## `5.0.0-next.202201061509`

- Enhancement: Added `overwrite` option for `zowe config init` command to overwrite config files instead of merging new changes. [#1036](https://github.com/zowe/zowe-cli/issues/1036)

## `5.0.0-next.202201051456`

- BugFix: Fixed inconsistent error message when invalid CLI command is run in daemon mode. [zowe/zowe-cli#1081](https://github.com/zowe/zowe-cli/issues/1081)

## `5.0.0-next.202112221912`

- Enhancement: Added `delete` option to `config convert-profiles` command.

## `5.0.0-next.202112201553`

- BugFix: Fixed config auto-store may store secure properties in plain text if secure array is outside of subprofile in team config. [#709](https://github.com/zowe/imperative/issues/709)

## `5.0.0-next.202112171553`

- Enhancement: Added `config convert-profiles` command that converts v1 profiles to team config. [zowe/zowe-cli#896](https://github.com/zowe/zowe-cli/issues/896)
- Enhancement: Added `config edit` command that opens config JSON file in default text editor. [zowe/zowe-cli#1072](https://github.com/zowe/zowe-cli/issues/1072)

## `5.0.0-next.202112151934`

- BugFix: Removed `@internal` methods from type declarations so they don't appear in IntelliSense. [#679](https://github.com/zowe/imperative/issues/679)
- BugFix: Made the `ProfileInfo.initSessCfg` method public for easier instantiation of classes that extend AbstractSession.
- Deprecated: All methods in the `IHandlerParameters.profiles` class. Use the `ConfigProfiles` API for team config instead.

## `5.0.0-next.202112132158`

- Enhancement: Added an environment variable to control whether or not sensitive data will be masked in the console output.<br/>
    This behavior excludes any TRACE level logs for both, Imperative.log and AppName.log.<br/>
    This behavior also excludes properties defined as secure by the plugin developers.<br/>
    If the schema definition is not found, we will exclude the following properties: user, password, tokenValue, and keyPassphrase.<br/>
    More information: [zowe/zowe-cli #1106](https://github.com/zowe/zowe-cli/issues/1106)

## `5.0.0-next.202112101814`

- BugFix: Fixed daemon mode not loading secure properties in team config. [zowe/zowe-cli#1232](https://github.com/zowe/zowe-cli/issues/1232)

## `5.0.0-next.202112021611`

- BugFix: Fixed `config import` and `config init` behaving incorrectly when config JSON exists in higher level directory. [zowe/zowe-cli#1218](https://github.com/zowe/zowe-cli/issues/1218)
- BugFix: Fixed `config import` command not failing when positional argument "location" is missing.

## `5.0.0-next.202112012301`

- Enhancement: Changed CLI prompt input to be hidden for properties designated as secure in team config. [zowe/zowe-cli#1106](https://github.com/zowe/zowe-cli/issues/1106)
- BugFix: Improved error message when Keytar module fails to load. [#27](https://github.com/zowe/imperative/issues/27)
- **Next Breaking**
    - Removed the `ConfigProfiles.load` API method. Use the methods `ConfigLayers.find` and `ConfigSecure.securePropsForProfile` instead. [#568](https://github.com/zowe/imperative/issues/568)

## `5.0.0-next.202111301806`

- Enhancement: Added a utility function to get basic system architecture and platform info

## `5.0.0-next.202111292021`

- **Next Breaking**: Use JSON-based communication protocol between imperative daemon server and client.

## `5.0.0-next.202111192150`

- BugFix: Changed credentials to be stored securely by default for v1 profiles to be consistent with the experience for v2 profiles. [zowe/zowe-cli#1128](https://github.com/zowe/zowe-cli/issues/1128)
- **Next Breaking**
    - Removed the `credentialServiceName` property from ImperativeConfig. The default credential manager uses the `name` property instead.

## `5.0.0-next.202111101806`

- Enhancement: Added `dry-run` option for `zowe config init` command to preview changes instead of saving them to disk. [#1037](https://github.com/zowe/zowe-cli/issues/1037)
- Bugfix: Fix crashing issue related to reloading the config when `--dcd` option is specified [#943](https://github.com/zowe/zowe-cli/issues/943) [#1190](https://github.com/zowe/zowe-cli/issues/1190)

## `5.0.0-next.202111032034`

- Enhancement: Added `autoStore` property to config JSON files which defaults to true. When this property is enabled and the CLI prompts you to enter connection info, the values you enter will be saved to disk (or credential vault if they are secure) for future use. [zowe/zowe-cli#923](https://github.com/zowe/zowe-cli/issues/923)
- **Next Breaking**
    - Changed the default behavior of `Config.set` so that it no longer coerces string values to other types unless the `parseString` option is true.

## `5.0.0-next.202110201735`

- **LTS Breaking**
    - Changed the return value of the public `PluginManagementFacility.requirePluginModuleCallback` function
- BugFix: Updated the profiles list as soon as the plugin is installed.

## `5.0.0-next.202110191937`

- **Next Breaking**: Added the new, required, abstract method 'displayAutoInitChanges' to the 'BaseAutoInitHandler' class.

## `5.0.0-next.202110071645`

- Enhancement: Added `config update-schemas [--depth <value>]` command. [zowe/zowe-cli#1059](https://github.com/zowe/zowe-cli/issues/1059)
- Enhancement: Added the ability to update the global schema file when installing a new plugin. [zowe/zowe-cli#1059](https://github.com/zowe/zowe-cli/issues/1059)
- **Next Breaking**
    - Renamed public static function ConfigSchemas.loadProfileSchemas to ConfigSchemas.loadSchema

## `5.0.0-next.202110011948`

- **LTS Breaking**: Changed default log level from DEBUG to WARN for Imperative logger and app logger to reduce the volume of logs written to disk. [#634](https://github.com/zowe/imperative/issues/634)

## `5.0.0-next.202109281439`

- Enhancement: Added `config import` command that imports team config files from a local path or web URL. [#1083](https://github.com/zowe/zowe-cli/issues/1083)
- Enhancement: Added Help Doc examples for the `zowe config` group of commands. [#1061](https://github.com/zowe/zowe-cli/issues/1061)

## `5.0.0-next.202109031503`

- Enhancement: Log in to authentication service to obtain token value instead of prompting for it in `config secure` command.

## `5.0.0-next.202108181618`

- **LTS Breaking**: Make `fail-on-error` option true by default on `zowe plugins validate` command.

## `5.0.0-next.202108121732`

- Enhancement: Flattened the default profiles structure created by the `config init` command.
- **Next Breaking**: Split up authToken property in team config into tokenType and tokenValue properties to be consistent with Zowe v1 profiles.

## `5.0.0-next.202108062025`

- BugFix: Export all Config related interfaces.

## `5.0.0-next.202107122104`

- BugFix: Fixed secure credentials not being stored by the `config auto-init` command.

## `5.0.0-next.202107092101`

- Enhancement: Adds the `config auto-init` base handler and command builder, allowing a CLI to build a configuration auto-initialization command and handler
- Enhancement: Adds the optional `configAutoInitCommandConfig` interface to the IImperativeConfig interface, allowing for an auto-init command to be generated if a CLI supports it
- Enhancement: Better support for comments in JSON
- Bugfix: Revert schema changes related to additionalProperties. Re-enable IntelliSense when editing zowe.config.json files
- **Next Breaking**
    - Changed the schema paths and updated schema version

## `5.0.0-next.202106221817`

- **Next Breaking**
    - Replaced --user with --user-config on all config command groups due to conflict with --user option during config auto-initialization
    - Replaced --global with --global-config on all config command groups for consistency

## `5.0.0-next.202106212048`

- Enhancement: A new interface (IApimlSvcAttrs) was added. A property (apimlConnLookup) of that interface type was added to IImperativeConfig to enable plugins to tie themselves to an APIML service. Zowe-CLI can then ask APIML for the configuration data for the plugin to connect to that service.

## `5.0.0-next.202106041929`

- **LTS Breaking**: Removed the following previously deprecated items:
    - ICliLoadProfile.ICliILoadProfile -- use ICliLoadProfile.ICliLoadProfile
    - IImperativeErrorParms.suppressReport -- has not been used since 10/17/2018
    - IImperativeConfig.pluginBaseCliVersion -- has not been used since version 1.0.1
    - AbstractRestClient.performRest -- use AbstractRestClient.request
    - AbstractSession.HTTP_PROTOCOL -- use SessConstants.HTTP_PROTOCOL
    - AbstractSession.HTTPS_PROTOCOL -- use SessConstants.HTTPS_PROTOCOL
    - AbstractSession.TYPE_NONE -- use SessConstants.AUTH_TYPE_NONE
    - AbstractSession.TYPE_BASIC -- use SessConstants.AUTH_TYPE_BASIC
    - AbstractSession.TYPE_BEARER -- use SessConstants.AUTH_TYPE_BEARER
    - AbstractSession.TYPE_TOKEN -- use SessConstants.AUTH_TYPE_TOKEN

## `5.0.0-next.202104262004`

- Enhancement: Remove message about NPM peer dep warnings that no longer applies to npm@7.
- **LTS Breaking**: Imperative no longer requires plug-ins to include CLI package as a peer dependency. It is recommended that CLI plug-ins remove their peer dependency on @zowe/cli for improved compatibility with npm@7. This is a breaking change for plug-ins, as older versions of Imperative will fail to install a plug-in that lacks the CLI peer dependency.

## `5.0.0-next.202104140156`

- BugFix: Allow SCS to load new securely stored credentials. [#984](https://github.com/zowe/zowe-cli/issues/984)

## `5.0.0-next.202104071400`

- Enhancement: Add the ProfileInfo API to provide the following functionality:
    - Read configuration from disk.
    - Transparently read either a new team configuration or old style profiles.
    - Resolve order of precedence for profile argument values.
    - Provide information to enable callers to prompt for missing profile arguments.
    - Retain the location in which a profile or argument was found.
    - Automatically initialize CredentialManager, including an option to specify a custom keytar module.
    - Provide a means to postpone the loading of secure arguments until specifically requested by the calling app to delay loading sensitive data until it is needed.
    - Provide access to the lower-level Config API to fully manipulate the team configuration file.

## `5.0.0-next.202103111923`

- Enhancement: Allow custom directory to be specified for project config in `Config.load` method. [#544](https://github.com/zowe/imperative/issues/544)
- BugFix: Fixed Config object not exported at top level. [#543](https://github.com/zowe/imperative/issues/543)

## `5.0.0-next.202101292016`

- BugFix: Fixed error when Imperative APIs are called and "config" property of ImperativeConfig is not initialized. [#533](https://github.com/zowe/imperative/issues/533)

## `5.0.0-next.202101281717`

- Enhancement: Added new config API intended to replace the profiles API, and new "config" command group to manage config JSON files. The new API makes it easier for users to create, share, and switch between profile configurations.
- Deprecated: The "profiles" command group for managing global profiles in "{cliHome}/profiles". Use the new "config" command group instead.
- **LTS Breaking**: Removed "config" command group for managing app settings in "{cliHome}/imperative/settings.json". If app settings already exist they are still loaded for backwards compatibility. For storing app settings use the new config API instead.
- Enhancement: Added support for secure credential storage without any plug-ins required. Include the "keytar" package as a dependency in your CLI to make use of it.
- Enhancement: Added `deprecatedReplacement` property to `ICommandDefinition` to deprecate a command.

## `5.0.0-next.202010301408`

- Enhancement: Allow hidden options.

## `5.0.0-next.202010161240`

- Enhancement:  Allow process exit code to be passed to daemon clients.

## `5.0.0-next.202009251501`

- Enhancement: add support for CLIs that want to run as a persistent process (daemon mode).

## `4.18.3`

- BugFix: Removed `moment` dependency.

## `4.18.2`

- BugFix: Updated `moment` dependency.

## `4.18.1`

- BugFix: Fixed AbstractRestClient returning compressed data in `causeErrors` property for streamed responses. [#753](https://github.com/zowe/imperative/issues/753)

## `4.18.0`

- Enhancement: Sorted output of `plugins list` command in alphabetical order to make it easier to read. [#489](https://github.com/zowe/imperative/issues/489)
- Enhancement: Added `--short` option to `plugins list` command to abbreviate its output. [#743](https://github.com/zowe/imperative/issues/743)
- BugFix: Fixed single character options rendered in help with double dash instead of single dash. [#638](https://github.com/zowe/imperative/issues/638)

## `4.17.6`

- BugFix: Fixed an error where, in certain situations, the web help displays data for another command with the same name. [#728](https://github.com/zowe/imperative/issues/728)
- BugFix: Fixed web help wrongly escaping characters inside code blocks. [#730](https://github.com/zowe/imperative/issues/730)

## `4.17.5`

- BugFix: Updated log4js and nanoid for improved security.

## `4.17.4`

- BugFix: Fixed --hw not adding new lines when `\n` is present in the text. [#715](https://github.com/zowe/imperative/issues/715)

## `4.17.3`

- BugFix: Fixed AbstractRestClient silently failing to decompress last chunk of gzip-compressed binary data that is truncated.

## `4.17.2`

- BugFix: Updated prettyjson and cli-table3 in order to lockdown the `colors` package. [#719](https://github.com/zowe/imperative/issues/719)
- BugFix: Updated markdown-it to address a vulnerability. [Snyk Report](https://security.snyk.io/vuln/SNYK-JS-MARKDOWNIT-2331914)

## `4.17.1`

- BugFix: Fixed an issue where plugin install and uninstall did not work with NPM version 8. [#683](https://github.com/zowe/imperative/issues/683)

## `4.17.0`

- Enhancement: Export the Imperative Command Tree on the data object of the `zowe --ac` command when `--rfj` is specified.

## `4.16.2`

- BugFix: Reverts hiding the cert-key-file path so users can see what path was specified and check if the file exists

## `4.16.1`

- BugFix: Updated dependencies to resolve problems with the ansi-regex package

## `4.16.0`

- Enhancement: Implemented the ability to authenticate using client certificates in PEM format.

## `4.15.1`

- Bugfix: Updated js-yaml to resolve a potential security issue

## `4.15.0`

- Enhancement: Improved command suggestions for mistyped commands, add aliases to command suggestions

## `4.14.0`

- Enhancement: The `plugins validate` command returns an error code when plugins have errors if the new `--fail-on-error` option is specified. Also added `--fail-on-warning` option to return with an error code when plugins have warnings. [#463](https://github.com/zowe/imperative/issues/463)
- BugFix: Fixed regression where characters are not correctly escaped in web help causing extra slashes ("\") to appear. [#644](https://github.com/zowe/imperative/issues/644)

## `4.13.4`

- BugFix: Added missing periods at the end of command group descriptions for consistency. [#55](https://github.com/zowe/imperative/issues/55)

## `4.13.3`

- Performance: Improved the way that HTTP response chunks are saved, reducing time complexity from O(n<sup>2</sup>) to O(n). This dramatically improves performance for larger requests. [#618](https://github.com/zowe/imperative/pull/618)

## `4.13.2`

- BugFix: Fixed web help examples description typo at line 440 in `packages/cmd/src/CommandPreparer.ts`. [#612](https://github.com/zowe/imperative/issues/612)
- BugFix: Fixed Markdown special characters not being escaped in web help for descriptions of positional options and examples. [#620](https://github.com/zowe/imperative/issues/620)
- BugFix: Fixed subgroups not being displayed under their own heading in web help. [#323](https://github.com/zowe/imperative/issues/323)

## `4.13.1`

- BugFix: Fixed active command tree item not updating in web help when scrolling. [#425](https://github.com/zowe/imperative/issues/425)
- BugFix: Fixed main page of web help not staying scrolled to top of page when loaded. [#525](https://github.com/zowe/imperative/issues/525)

## `4.13.0`

- Enhancement: Added headers[] option to TextUtils.getTable(). [#369](https://github.com/zowe/imperative/issues/369)
- BugFix: Print a subset of the `stdout` and `stderr` buffers when calling `mProgressApi`'s `endBar()` to prevent duplication of output.
- Bugfix: Replaced `this` with `ImperativeConfig.instance` in `ImperativeConfig.getCallerFile()`. [#5](https://github.com/zowe/imperative/issues/5)

## `4.12.0`

- Enhancement: Added decompression support for REST responses with Content-Encoding `gzip`, `deflate`, or `br`. [#318](https://github.com/zowe/imperative/issues/318)

## `4.11.2`

- BugFix: Added `Protocol` to the Error Details coming from the `AbstractRestClient`. [#539](https://github.com/zowe/imperative/issues/539)

## `4.11.1`

- BugFix: Fixed vulnerabilities by replacing marked with markdown-it and sanitize-html.
- BugFix: Fixed plugin install failing to install package from private registry.

## `4.11.0`

- Enhancement: Fixed plugin install commands which were broken in npm@7. [#457](https://github.com/zowe/imperative/issues/457)
- BugFix: Fixed incorrect formatting of code blocks in web help. [#535](https://github.com/zowe/imperative/issues/535)

## `4.10.2`

- BugFix: Fixed vulnerabilities by updating marked

## `4.10.1`

- BugFix: Fixed an issue when `TypeError` has been raised by `Logger.getCallerFileAndLineTag()` when there was not filename for a stack frame. [#449](https://github.com/zowe/imperative/issues/449)

## `4.10.0`

- Enhancement: Added an `arrayAllowDuplicate` option to the `ICommandOptionDefinition` interface. By default, the option value is set to `true` and duplicate values are allowed in an array. Specify `false` if you want Imperative to throw an error for duplicate array values. [#437](https://github.com/zowe/imperative/issues/437)

## `4.9.0`

- BugFix: Updated `opener` dependency due to command injection vulnerability on Windows - [GHSL-2020-145](https://securitylab.github.com/advisories/GHSL-2020-145-domenic-opener)
- Enhancement: Expose `trim` parameter from `wrap-ansi` within `TextUtils.wordWrap()`

## `4.8.1`

- BugFix: Fixed an issue with `ConnectionPropsForSessCfg` where the user would be prompted for user/password even if a token was present. [#436](https://github.com/zowe/imperative/pull/436)

## `4.8.0`

- Enhancement: Added the SSO Callback function, which allows applications to call their own functions while validating session properties (i.e. host, port, user, password, token, etc...). The callback option is named `getValuesBack`. [#422](https://github.com/zowe/imperative/issues/422)

## `4.7.6`

- Enhancement: Added support for dynamically generated cookie names. Updated `AbstractSession.storeCookie()` to process cookie names that are not fully known at build-time. [#431](https://github.com/zowe/imperative/pull/431)

## `4.7.5`

- BugFix: Added support for creating an array with `allowableValues`. Previously, array type options could fail in the Syntax Validator. [#428](https://github.com/zowe/imperative/issues/428)

## `4.7.4`

- Fix update profile API storing secure fields incorrectly when called without CLI args

## `4.7.3`

- Fix web help failing to load in Internet Explorer 11
- Fix `--help-web` not working on macOS when DISPLAY environment variable is undefined
- Change type of `ISession.tokenType` to "string" (for compatiblity with versions older than 4.7.0).

## `4.7.2`

- Hide sensitive session properties (user, password, and token value) in log file. Since 4.7.0, only password was hidden.

## `4.7.1`

- Don't load token value into Session object if user or password are supplied

## `4.7.0`

- Add the --dd flag to profile creation to allow the profile to be created without the default values specified for that profile.
- Use a token for authentication if a token is present in the underlying REST session object.
- Added a new ConnectionPropsForSessCfg.addPropsOrPrompt function that places credentials (including a possible token) into a session configuration object.
    - Plugins must use this function to create their sessions to gain the features of automatic token-handling and prompting for missing connection options.
    - Connection information is obtained from the command line, environment variables, a service profile, a base profile, or from an option's default value in a service profile's definition, in that order.
    - If key connection information is not supplied to any cor Zowe command, the command will prompt for:
        -  host
        -  port
        -  user
        -  and password
    - Any prompt will timeout after 30 seconds so that it will not hang an automated script.
- Add base profiles, a new type of profile which can store values shared between profiles of other types.
    - The properties that are currently recognized in a base profile are:
        - host
        - port
        - user
        - password
        - rejectUnauthorized
        - tokenType
        - tokenValue
    - To use base profiles in an Imperative-based CLI, define a `baseProfile` schema on your Imperative configuration object.
    - If the `baseProfile` schema is defined, base profile support will be added to any command that uses profiles.
- Due to new options (like tokenValue) help text will change. Plugin developers may have to update any mismatched snapshots in their automated tests.
- Updated the version of TypeScript from 3.7.4 to 3.8.0.
- Updated the version of TSLint from 5.x to 6.1.2.
- Add login and logout commands to get and delete/invalidate tokens
  - Add showToken flag to display token only, and not save it to the user profile
  - Add ability to create a user profile on login if no profile of that type existed previously

## `4.6.4`

- Fix optional secure fields not deleted when overwriting a profile

## `4.6.3`

- Update log4js to improve Webpack compatibility for extenders

## `4.6.2`

- Fix vulnerabilities by updating yargs

## `4.6.1`

- Update perf-timing version

## `4.6.0`

- Add Bearer token in rest Session

## `4.5.6`

- Fix allowable values not exactly matching input

## `4.5.5`

- Fix absence of default value text when falsy values are used.

## `4.5.4`

- Patched vulnerabilities.

## `4.5.3`

- Fixed alignment of output from `zowe plugins list` command.

## `4.5.2`

- Fix failure to load secure profile fields that are optional when no value is found. Thanks @tjohnsonBCM
- Don't load secure profile fields when deleting profile. Thanks @tjohnsonBCM
- Deprecate the interface `ICliILoadProfile`. Use `ICliLoadProfile` instead.

## `4.5.1`

- Check that password is defined when `AbstractSession` uses auth. Thanks @apsychogirl
- Expose `IRestOptions` type in the API. Thanks @apsychogirl

## `4.5.0`

- Add `request` function to `AbstractRestClient` that returns REST client object in response. Thanks @Alexandru-Dimitru
- Deprecate the method `AbstractRestClient.performRest`. Use `AbstractRestClient.request` instead.

## `4.0.0`

- Support `prompt*` as a value for any CLI option to enable interactive prompting.

## `3.0.0`

- Rename package from "@brightside/imperative" to "@zowe/imperative".
- Change name of config option "credential-manager" to "CredentialManager".<|MERGE_RESOLUTION|>--- conflicted
+++ resolved
@@ -3,7 +3,9 @@
 All notable changes to the Imperative package will be documented in this file.
 
 ## Recent Changes
-<<<<<<< HEAD
+- Enhancement: Added `BufferBuilder` utility class to provide convenient way of downloading to a stream that can be read as a buffer. [#2167](https://github.com/zowe/zowe-cli/pull/2167)
+- BugFix: Fixed error in REST client that when using stream could cause small data sets to download with incomplete contents. [#744](https://github.com/zowe/zowe-cli/issues/744)
+- BugFix: Updated `micromatch` dependency for technical currency. [#2167](https://github.com/zowe/zowe-cli/pull/2167)
 - LTS Breaking: Modified the @zowe/imperative SDK [#2083](https://github.com/zowe/zowe-cli/issues/2083)
   - Removed the following exported classes:
     - AbstractAuthHandler
@@ -45,12 +47,6 @@
   - Deprecated the following classes:
     - Operation
     - Operations
-=======
-
-- Enhancement: Added `BufferBuilder` utility class to provide convenient way of downloading to a stream that can be read as a buffer. [#2167](https://github.com/zowe/zowe-cli/pull/2167)
-- BugFix: Fixed error in REST client that when using stream could cause small data sets to download with incomplete contents. [#744](https://github.com/zowe/zowe-cli/issues/744)
-- BugFix: Updated `micromatch` dependency for technical currency. [#2167](https://github.com/zowe/zowe-cli/pull/2167)
->>>>>>> ab02b830
 
 ## `8.0.0-next.202406061600`
 
