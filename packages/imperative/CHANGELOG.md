--- conflicted
+++ resolved
@@ -2,11 +2,10 @@
 
 All notable changes to the Imperative package will be documented in this file.
 
-<<<<<<< HEAD
 ## Recent Changes
 
 - Enhancement: Allowed boolean value (`false`) to be provided to the Credential Manager related function. [zowe-explorer-vscode#2622](https://github.com/zowe/zowe-explorer-vscode/issues/2622)
-=======
+
 ## `8.0.0-next.202407112150`
 
 - Enhancement: Add client-side custom-event handling capabilities. [#2136](https://github.com/zowe/zowe-cli/pull/2136)
@@ -16,7 +15,6 @@
   - Added an `EventOperator` class to handle creation and deletion of `EventProcessors`.
   - Added an `EventUtils` class to contain all common utility methods for the Client Event Handling capabilities.
   - Added `IEmitter`, `IWatcher`, and `IEmitterAndWatcher` interfaces to expose what application developers should see.
->>>>>>> 407bdac9
 
 ## `8.0.0-next.202407051717`
 
