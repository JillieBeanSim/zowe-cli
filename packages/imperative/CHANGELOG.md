# Change Log

All notable changes to the Imperative package will be documented in this file.

<<<<<<< HEAD
## Recent Changes

- BugFix: Updated `braces` dependency for technical currency. [#2157](https://github.com/zowe/zowe-cli/pull/2157)
=======
## `5.23.3`

- Patch: Modify error text in SyntaxValidator.invalidOptionError. [#2138](https://github.com/zowe/zowe-cli/issues/2138)
>>>>>>> 8dd3aad2

## `5.23.2`

- BugFix: Updated error text for invalid command options so that allowable values are displayed as strings instead of regular expressions when possible. [#1863](https://github.com/zowe/zowe-cli/issues/1863)
- BugFix: Fixed issue where the `ConfigSecure.securePropsForProfile` function did not list secure properties outside the active config layer. [zowe-explorer-vscode#2633](https://github.com/zowe/zowe-explorer-vscode/issues/2633)

## `5.23.1`

- BugFix: Restore the previous precedence of token over password in AbstractRestClient [#2109](https://github.com/zowe/zowe-cli/issues/2109)

## `5.23.0`

- Enhancement: Prompt for user/password on SSH commands when a token is stored in the config. [#2081](https://github.com/zowe/zowe-cli/pull/2081)

## `5.22.7`

- BugFix: Resolved technical currency by updating `markdown-it` dependency. [#2106](https://github.com/zowe/zowe-cli/pull/2106)

## `5.22.6`

- BugFix: Updated debugging output for technical currency. [#2098](https://github.com/zowe/zowe-cli/pull/2098)

## `5.22.5`

- BugFix: Fixed issue where the `ProfileInfo.addProfileTypeToSchema` function did not update the global schema if a project-level configuration was detected. [#2086](https://github.com/zowe/zowe-cli/issues/2086)

## `5.22.4`

- BugFix: Fixed race condition in `config convert-profiles` command that may fail to delete secure values for old profiles

## `5.22.3`

- BugFix: Resolved issue in `ProfileInfo` where schema comparisons fail, specifically when comparing the cached schema against a command-based schema during registration.

## `5.22.2`

- BugFix: Resolved technical currency by updating `socks` transitive dependency

## `5.22.0`

- BugFix: Updated `mustache` and `jsonschema` dependencies for technical currency.
- Enhancement: Added multiple APIs to the `ProfileInfo` class to help manage schemas between client applications. [#2012](https://github.com/zowe/zowe-cli/issues/2012)

## `5.21.0`

- Enhancement: Hid the progress bar if `CI` environment variable is set, or if `FORCE_COLOR` environment variable is set to `0`. [#1845](https://github.com/zowe/zowe-cli/issues/1845)
- BugFix: Fixed issue where secure property names could be returned for the wrong profile. [zowe-explorer#2633](https://github.com/zowe/vscode-extension-for-zowe/issues/2633)

## `5.20.2`

- BugFix: Fixed issue when a property is not found in `ProfileInfo.updateProperty({forceUpdate: true})`. [zowe-explorer#2493](https://github.com/zowe/vscode-extension-for-zowe/issues/2493)

## `5.20.1`

- BugFix: Fixed error message shown for null option definition to include details about which command caused the error. [#2002](https://github.com/zowe/zowe-cli/issues/2002)

## `5.19.0`

- Enhancement: Deprecated function AbstractCommandYargs.getBrightYargsResponse in favor of AbstractCommandYargs.getZoweYargsResponse
- Enhancement: Deprecated the 'bright' command as an alias for the 'zowe' command. The 'bright' command will be removed in Zowe V3.

## `5.18.4`

- BugFix: Removed out of date `Perf-Timing` performance timing package.

## `5.18.3`

- BugFix: Fix for `AbstactRestClient` failing to return when streaming a large dataset or USS file [#1805](https://github.com/zowe/zowe-cli/issues/1805), [#1813](https://github.com/zowe/zowe-cli/issues/1813), and [#1824](https://github.com/zowe/zowe-cli/issues/1824)

## `5.18.2`

- BugFix: Fixed normalization on stream chunk boundaries [#1815](https://github.com/zowe/zowe-cli/issues/1815)

## `5.18.1`

- BugFix: Fixed merging of profile properties in `ProfileInfo.createSession`. [#1008](https://github.com/zowe/imperative/issues/1008)

## `5.18.0`

- Enhancement: Replaced use of `node-keytar` with the new `keyring` module from `@zowe/secrets-for-zowe-sdk`. [zowe-cli#1622](https://github.com/zowe/zowe-cli/issues/1622)

## `5.17.0`

- Enhancement: Added `inSchema` property for ProfileInfo to indicate if argument is a known schema argument [#899](https://github.com/zowe/imperative/issues/899)

## `5.16.0`

- Enhancement: Handled unique cookie identifier in the form of dynamic token types. [#996](https://github.com/zowe/imperative/pull/996)
- Enhancement: Added a new utility method to `ImperativeExpect` to match regular expressions. [#996](https://github.com/zowe/imperative/pull/996)
- Enhancement: Added support for multiple login operations in a single `config secure` command execution. [#996](https://github.com/zowe/imperative/pull/996)
- BugFix: Allowed for multiple `auth logout` operations. [#996](https://github.com/zowe/imperative/pull/996)
- BugFix: Prevented `auto-init` from sending two `login` requests to the server. [#996](https://github.com/zowe/imperative/pull/996)

## `5.15.1`

- BugFix: Enabled NextVerFeatures.useV3ErrFormat() to form the right environment variable name even if Imperative.init() has not been called.

## `5.15.0`

- Enhancement: Enabled users to display errors in a more user-friendly format with the ZOWE_V3_ERR_FORMAT environment variable. [zowe-cli#935](https://github.com/zowe/zowe-cli/issues/935)

## `5.14.2`

- BugFix: Handle logic for if a null command handler is provided

## `5.14.1`

- BugFix: Fixed a logic error in the `config list` command that caused unwanted behavior when a positional and `--locations` were both passed in.

## `5.14.0`

- Enhancement: Added the function IO.giveAccessOnlyToOwner to restrict access to only the currently running user ID.
- Enhancement: Enable command arguments to change `{$Prefix}_EDITOR`. Updating IDiffOptions
to include names for the files that are to be compared. Updating IO.getDefaultTextEditor() for different os versions. Updating return value types for `CliUtils.readPrompt`. Changes made to support recent zowe cli work:
[zowe-cli#1672](https://github.com/zowe/zowe-cli/pull/1672)

## `5.13.2`

- BugFix: Reduced load time by searching for command definitions with `fast-glob` instead of `glob`.

## `5.13.1`

- BugFix: Removed validation of the deprecated pluginHealthCheck property. [#980](https://github.com/zowe/imperative/issues/980)

## `5.13.0`

- Enhancement: Alters TextUtils behavior slightly to enable daemon color support without TTY

## `5.12.0`

- Enhancement: Added `--prune` option to `zowe config secure` command to delete unused properties. [#547](https://github.com/zowe/imperative/issues/547)

## `5.11.1`

- BugFix: Fixed the `login` and `logout` handlers, fixing the `li` and `lo` aliases.

## `5.11.0`

- Enhancement: Added `credMgrOverride` property to `IProfOpts` interface that can be used to override credential manager in the ProfileInfo API. [zowe-cli#1632](https://github.com/zowe/zowe-cli/issues/1632)
- Deprecated: The `requireKeytar` property on the `IProfOpts` interface. Use the `credMgrOverride` property instead and pass the callback that requires Keytar to `ProfileCredentials.defaultCredMgrWithKeytar`.

## `5.10.0`

- Enhancement: Added AbstractPluginLifeCycle to enable plugins to write their own postInstall and preUninstall functions, which will be automatically called by the 'zowe plugins" install and uninstall commands.

- Enhancement: Added pluginLifeCycle property to IImperativeConfig to enable a plugin to specify the path name to its own module which implements the AbstractPluginLifeCycle class.

- Enhancement: Added a list of known credential manager overrides to imperative. When a credential manager cannot be loaded, a list of valid credential managers will be displayed in an error message.

- Enhancement: Added a CredentialManagerOverride class containing utility functions to replace the default CLI credential manager or restore the default CLI credential manager. Plugins which implement a credential manager override can call these utilities from their AbstractPluginLifeCycle functions.

- Enhancement: Added documentation [Overriding_the_default_credential_manager](https://github.com/zowe/imperative/blob/master/doc/Plugin%20Architecture/Overriding_the_default_credential_manager.md) describing the techniques for overriding the default CLI credential manager with a plugin.

## `5.9.3`

- BugFix: Fixed broken plugin install command for Windows when file has a space in the name

## `5.9.2`

- BugFix: Fixed plugin install error not displayed correctly. [#954](https://github.com/zowe/imperative/issues/954)

## `5.9.1`

- BugFix: Fixed environment file not applying to daemon client environment variables

## `5.9.0`

- Enhancement: Adds `~/.<cli_name>.env.json` file to provide environment variables to the Imperative framework during Imperative initialization
  - Allows sites without environment variable access to specify process specific environment variables
  - Changes require daemon reload to take effect
  - SDK method is available as part of `EnvFileUtils` export

## `5.8.3`

- BugFix: Fixed `--help-examples` option failing on command groups. [zowe-cli#1617](https://github.com/zowe/zowe-cli/issues/1617)

## `5.8.2`

- BugFix: Fixed npm not found on `zowe plugins install` when using daemon mode in Windows. [zowe-cli#1615](https://github.com/zowe/zowe-cli/issues/1615)

## `5.8.1`

- BugFix: Fixed web help not showing top-level options like `--version` for the "zowe" command. [#927](https://github.com/zowe/imperative/issues/927)
- BugFix: Removed `--help-examples` option from CLI help for commands since it only applies to groups. [#928](https://github.com/zowe/imperative/issues/928)

## `5.8.0`

- Enhancement: Add `ProfileInfo.removeKnownProperty`, a convenience method for removing properties in addition to `ProfileInfo.updateKnownProperty`. [#917](https://github.com/zowe/imperative/issues/917)
- Enhancement: Allow type `IProfArgValue` to be of type `undefined` to support removing properties more easily. [#917](https://github.com/zowe/imperative/issues/917)

## `5.7.7`

- BugFix: Fixed `IO.writeFileAsync` method throwing uncatchable errors. [#896](https://github.com/zowe/imperative/issues/896)

## `5.7.6`

- BugFix: Fixed a logic error where chained command handlers would cause plugin validation to fail [#320](https://github.com/zowe/imperative/issues/320)

## `5.7.5`

- BugFix: Fixed ProfileInfo API failing to load schema for v1 profile when schema exists but no profiles of that type exist. [#645](https://github.com/zowe/imperative/issues/645)
- BugFix: Updated return type of `ProfileInfo.getDefaultProfile` method to indicate that it returns null when no profile exists for the specified type.

## `5.7.4`

- BugFix: Exported the IAuthHandlerApi from imperative package [#839](https://github.com/zowe/imperative/issues/839)

## `5.7.3`

- BugFix: Exported `AppSettings` for cli and other apps to use [#840](https://github.com/zowe/imperative/issues/840)

## `5.7.2`

- BugFix: Added validation for null/undefined command definitions [#868](https://github.com/zowe/imperative/issues/868)

## `5.7.1`

- BugFix: Updated plugins `--login` command option to behave as expected when running in an NPM 9 environment
- BugFix: Cleaned up uses of execSync in Imperative where it makes sense to do so.

## `5.7.0`

- Enhancement: Add `zowe config report-env` command to show a diagnostic report of the CLI's working environment.

## `5.6.0`

- Extend zowe plugins verbs to show information for a plugin's first steps [#1325](https://github.com/zowe/zowe-cli/issues/1325)

## `5.5.4`

- BugFix: Updated `glob` and `js-yaml` dependencies for technical currency.

## `5.5.3`

- BugFix: Updated `diff2html` and `npm-package-arg` dependencies for technical currency.
- BugFix: Fixed inconsistent behavior of Config API introduced in the last version. It now skips loading project config layers when project directory is `false` instead of an empty string.

## `5.5.2`

- BugFix: Updated `Config.search` API to skip loading project config layers when project directory is an empty string. [#883](https://github.com/zowe/imperative/issues/883)

## `5.5.1`

- BugFix: Prevented base profile secure-property lookup on the global layer when there is not default base profile. [#881](https://github.com/zowe/imperative/issues/881)

## `5.5.0`

- Enhancement: Added ZOWE_CLI_PLUGINS_DIR environment variable to override location where plugins are installed. [zowe/zowe-cli#1483](https://github.com/zowe/zowe-cli/issues/1483)
- BugFix: Fixed exception when non-string passed to ImperativeExpect.toBeDefinedAndNonBlank(). [#856](https://github.com/zowe/imperative/issues/856)

## `5.4.3`

- BugFix: Removed periods in command example descriptions so descriptions look syntactically correct. [#795](https://github.com/zowe/imperative/issues/795)
- BugFix: Improved performance of ProfileInfo API to load large team config files. [zowe/vscode-extension-for-zowe#1911](https://github.com/zowe/vscode-extension-for-zowe/issues/1911)
- BugFix: Fixed dot-separated words incorrectly rendered as links in the web help. [#869](https://github.com/zowe/imperative/issues/869)

## `5.4.2`

- BugFix: Web-diff template directory included in files section of package.json file.

## `5.4.1`

- BugFix: Changed the default log level of `Console` class from "debug" to "warn". In Zowe v2 the `Logger` class was changed to have a default log level of "warn" but we missed updating the `Console` class to make it behave consistently. If you want a different log level, you can change it after initializing the console like this: `console.level = "info";` [zowe/zowe-cli#511](https://github.com/zowe/zowe-cli/issues/511)

## `5.4.0`

- Enhancement: Added Diff utility features for getting differences between two files and open diffs in browser. Also added web diff generator for creating web diff dir at the cli home.

## `5.3.8`

- BugFix: Introduced examples for setting default profiles in `zowe config set` Examples section. [#1428](https://github.com/zowe/zowe-cli/issues/1428)

## `5.3.7`

- BugFix: Fixed error when installing plug-ins that do not define profiles. [#859](https://github.com/zowe/imperative/issues/859)

## `5.3.6`

- BugFix: Removed some extraneous dependencies. [#477](https://github.com/zowe/imperative/issues/477)

## `5.3.5`

- BugFix: Fixed `DefaultHelpGenerator` unable to find module "ansi-colors" when Imperative is imported.

## `5.3.4`

- BugFix: Added ANSI escape codes trimming for the Web Help. [#704](https://github.com/zowe/imperative/issues/704)
- BugFix: Fixed `AbstractRestClient` not converting LF line endings to CRLF for every line when downloading large files on Windows. [zowe/zowe-cli#1458](https://github.com/zowe/zowe-cli/issues/1458)
- BugFix: Fixed `zowe --version --rfj` including a trailing newline in the version field. [#842](https://github.com/zowe/imperative/issues/842)
- BugFix: Fixed `--response-format-json` option not supported by some commands in daemon mode. [#843](https://github.com/zowe/imperative/issues/843)

## `5.3.3`

- Expose the isSecured functionality from the ProfilesCredentials [#549](https://github.com/zowe/imperative/issues/549)
- Allow the ConfigAutoStore to store plain-text properties that are defined as secure in the schema (e.g. user, password) [zowe/vscode-extension-for-zowe#1804](https://github.com/zowe/vscode-extension-for-zowe/issues/1804)

## `5.3.2`

- BugFix: Fixed `ProfileInfo.readProfilesFromDisk` failing when team config files and old-school profile directory do not exist.
- BugFix: Fixed `ProfileInfo.updateProperty` not updating properties that are newly present after reloading team config.
- BugFix: Fixed ProfileInfo API not detecting secure credential manager after profiles have been reloaded.
- **Note:** If you are developing an SDK that uses the ProfileInfo API, use the method `ProfileInfo.getTeamConfig` instead of `ImperativeConfig.instance.config` which may contain outdated config or be undefined.

## `5.3.1`

- BugFix: Fixed `config init` saving empty string values to config file when prompt was skipped.
- BugFix: Fixed `ConfigLayers.read` skipping load of secure property values.
- BugFix: Improved performance of `ConfigLayers.activate` by skipping config reload if the active layer directory has not changed.
- BugFix: Removed `async` keyword from `ConfigLayers.read` and `ConfigLayers.write` methods since they do not contain asynchronous code.

## `5.3.0`

- Enhancement: Added environmental variable support to the ProfileInfo APIs by defaulting `homeDir` to `cliHome`. [zowe/vscode-extension-for-zowe#1777](https://github.com/zowe/vscode-extension-for-zowe/issues/1777)
- BugFix: Updated `cli-table3` dependency for performance improvements.
- BugFix: Fixed `config init` not replacing empty values with prompted for values in team config. [#821](https://github.com/zowe/imperative/issues/821)

## `5.2.2`

- BugFix: Fixed `config secure` not respecting the `rejectUnauthorized` property in team config. [#813](https://github.com/zowe/imperative/issues/813)
- BugFix: Fixed `config import` not respecting the `rejectUnauthorized` property in team config. [#816](https://github.com/zowe/imperative/issues/816)

## `5.2.1`

- BugFix: Fixed issue where `config auto-init` may fail to create project config when global config already exists. [#810](https://github.com/zowe/imperative/issues/810)

## `5.2.0`

- Enhancement: Adds the ability for CLIs and Plug-ins to override some of the prompting logic if an alternate property is set.
- BugFix: Fixed `osLoc` information returning project level paths instead of the global layer. [#805](https://github.com/zowe/imperative/pull/805)
- BugFix: Fixed `autoStore` not being checked by `updateKnownProperty`. [#806](https://github.com/zowe/imperative/pull/806)
- BugFix: Fixed `plugins uninstall` command failing when there is a space in the install path.

## `5.1.0`

- Enhancement: Introduced flag `--show-inputs-only` to show the inputs of the command
that would be used if a command were executed.
- Enhancement: Added dark theme to web help that is automatically used when system-wide dark mode is enabled.
- BugFix: Fixed ProfileInfo API `argTeamConfigLoc` not recognizing secure fields in multi-layer operations. [#800](https://github.com/zowe/imperative/pull/800)
- BugFix: Fixed ProfileInfo API `updateKnownProperty` possibly storing information in the wrong location due to optional osLoc information. [#800](https://github.com/zowe/imperative/pull/800)

## `5.0.2`

- BugFix: Fixed a bug where, upon trying to create a V1 profile containing no secure properties, if the credential manager cannot access the credential vault, an error would be thrown.

## `5.0.1`

- BugFix: Fixed ProfileInfo API targeting default base profile instead of the operating layer's base profile. [#791](https://github.com/zowe/imperative/issues/791)

## `5.0.0`

- Major: Introduced Team Profiles, Daemon mode, and more. See the prerelease items below for more details.

## `5.0.0-next.202204142147`

- BugFix: Fixed missing `osLoc` information from `ProfileInfo.getAllProfiles()`. [#771](https://github.com/zowe/imperative/issues/771)
- BugFix: Fixed updateKnownProperty saving to the active layer instead of the layer of the desired profile.
- Enhancement: Added the ability to exclude the home directory from `ProfileInfo.getAllProfiles()`. [#787](https://github.com/zowe/imperative/issues/771)

## `5.0.0-next.202204131728`

- BugFix: Fixed `autoStore` property not being merged properly between team config layers.

## `5.0.0-next.202204111131`

- BugFix: Updated `moment` dependency.

## `5.0.0-next.202204081605`

- BugFix: Fixed `config set` command not respecting the property type defined in the schema. [#772](https://github.com/zowe/imperative/issues/772)

## `5.0.0-next.202204051515`

- Enhancement: Added support for profile name aliases in team config so that `--zosmf-profile lpar1` falls back to profile "zosmf_lpar1" if "lpar1" does not exist.
- BugFix: Reworded potentially misleading output of `config convert-profiles` command mentioning obsolete plug-ins.
- BugFix: Made `--dry-run` and `--prompt` options mutually exclusive on `config init` command.
- **Next Breaking**: The team config API method `config.api.profiles.get` now returns `null` if a profile doesn't exist unless `mustExist` is false. [#518](https://github.com/zowe/imperative/issues/518)
- BugFix: Added the ability to read option values from aliases. Enhanced backward compatibility with V1 profiles. [#770](https://github.com/zowe/imperative/issues/770)

## `5.0.0-next.202203311701`

- BugFix: Allowed `ProfileCredentials.isSecured` to be insecure on teamConfig based on existing secure fields. [#762](https://github.com/zowe/imperative/issues/762)

## `5.0.0-next.202203231534`

- Enhancement: Added JSON property autocompletion to `secure` array in team config files. [zowe/zowe-cli#1187](https://github.com/zowe/zowe-cli/issues/1187)
- BugFix: Fixed incorrect description for untyped profiles in team config files. [zowe/zowe-cli#1303](https://github.com/zowe/zowe-cli/issues/1303)
- **Next Breaking**: Schema files created or updated with the above changes are not backward compatible with older versions of Imperative.

## `5.20.0`

- Enhancement: Added the ability to `forceUpdate` a property using the `ProfileInfo.updateProperty` method. [zowe-explorer#2493](https://github.com/zowe/vscode-extension-for-zowe/issues/2493)

## `5.0.0-next.202203222132`

- BugFix: Reverted unintentional breaking change that prevented `DefaultCredentialManager` from finding Keytar outside of calling CLI's node_modules folder.

## `5.0.0-next.202203211501`

- Enhancement: Enhanced secure ProfileInfo APIs with user-defined secure properties. [#739](https://github.com/zowe/imperative/issues/739)
- Enhancement: Introduced `updateKnownProperty` which will update a given property in most cases and `resolve(false)` otherwise.
- Enhancement: Introduced `updateProperty` which takes care of special cases where the property is not found.
- Enhancement: Allowed adding and removing properties from the ProfileInfo class.
- Enhancement: Allowed properties to be stored securely from the ProfileInfo class. `v2 profiles only`
- BugFix: Removed user-defined secure properties if `getSecureValues: false`. [#738](https://github.com/zowe/imperative/issues/738)
- BugFix: Removed strict requirement of `IHandlerParameter` from the `ConfigAutoStore` class by implementing helper methods.
- BugFix: Allowed `private loadSchema` function to return the corresponding schema for a user config. [#758](https://github.com/zowe/imperative/issues/758)

## `5.0.0-next.202203181826`

- BugFix: Fixed a bug where the `<APP>_EDITOR` environment variable was not being respected in a graphical environment [zowe/zowe-cli#1335](https://github.com/zowe/zowe-cli/issues/1335)
- BugFix: Fixed AbstractRestClient returning compressed data in `causeErrors` property for streamed responses. [#753](https://github.com/zowe/imperative/issues/753)

## `5.0.0-next.202203091934`

- Enhancement: Added prompt for base profile host property to `zowe config init`. [zowe/zowe-cli#1219](https://github.com/zowe/zowe-cli/issues/1219)
- **Next Breaking**
  - The `getSecureValue` callback property has been renamed to `getValueBack` on the `IConfigBuilderOpts` interface.
  - If your plug-in defines profile properties with `includeInTemplate` and `secure` both true, the `config init` command no longer prompts for their values.

## `5.0.0-next.202203072228`

- BugFix: Removed extra space in help text following option name [#745](https://github.com/zowe/imperative/issues/745).
- BugFix: Fixed Ctrl+C (SIGINT) response to CLI prompts throwing an error rather than exiting silently.

## `5.0.0-next.202202232039`

- Enhancement: Added `stdin` property to `IHandlerParameters` which defaults to `process.stdin` and can be overridden with another readable stream in daemon mode.
  - This may be a breaking change for unit tests that mock the `IHandlerParameters` interface since a required property has been added.
- **Next Breaking**: Replaced `IYargsContext` interface with `IDaemonContext` and renamed `yargsContext` property of `ImperativeConfig.instance` to `daemonContext`. A context object is no longer supplied to `yargs` since it gets parsed as CLI arguments which is undesired behavior.

## `5.0.0-next.202202111730`

- **Next Breaking**: Changed the default behavior of `Config.save` and `ConfigSecure.save` APIs to save only the active config layer. [#732](https://github.com/zowe/imperative/issues/732)

## `5.0.0-next.202202111433`

- Enhancement: Convert previously used profile property names into V2-compliant property names during the `zowe config convert-profiles` command. Conversions are: hostname -> host, username -> user, pass -> password.

## `5.0.0-next.202201311918`

- BugFix: Fixed useful debugging information missing from error message when Keytar module fails to load.

## `5.0.0-next.202201102100`

- BugFix: Fixed ZOWE_CLI_HOME environment variable not respected by team config in daemon mode. [zowe/zowe-cli#1240](https://github.com/zowe/zowe-cli/issues/1240)

## `5.0.0-next.202201071721`

- Enhancement: Replaced hidden `--dcd` option used by CommandProcessor in daemon mode with IDaemonResponse object.
- **Next Breaking**
    - Changed the "args" type on the `Imperative.parse` method to allow a string array.
    - Restructured the IDaemonResponse interface to provide information to CommandProcessor.

## `5.0.0-next.202201061509`

- Enhancement: Added `overwrite` option for `zowe config init` command to overwrite config files instead of merging new changes. [#1036](https://github.com/zowe/zowe-cli/issues/1036)

## `5.0.0-next.202201051456`

- BugFix: Fixed inconsistent error message when invalid CLI command is run in daemon mode. [zowe/zowe-cli#1081](https://github.com/zowe/zowe-cli/issues/1081)

## `5.0.0-next.202112221912`

- Enhancement: Added `delete` option to `config convert-profiles` command.

## `5.0.0-next.202112201553`

- BugFix: Fixed config auto-store may store secure properties in plain text if secure array is outside of subprofile in team config. [#709](https://github.com/zowe/imperative/issues/709)

## `5.0.0-next.202112171553`

- Enhancement: Added `config convert-profiles` command that converts v1 profiles to team config. [zowe/zowe-cli#896](https://github.com/zowe/zowe-cli/issues/896)
- Enhancement: Added `config edit` command that opens config JSON file in default text editor. [zowe/zowe-cli#1072](https://github.com/zowe/zowe-cli/issues/1072)

## `5.0.0-next.202112151934`

- BugFix: Removed `@internal` methods from type declarations so they don't appear in IntelliSense. [#679](https://github.com/zowe/imperative/issues/679)
- BugFix: Made the `ProfileInfo.initSessCfg` method public for easier instantiation of classes that extend AbstractSession.
- Deprecated: All methods in the `IHandlerParameters.profiles` class. Use the `ConfigProfiles` API for team config instead.

## `5.0.0-next.202112132158`

- Enhancement: Added an environment variable to control whether or not sensitive data will be masked in the console output.<br/>
    This behavior excludes any TRACE level logs for both, Imperative.log and AppName.log.<br/>
    This behavior also excludes properties defined as secure by the plugin developers.<br/>
    If the schema definition is not found, we will exclude the following properties: user, password, tokenValue, and keyPassphrase.<br/>
    More information: [zowe/zowe-cli #1106](https://github.com/zowe/zowe-cli/issues/1106)

## `5.0.0-next.202112101814`

- BugFix: Fixed daemon mode not loading secure properties in team config. [zowe/zowe-cli#1232](https://github.com/zowe/zowe-cli/issues/1232)

## `5.0.0-next.202112021611`

- BugFix: Fixed `config import` and `config init` behaving incorrectly when config JSON exists in higher level directory. [zowe/zowe-cli#1218](https://github.com/zowe/zowe-cli/issues/1218)
- BugFix: Fixed `config import` command not failing when positional argument "location" is missing.

## `5.0.0-next.202112012301`

- Enhancement: Changed CLI prompt input to be hidden for properties designated as secure in team config. [zowe/zowe-cli#1106](https://github.com/zowe/zowe-cli/issues/1106)
- BugFix: Improved error message when Keytar module fails to load. [#27](https://github.com/zowe/imperative/issues/27)
- **Next Breaking**
    - Removed the `ConfigProfiles.load` API method. Use the methods `ConfigLayers.find` and `ConfigSecure.securePropsForProfile` instead. [#568](https://github.com/zowe/imperative/issues/568)

## `5.0.0-next.202111301806`

- Enhancement: Added a utility function to get basic system architecture and platform info

## `5.0.0-next.202111292021`

- **Next Breaking**: Use JSON-based communication protocol between imperative daemon server and client.

## `5.0.0-next.202111192150`

- BugFix: Changed credentials to be stored securely by default for v1 profiles to be consistent with the experience for v2 profiles. [zowe/zowe-cli#1128](https://github.com/zowe/zowe-cli/issues/1128)
- **Next Breaking**
    - Removed the `credentialServiceName` property from ImperativeConfig. The default credential manager uses the `name` property instead.

## `5.0.0-next.202111101806`

- Enhancement: Added `dry-run` option for `zowe config init` command to preview changes instead of saving them to disk. [#1037](https://github.com/zowe/zowe-cli/issues/1037)
- Bugfix: Fix crashing issue related to reloading the config when `--dcd` option is specified [#943](https://github.com/zowe/zowe-cli/issues/943) [#1190](https://github.com/zowe/zowe-cli/issues/1190)

## `5.0.0-next.202111032034`

- Enhancement: Added `autoStore` property to config JSON files which defaults to true. When this property is enabled and the CLI prompts you to enter connection info, the values you enter will be saved to disk (or credential vault if they are secure) for future use. [zowe/zowe-cli#923](https://github.com/zowe/zowe-cli/issues/923)
- **Next Breaking**
    - Changed the default behavior of `Config.set` so that it no longer coerces string values to other types unless the `parseString` option is true.

## `5.0.0-next.202110201735`

- **LTS Breaking**
    - Changed the return value of the public `PluginManagementFacility.requirePluginModuleCallback` function
- BugFix: Updated the profiles list as soon as the plugin is installed.

## `5.0.0-next.202110191937`

- **Next Breaking**: Added the new, required, abstract method 'displayAutoInitChanges' to the 'BaseAutoInitHandler' class.

## `5.0.0-next.202110071645`

- Enhancement: Added `config update-schemas [--depth <value>]` command. [zowe/zowe-cli#1059](https://github.com/zowe/zowe-cli/issues/1059)
- Enhancement: Added the ability to update the global schema file when installing a new plugin. [zowe/zowe-cli#1059](https://github.com/zowe/zowe-cli/issues/1059)
- **Next Breaking**
    - Renamed public static function ConfigSchemas.loadProfileSchemas to ConfigSchemas.loadSchema

## `5.0.0-next.202110011948`

- **LTS Breaking**: Changed default log level from DEBUG to WARN for Imperative logger and app logger to reduce the volume of logs written to disk. [#634](https://github.com/zowe/imperative/issues/634)

## `5.0.0-next.202109281439`

- Enhancement: Added `config import` command that imports team config files from a local path or web URL. [#1083](https://github.com/zowe/zowe-cli/issues/1083)
- Enhancement: Added Help Doc examples for the `zowe config` group of commands. [#1061](https://github.com/zowe/zowe-cli/issues/1061)

## `5.0.0-next.202109031503`

- Enhancement: Log in to authentication service to obtain token value instead of prompting for it in `config secure` command.

## `5.0.0-next.202108181618`

- **LTS Breaking**: Make `fail-on-error` option true by default on `zowe plugins validate` command.

## `5.0.0-next.202108121732`

- Enhancement: Flattened the default profiles structure created by the `config init` command.
- **Next Breaking**: Split up authToken property in team config into tokenType and tokenValue properties to be consistent with Zowe v1 profiles.

## `5.0.0-next.202108062025`

- BugFix: Export all Config related interfaces.

## `5.0.0-next.202107122104`

- BugFix: Fixed secure credentials not being stored by the `config auto-init` command.

## `5.0.0-next.202107092101`

- Enhancement: Adds the `config auto-init` base handler and command builder, allowing a CLI to build a configuration auto-initialization command and handler
- Enhancement: Adds the optional `configAutoInitCommandConfig` interface to the IImperativeConfig interface, allowing for an auto-init command to be generated if a CLI supports it
- Enhancement: Better support for comments in JSON
- Bugfix: Revert schema changes related to additionalProperties. Re-enable IntelliSense when editing zowe.config.json files
- **Next Breaking**
    - Changed the schema paths and updated schema version

## `5.0.0-next.202106221817`

- **Next Breaking**
    - Replaced --user with --user-config on all config command groups due to conflict with --user option during config auto-initialization
    - Replaced --global with --global-config on all config command groups for consistency

## `5.0.0-next.202106212048`

- Enhancement: A new interface (IApimlSvcAttrs) was added. A property (apimlConnLookup) of that interface type was added to IImperativeConfig to enable plugins to tie themselves to an APIML service. Zowe-CLI can then ask APIML for the configuration data for the plugin to connect to that service.

## `5.0.0-next.202106041929`

- **LTS Breaking**: Removed the following previously deprecated items:
    - ICliLoadProfile.ICliILoadProfile -- use ICliLoadProfile.ICliLoadProfile
    - IImperativeErrorParms.suppressReport -- has not been used since 10/17/2018
    - IImperativeConfig.pluginBaseCliVersion -- has not been used since version 1.0.1
    - AbstractRestClient.performRest -- use AbstractRestClient.request
    - AbstractSession.HTTP_PROTOCOL -- use SessConstants.HTTP_PROTOCOL
    - AbstractSession.HTTPS_PROTOCOL -- use SessConstants.HTTPS_PROTOCOL
    - AbstractSession.TYPE_NONE -- use SessConstants.AUTH_TYPE_NONE
    - AbstractSession.TYPE_BASIC -- use SessConstants.AUTH_TYPE_BASIC
    - AbstractSession.TYPE_BEARER -- use SessConstants.AUTH_TYPE_BEARER
    - AbstractSession.TYPE_TOKEN -- use SessConstants.AUTH_TYPE_TOKEN

## `5.0.0-next.202104262004`

- Enhancement: Remove message about NPM peer dep warnings that no longer applies to npm@7.
- **LTS Breaking**: Imperative no longer requires plug-ins to include CLI package as a peer dependency. It is recommended that CLI plug-ins remove their peer dependency on @zowe/cli for improved compatibility with npm@7. This is a breaking change for plug-ins, as older versions of Imperative will fail to install a plug-in that lacks the CLI peer dependency.

## `5.0.0-next.202104140156`

- BugFix: Allow SCS to load new securely stored credentials. [#984](https://github.com/zowe/zowe-cli/issues/984)

## `5.0.0-next.202104071400`

- Enhancement: Add the ProfileInfo API to provide the following functionality:
    - Read configuration from disk.
    - Transparently read either a new team configuration or old style profiles.
    - Resolve order of precedence for profile argument values.
    - Provide information to enable callers to prompt for missing profile arguments.
    - Retain the location in which a profile or argument was found.
    - Automatically initialize CredentialManager, including an option to specify a custom keytar module.
    - Provide a means to postpone the loading of secure arguments until specifically requested by the calling app to delay loading sensitive data until it is needed.
    - Provide access to the lower-level Config API to fully manipulate the team configuration file.

## `5.0.0-next.202103111923`

- Enhancement: Allow custom directory to be specified for project config in `Config.load` method. [#544](https://github.com/zowe/imperative/issues/544)
- BugFix: Fixed Config object not exported at top level. [#543](https://github.com/zowe/imperative/issues/543)

## `5.0.0-next.202101292016`

- BugFix: Fixed error when Imperative APIs are called and "config" property of ImperativeConfig is not initialized. [#533](https://github.com/zowe/imperative/issues/533)

## `5.0.0-next.202101281717`

- Enhancement: Added new config API intended to replace the profiles API, and new "config" command group to manage config JSON files. The new API makes it easier for users to create, share, and switch between profile configurations.
- Deprecated: The "profiles" command group for managing global profiles in "{cliHome}/profiles". Use the new "config" command group instead.
- **LTS Breaking**: Removed "config" command group for managing app settings in "{cliHome}/imperative/settings.json". If app settings already exist they are still loaded for backwards compatibility. For storing app settings use the new config API instead.
- Enhancement: Added support for secure credential storage without any plug-ins required. Include the "keytar" package as a dependency in your CLI to make use of it.
- Enhancement: Added `deprecatedReplacement` property to `ICommandDefinition` to deprecate a command.

## `5.0.0-next.202010301408`

- Enhancement: Allow hidden options.

## `5.0.0-next.202010161240`

- Enhancement:  Allow process exit code to be passed to daemon clients.

## `5.0.0-next.202009251501`

- Enhancement: add support for CLIs that want to run as a persistent process (daemon mode).

## `4.18.3`

- BugFix: Removed `moment` dependency.

## `4.18.2`

- BugFix: Updated `moment` dependency.

## `4.18.1`

- BugFix: Fixed AbstractRestClient returning compressed data in `causeErrors` property for streamed responses. [#753](https://github.com/zowe/imperative/issues/753)

## `4.18.0`

- Enhancement: Sorted output of `plugins list` command in alphabetical order to make it easier to read. [#489](https://github.com/zowe/imperative/issues/489)
- Enhancement: Added `--short` option to `plugins list` command to abbreviate its output. [#743](https://github.com/zowe/imperative/issues/743)
- BugFix: Fixed single character options rendered in help with double dash instead of single dash. [#638](https://github.com/zowe/imperative/issues/638)

## `4.17.6`

- BugFix: Fixed an error where, in certain situations, the web help displays data for another command with the same name. [#728](https://github.com/zowe/imperative/issues/728)
- BugFix: Fixed web help wrongly escaping characters inside code blocks. [#730](https://github.com/zowe/imperative/issues/730)

## `4.17.5`

- BugFix: Updated log4js and nanoid for improved security.

## `4.17.4`

- BugFix: Fixed --hw not adding new lines when `\n` is present in the text. [#715](https://github.com/zowe/imperative/issues/715)

## `4.17.3`

- BugFix: Fixed AbstractRestClient silently failing to decompress last chunk of gzip-compressed binary data that is truncated.

## `4.17.2`

- BugFix: Updated prettyjson and cli-table3 in order to lockdown the `colors` package. [#719](https://github.com/zowe/imperative/issues/719)
- BugFix: Updated markdown-it to address a vulnerability. [Snyk Report](https://security.snyk.io/vuln/SNYK-JS-MARKDOWNIT-2331914)

## `4.17.1`

- BugFix: Fixed an issue where plugin install and uninstall did not work with NPM version 8. [#683](https://github.com/zowe/imperative/issues/683)

## `4.17.0`

- Enhancement: Export the Imperative Command Tree on the data object of the `zowe --ac` command when `--rfj` is specified.

## `4.16.2`

- BugFix: Reverts hiding the cert-key-file path so users can see what path was specified and check if the file exists

## `4.16.1`

- BugFix: Updated dependencies to resolve problems with the ansi-regex package

## `4.16.0`

- Enhancement: Implemented the ability to authenticate using client certificates in PEM format.

## `4.15.1`

- Bugfix: Updated js-yaml to resolve a potential security issue

## `4.15.0`

- Enhancement: Improved command suggestions for mistyped commands, add aliases to command suggestions

## `4.14.0`

- Enhancement: The `plugins validate` command returns an error code when plugins have errors if the new `--fail-on-error` option is specified. Also added `--fail-on-warning` option to return with an error code when plugins have warnings. [#463](https://github.com/zowe/imperative/issues/463)
- BugFix: Fixed regression where characters are not correctly escaped in web help causing extra slashes ("\") to appear. [#644](https://github.com/zowe/imperative/issues/644)

## `4.13.4`

- BugFix: Added missing periods at the end of command group descriptions for consistency. [#55](https://github.com/zowe/imperative/issues/55)

## `4.13.3`

- Performance: Improved the way that HTTP response chunks are saved, reducing time complexity from O(n<sup>2</sup>) to O(n). This dramatically improves performance for larger requests. [#618](https://github.com/zowe/imperative/pull/618)

## `4.13.2`

- BugFix: Fixed web help examples description typo at line 440 in `packages/cmd/src/CommandPreparer.ts`. [#612](https://github.com/zowe/imperative/issues/612)
- BugFix: Fixed Markdown special characters not being escaped in web help for descriptions of positional options and examples. [#620](https://github.com/zowe/imperative/issues/620)
- BugFix: Fixed subgroups not being displayed under their own heading in web help. [#323](https://github.com/zowe/imperative/issues/323)

## `4.13.1`

- BugFix: Fixed active command tree item not updating in web help when scrolling. [#425](https://github.com/zowe/imperative/issues/425)
- BugFix: Fixed main page of web help not staying scrolled to top of page when loaded. [#525](https://github.com/zowe/imperative/issues/525)

## `4.13.0`

- Enhancement: Added headers[] option to TextUtils.getTable(). [#369](https://github.com/zowe/imperative/issues/369)
- BugFix: Print a subset of the `stdout` and `stderr` buffers when calling `mProgressApi`'s `endBar()` to prevent duplication of output.
- Bugfix: Replaced `this` with `ImperativeConfig.instance` in `ImperativeConfig.getCallerFile()`. [#5](https://github.com/zowe/imperative/issues/5)

## `4.12.0`

- Enhancement: Added decompression support for REST responses with Content-Encoding `gzip`, `deflate`, or `br`. [#318](https://github.com/zowe/imperative/issues/318)

## `4.11.2`

- BugFix: Added `Protocol` to the Error Details coming from the `AbstractRestClient`. [#539](https://github.com/zowe/imperative/issues/539)

## `4.11.1`

- BugFix: Fixed vulnerabilities by replacing marked with markdown-it and sanitize-html.
- BugFix: Fixed plugin install failing to install package from private registry.

## `4.11.0`

- Enhancement: Fixed plugin install commands which were broken in npm@7. [#457](https://github.com/zowe/imperative/issues/457)
- BugFix: Fixed incorrect formatting of code blocks in web help. [#535](https://github.com/zowe/imperative/issues/535)

## `4.10.2`

- BugFix: Fixed vulnerabilities by updating marked

## `4.10.1`

- BugFix: Fixed an issue when `TypeError` has been raised by `Logger.getCallerFileAndLineTag()` when there was not filename for a stack frame. [#449](https://github.com/zowe/imperative/issues/449)

## `4.10.0`

- Enhancement: Added an `arrayAllowDuplicate` option to the `ICommandOptionDefinition` interface. By default, the option value is set to `true` and duplicate values are allowed in an array. Specify `false` if you want Imperative to throw an error for duplicate array values. [#437](https://github.com/zowe/imperative/issues/437)

## `4.9.0`

- BugFix: Updated `opener` dependency due to command injection vulnerability on Windows - [GHSL-2020-145](https://securitylab.github.com/advisories/GHSL-2020-145-domenic-opener)
- Enhancement: Expose `trim` parameter from `wrap-ansi` within `TextUtils.wordWrap()`

## `4.8.1`

- BugFix: Fixed an issue with `ConnectionPropsForSessCfg` where the user would be prompted for user/password even if a token was present. [#436](https://github.com/zowe/imperative/pull/436)

## `4.8.0`

- Enhancement: Added the SSO Callback function, which allows applications to call their own functions while validating session properties (i.e. host, port, user, password, token, etc...). The callback option is named `getValuesBack`. [#422](https://github.com/zowe/imperative/issues/422)

## `4.7.6`

- Enhancement: Added support for dynamically generated cookie names. Updated `AbstractSession.storeCookie()` to process cookie names that are not fully known at build-time. [#431](https://github.com/zowe/imperative/pull/431)

## `4.7.5`

- BugFix: Added support for creating an array with `allowableValues`. Previously, array type options could fail in the Syntax Validator. [#428](https://github.com/zowe/imperative/issues/428)

## `4.7.4`

- Fix update profile API storing secure fields incorrectly when called without CLI args

## `4.7.3`

- Fix web help failing to load in Internet Explorer 11
- Fix `--help-web` not working on macOS when DISPLAY environment variable is undefined
- Change type of `ISession.tokenType` to "string" (for compatiblity with versions older than 4.7.0).

## `4.7.2`

- Hide sensitive session properties (user, password, and token value) in log file. Since 4.7.0, only password was hidden.

## `4.7.1`

- Don't load token value into Session object if user or password are supplied

## `4.7.0`

- Add the --dd flag to profile creation to allow the profile to be created without the default values specified for that profile.
- Use a token for authentication if a token is present in the underlying REST session object.
- Added a new ConnectionPropsForSessCfg.addPropsOrPrompt function that places credentials (including a possible token) into a session configuration object.
    - Plugins must use this function to create their sessions to gain the features of automatic token-handling and prompting for missing connection options.
    - Connection information is obtained from the command line, environment variables, a service profile, a base profile, or from an option's default value in a service profile's definition, in that order.
    - If key connection information is not supplied to any cor Zowe command, the command will prompt for:
        -  host
        -  port
        -  user
        -  and password
    - Any prompt will timeout after 30 seconds so that it will not hang an automated script.
- Add base profiles, a new type of profile which can store values shared between profiles of other types.
    - The properties that are currently recognized in a base profile are:
        - host
        - port
        - user
        - password
        - rejectUnauthorized
        - tokenType
        - tokenValue
    - To use base profiles in an Imperative-based CLI, define a `baseProfile` schema on your Imperative configuration object.
    - If the `baseProfile` schema is defined, base profile support will be added to any command that uses profiles.
- Due to new options (like tokenValue) help text will change. Plugin developers may have to update any mismatched snapshots in their automated tests.
- Updated the version of TypeScript from 3.7.4 to 3.8.0.
- Updated the version of TSLint from 5.x to 6.1.2.
- Add login and logout commands to get and delete/invalidate tokens
  - Add showToken flag to display token only, and not save it to the user profile
  - Add ability to create a user profile on login if no profile of that type existed previously

## `4.6.4`

- Fix optional secure fields not deleted when overwriting a profile

## `4.6.3`

- Update log4js to improve Webpack compatibility for extenders

## `4.6.2`

- Fix vulnerabilities by updating yargs

## `4.6.1`

- Update perf-timing version

## `4.6.0`

- Add Bearer token in rest Session

## `4.5.6`

- Fix allowable values not exactly matching input

## `4.5.5`

- Fix absence of default value text when falsy values are used.

## `4.5.4`

- Patched vulnerabilities.

## `4.5.3`

- Fixed alignment of output from `zowe plugins list` command.

## `4.5.2`

- Fix failure to load secure profile fields that are optional when no value is found. Thanks @tjohnsonBCM
- Don't load secure profile fields when deleting profile. Thanks @tjohnsonBCM
- Deprecate the interface `ICliILoadProfile`. Use `ICliLoadProfile` instead.

## `4.5.1`

- Check that password is defined when `AbstractSession` uses auth. Thanks @apsychogirl
- Expose `IRestOptions` type in the API. Thanks @apsychogirl

## `4.5.0`

- Add `request` function to `AbstractRestClient` that returns REST client object in response. Thanks @Alexandru-Dimitru
- Deprecate the method `AbstractRestClient.performRest`. Use `AbstractRestClient.request` instead.

## `4.0.0`

- Support `prompt*` as a value for any CLI option to enable interactive prompting.

## `3.0.0`

- Rename package from "@brightside/imperative" to "@zowe/imperative".
- Change name of config option "credential-manager" to "CredentialManager".<|MERGE_RESOLUTION|>--- conflicted
+++ resolved
@@ -2,15 +2,13 @@
 
 All notable changes to the Imperative package will be documented in this file.
 
-<<<<<<< HEAD
 ## Recent Changes
 
 - BugFix: Updated `braces` dependency for technical currency. [#2157](https://github.com/zowe/zowe-cli/pull/2157)
-=======
+
 ## `5.23.3`
 
-- Patch: Modify error text in SyntaxValidator.invalidOptionError. [#2138](https://github.com/zowe/zowe-cli/issues/2138)
->>>>>>> 8dd3aad2
+- BugFix: Modified error text in SyntaxValidator.invalidOptionError. [#2138](https://github.com/zowe/zowe-cli/issues/2138)
 
 ## `5.23.2`
 
