--- conflicted
+++ resolved
@@ -4,11 +4,8 @@
 
 ## Recent Changes
 
-<<<<<<< HEAD
 - BugFix: Updated dependencies for technical currency [#2188](https://github.com/zowe/zowe-cli/pull/2188)
-=======
 - Update: See `5.25.0` for details
->>>>>>> 0bf4d852
 
 ## `8.0.0-next.202406201950`
 
