--- conflicted
+++ resolved
@@ -2,15 +2,8 @@
 
 All notable changes to the Imperative package will be documented in this file.
 
-<<<<<<< HEAD
 ## Recent Changes
-=======
-## `8.0.0-next.202406111728`
-
->>>>>>> acdaa2ab
-- Enhancement: Added `BufferBuilder` utility class to provide convenient way of downloading to a stream that can be read as a buffer. [#2167](https://github.com/zowe/zowe-cli/pull/2167)
-- BugFix: Fixed error in REST client that when using stream could cause small data sets to download with incomplete contents. [#744](https://github.com/zowe/zowe-cli/issues/744)
-- BugFix: Updated `micromatch` dependency for technical currency. [#2167](https://github.com/zowe/zowe-cli/pull/2167)
+
 - LTS Breaking: Modified the @zowe/imperative SDK [#2083](https://github.com/zowe/zowe-cli/issues/2083)
   - Removed the following exported classes:
     - AbstractAuthHandler
@@ -52,6 +45,12 @@
   - Deprecated the following classes:
     - Operation
     - Operations
+
+## `8.0.0-next.202406111728`
+
+- Enhancement: Added `BufferBuilder` utility class to provide convenient way of downloading to a stream that can be read as a buffer. [#2167](https://github.com/zowe/zowe-cli/pull/2167)
+- BugFix: Fixed error in REST client that when using stream could cause small data sets to download with incomplete contents. [#744](https://github.com/zowe/zowe-cli/issues/744)
+- BugFix: Updated `micromatch` dependency for technical currency. [#2167](https://github.com/zowe/zowe-cli/pull/2167)
 
 ## `8.0.0-next.202406061600`
 
