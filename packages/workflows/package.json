{
  "name": "@zowe/zos-workflows-for-zowe-sdk",
  "version": "7.0.0-next.202112102143",
  "description": "Zowe SDK to interact with the z/OS workflows APIs",
  "author": "Broadcom",
  "license": "EPL-2.0",
  "homepage": "https://github.com/zowe/zowe-cli/tree/master/packages/workflows#readme",
  "bugs": {
    "url": "https://github.com/zowe/zowe-cli/issues"
  },
  "repository": {
    "type": "git",
    "url": "https://github.com/zowe/zowe-cli.git"
  },
  "keywords": [
    "zosmf",
    "mainframe",
    "CLI",
    "zos",
    "workflows",
    "z/OSMF",
    "mvs",
    "os390",
    "z/OS",
    "zowe"
  ],
  "files": [
    "lib"
  ],
  "publishConfig": {
    "registry": "https://zowe.jfrog.io/zowe/api/npm/npm-local-release/"
  },
  "main": "lib/index.js",
  "typings": "lib/index.d.ts",
  "scripts": {
    "build": "tsc --pretty",
    "watch": "tsc --pretty --watch",
    "clean": "rimraf lib",
    "lint": "eslint \"src/**/*.ts\" \"**/__tests__/**/*.ts\"",
    "lint:packages": "eslint \"src/**/*.ts\" --ignore-pattern \"**/__tests__/**/*.ts\"",
    "lint:tests": "eslint \"**/__tests__/**/*.ts\"",
    "circularDependencyCheck": "madge -c lib",
    "typedoc": "typedoc --options ./typedoc.json ./src/",
    "typedocSpecifySrc": "typedoc --options ./typedoc.json"
  },
  "dependencies": {
    "@zowe/zos-files-for-zowe-sdk": "7.0.0-next.202112102143"
  },
  "devDependencies": {
    "@types/node": "^12.12.24",
<<<<<<< HEAD
    "@zowe/cli-test-utils": "7.0.0-next.202111222227",
    "@zowe/core-for-zowe-sdk": "7.0.0-next.202111222227",
    "@zowe/imperative": "5.0.0-next.202112012301",
=======
    "@zowe/cli-test-utils": "7.0.0-next.202112102143",
    "@zowe/core-for-zowe-sdk": "7.0.0-next.202112102143",
    "@zowe/imperative": "5.0.0-next.202112101814",
>>>>>>> c7d4f150
    "eslint": "^7.32.0",
    "madge": "^4.0.1",
    "rimraf": "^2.6.3",
    "typedoc": "^0.16.0",
    "typescript": "^3.8.0"
  },
  "peerDependencies": {
    "@zowe/core-for-zowe-sdk": ">=7.0.0-next <7.0.0",
    "@zowe/imperative": ">=5.0.0-next.202106041929 <5.0.0"
  }
}<|MERGE_RESOLUTION|>--- conflicted
+++ resolved
@@ -48,15 +48,9 @@
   },
   "devDependencies": {
     "@types/node": "^12.12.24",
-<<<<<<< HEAD
-    "@zowe/cli-test-utils": "7.0.0-next.202111222227",
-    "@zowe/core-for-zowe-sdk": "7.0.0-next.202111222227",
-    "@zowe/imperative": "5.0.0-next.202112012301",
-=======
     "@zowe/cli-test-utils": "7.0.0-next.202112102143",
     "@zowe/core-for-zowe-sdk": "7.0.0-next.202112102143",
     "@zowe/imperative": "5.0.0-next.202112101814",
->>>>>>> c7d4f150
     "eslint": "^7.32.0",
     "madge": "^4.0.1",
     "rimraf": "^2.6.3",
