# Change Log

All notable changes to the Zowe CLI package will be documented in this file.

## Recent Changes

<<<<<<< HEAD
- Enhancement: Updated the Imperative Framework to add support for unique cookie identifiers from API ML. [#1734](https://github.com/zowe/zowe-cli/pull/1734)
- Enhancement: Added support for mutliple `zowe auth login apiml` operations on a single `zowe config secure` call. [#1734](https://github.com/zowe/zowe-cli/pull/1734)
- BugFix: Allowed `logout` operations with invalid and/or expired tokens. [#1734](https://github.com/zowe/zowe-cli/pull/1734)
- BugFix: Prevented misleading `basePath error` when credentials are invalid. [#1734](https://github.com/zowe/zowe-cli/pull/1734)
- BugFix: Add check for invalid block size when creating a sequential dataset. [#1439](https://github.com/zowe/zowe-cli/issues/1439)
=======
- Enhancement: Updated daemon on MacOS to use universal binary which adds support for Apple Silicon.
- BugFix: Fixed an issue in the Daemon server which prevents users on Windows with uppercase letters in their username from using the Daemon
>>>>>>> 1b90aff2

## `7.17.0`

- Enhancement: Created zos-files edit commands to edit a dataset or uss file locally [PR #1672](https://github.com/zowe/zowe-cli/pull/1672)

## `7.16.5`

- BugFix: Fixed `zowe files create data-set` failing when no additional options are specified.
- BugFix: Added check for invalid block size when creating a sequential data set. [#1439](https://github.com/zowe/zowe-cli/issues/1439)
- BugFix: Added the ability to list all data set members when some members have invalid names.
- BugFix: Removed extra calls to list datasets matching patterns if authentication to z/OSMF fails.

## `7.16.4`

- BugFix: Fixed `secondary` option being specified as `1` on `BLANK` type datasets with the `zowe files create data-set` command [#1595](https://github.com/zowe/zowe-cli/issues/1595)


## `7.16.3`

- BugFix: Updated `imperative` to fix undesired behavior in the `zowe config list` command in certain situations.

## `7.16.2`

- BugFix: Updated `tar` dependency.

## `7.16.1`

- BugFix: Fixed `--range` option ignored on `zowe files view uss-file` command.
- BugFix: Fixed `--binary` option ignored by commands that upload and download USS directories when ".zosattributes" file is used.
- BugFix: Fixed `--include-hidden` option ignored by `zowe files upload dir-to-uss` without the `--recursive` option.

## `7.16.0`

- Enhancement: Updated daemon to use `tokio` library instead of unmaintained `named_pipe` library.

## `7.15.0`

- Enhancement: Added the `zowe files copy dsclp` command to copy a dataset from one LPAR to another.  [#1098](https://github.com/zowe/zowe-cli/issues/1098)

## `7.14.1`:

- Enhancement: Re-enabled color in the daemon client [#1379](https://github.com/zowe/zowe-cli/issues/1379)
- BugFix: Enabled ANSI in Windows based terminals [#1701](https://github.com/zowe/zowe-cli/issues/1701)
- BugFix: Changed daemon to spawn as its own process [#1241](https://github.com/zowe/zowe-cli/issues/1241) [#1277](https://github.com/zowe/zowe-cli/issues/1277) [#1309](https://github.com/zowe/zowe-cli/issues/1309)
- BugFix: Updated Imperative to allow for special handling of chalk and coloring in daemon client

## `7.13.0`

- Enhancement: Updated Imperative to add `--prune` option to `zowe config secure` command. [Imperative #547](https://github.com/zowe/imperative/issues/547)

## `7.12.0`

- Enhancement: Added `range` option to `zos-files view uss-file` command
- BugFix: Fixed `encoding` option for `zos-files view uss-file` command [#1495](https://github.com/zowe/zowe-cli/issues/1495)
- BugFix: Adds notification that `encoding`, `binary`, and `record` options conflict on the `zos-files view data-set` and `zos-files view uss-file` commands
- BugFix: Updated Imperative to fix the `zowe auth li` and `zowe auth lo` aliases [Imperative #964](https://github.com/zowe/imperative/issues/964)

## `7.11.3`

- BugFix: Fixed URI encoding on `zos-jobs` commands [#1596](https://github.com/zowe/zowe-cli/issues/1596)
- BugFix: Updated Imperative to fix an error on Windows preventing plug-ins from installing if a local file or directory contains a space. [Imperative #959](https://github.com/zowe/imperative/issues/959)

## `7.11.2`

- BugFix: Updated daemon executable to resolve technical debt
- BugFix: Fixed URI encoding on `zos-files` commands [#1073](https://github.com/zowe/zowe-cli/issues/1073)

## `7.11.1`

- BugFix: Solved daemon issue where Windows usernames were treated as case-sensitive when checking the daemon process owner during Zowe commands.

## `7.11.0`
- Enhancement: Added support for a CLI specific environment variable file. [#1484](https://github.com/zowe/zowe-cli/issues/1484)
- BugFix: Enabled option to download output from a submitted job with the -d flag. The -e flag now enables changes to file extension as originally intended. [#729](https://github.com/zowe/zowe-cli/issues/729)

## `7.10.4`
- BugFix: Changed default value for modify-jobs option in the zowe jobs command group to 2.0. This change results in calls to z/OSMF becoming synchronous, and a successful response from the modify, cancel, and delete commands indicates the requested action was completed successfully. [#1459](https://github.com/zowe/zowe-cli/issues/1459)

## `7.10.3`
- BugFix: Fix in employing `--context-lines` option for all diff/compare commands. Fixed broken `--seqnum` option implementation.[#1529](https://github.com/zowe/zowe-cli/issues/1529)

## `7.10.2`
- BugFix: Updated Imperative to include bugfixes in version `5.8.2`.

## `7.10.0`

- Enhancement: Added support for downloading job spool content in binary and record formats.

## `7.9.7`

- BugFix: Updated Imperative to include bugfixes in version `5.7.7`.

## `7.9.6`

- BugFix: Updated Imperative to include bugfixes in version `5.7.6`.

## `7.9.5`

- BugFix: Fixed daemon broken pipe error on Windows [#1538](https://github.com/zowe/zowe-cli/issues/1538)

## `7.9.4`

- BugFix: Removed all line break encodings from strings for `zos-files compare local-file-data-set` [#1528](https://github.com/zowe/zowe-cli/issues/1528)

## `7.9.3`

- BugFix: Updated Imperative to include bugfixes in version `5.7.5`.

## `7.9.0`

- Enhancement: Added new functions to support the changing of a job class and the hold status of a job. Can now call `zowe jobs modify job [jobid]` with options `--jobclass`, `--hold` and `--release`. [#1156](https://github.com/zowe/zowe-cli/issues/1156)
- BugFix: Documented that token-type and token-value do not apply to SSH commands.
- BugFix: Updated Imperative to include bugfixes in version `5.7.2`.

## `7.8.0`

- Enhancement: Updated Imperative to incorporate new `zowe config report-env` command from version `5.7.0`.
- Enhancement: Added design documentation for roadmap feature to store secure properties in memory.

## `7.7.0`

- Enhancement: Allow `zowe files view ds ... --range SSS-EEE | SSS,NNN`. [#1539](https://github.com/zowe/zowe-cli/issues/1539)
- Enhancement: Added `ZosFilesCreateOptions.alcunit` option to PDS definition. [#1203](https://github.com/zowe/zowe-cli/issues/1203)
- BugFix: Fixed example 3 where no `--like` option is specified in `zowe zos-files create data-set`. [#1252](https://github.com/zowe/zowe-cli/issues/1252)

## `7.6.2`

- BugFix: Updated `minimatch` and `keytar` dependencies for technical currency.
- BugFix: Updated example for `zowe profiles create zosmf-profile` command. [#1152](https://github.com/zowe/zowe-cli/issues/1152)
- BugFix: Restore info message on daemon startup. [#1506](https://github.com/zowe/zowe-cli/issues/1506)

## `7.6.1`

- BugFix: Updated `ssh2` dependency to fix "Received unexpected packet type" error on SSH commands. [#1516](https://github.com/zowe/zowe-cli/issues/1516)
- BugFix: Updated Imperative to include bugfixes in version `5.5.3`.

## `7.6.0`

- Enhancement: Added the `zowe files download uss-dir` command to download the contents of a USS directory. [#1038](https://github.com/zowe/zowe-cli/issues/1038)
- Enhancement: Updated the `zowe files upload file-to-uss` and `zowe files upload dir-to-uss` commands to improve how they handle file encoding. [#1479](https://github.com/zowe/zowe-cli/issues/1479)
  - Both commands now "chtag" files after uploading them to indicate their remote encoding. This matches the already existing behavior of the `zowe files download uss-file` command which checks file tags before downloading.
  - The behavior of ".zosattributes" files which can specify local and remote encoding has been changed. Files are now converted to the remote encoding, not just tagged. If no encoding is specified, the default transfer mode is text instead of binary to be consistent with z/OSMF default behavior.
- BugFix: Updated Imperative to include bugfixes in version `5.5.2`.

## `7.5.1`

- BugFix: Updated Imperative to include bugfixes in version `5.5.1`.

## `7.5.0`

- Enhancement: Added the browser-view option to `zowe zos-files compare data-set` command to compare two datasets and display the differences on the browser. [#1443](https://github.com/zowe/zowe-cli/issues/1443)
- Enhancement: Added a command `zowe zos-files compare local-file-data-set` to compare a local-file and a dataset, & display the differences in the browser and terminal. [#1444](https://github.com/zowe/zowe-cli/issues/1444)
- Enhancement: Added a command `zowe zos-files compare uss-files` to compare two uss-files, & display the differences in the browser and terminal. [#1445](https://github.com/zowe/zowe-cli/issues/1445)
- Enhancement: Added a command `zowe zos-files compare local-file-uss-file` to compare a local-file and a uss-file, & display the differences in the browser and terminal. [#1446](https://github.com/zowe/zowe-cli/issues/1446)
- Enhancement: Added a command `zowe zos-files compare spool-dd` to compare two spool-dds', & display the differences in the browser and terminal. [#1447](https://github.com/zowe/zowe-cli/issues/1447)
- Enhancement: Added a command `zowe zos-files compare local-file-spool-dd` to compare a local-file and a spool-dd', & display the differences in the browser and terminal. [#1448](https://github.com/zowe/zowe-cli/issues/1448)
- Enhancement: Added `ZOWE_CLI_PLUGINS_DIR` environment variable to override location where plugins are installed. [#1483](https://github.com/zowe/zowe-cli/issues/1483)
- BugFix: Updated Imperative to include bugfixes in version `5.5.0`.

## `7.4.2`

- BugFix: Renamed `download data-set-matching` to `download data-sets-matching`. The old name still exists as an alias.
- BugFix: Fixed output of `download data-sets-matching` being printed twice when some data sets fail to download.

## `7.4.1`

- BugFix: Updated Imperative to fix error when installing plug-ins that do not define profiles.

## `7.4.0`

- Enhancement: Added the `zowe zos-files compare data-set` command to compare two datasets and display the differences on the terminal. [#1442](https://github.com/zowe/zowe-cli/issues/1442)
- BugFix: Alter the `zowe daemon disable` command to only kill the daemon running for the current user.

## `7.3.1`

- BugFix: Updated Imperative to fix CLI commands failing with error "Cannot find module 'ansi-colors'".

## `7.3.0`

- Enhancement: Added the `zowe files download data-sets-matching` command to download multiple data sets at once. [#1287](https://github.com/zowe/zowe-cli/issues/1287)
  - Note: If you used this command previously in the extended files plug-in for Zowe v1, the `--fail-fast` option now defaults to true which is different from the original behavior.

## `7.2.4`

- BugFix: Fixed the Zowe Daemon binary exiting with an error if the daemon server does not start within 3 seconds.

## `7.2.3`

- BugFix: Updated Imperative to address `ProfileInfo` related issues.

## `7.2.2`

- BugFix: Updated Imperative to address `ProfileInfo` related issues.

## `7.2.1`

- BugFix: Fixed name of the positional in `zowe zos-jobs submit uss-file` command.
- BugFix: Updated the description of the `zowe zos-jobs view all-spool-content` command.
- BugFix: Updated the descriptions of the `zowe zos-files view uss-file` and  `zowe zos-files view data-set` commands.
- BugFix: Removed the `zowe zos-files view uss-file <file> --record` option.
- BugFix: Fixed description of the `zowe zos-jobs delete` command group.
- BugFix: Added `--modify-version` option to `zowe zos-jobs delete old-jobs` command for feature parity with `zowe zos-jobs delete job`.

## `7.2.0`

- Enhancement: Added the `zowe zos-jobs view all-spool-content` command to view all spool content given a job id. [#946](https://github.com/zowe/zowe-cli/issues/946)
- Enhancement: Added the `zowe jobs submit uss-file` command to submit a job from a USS file. [#1286](https://github.com/zowe/zowe-cli/issues/1286)
- Enhancement: Added the `zowe files view data-set` and `zowe files view uss-file` commands to view a dataset or USS file. [#1283](https://github.com/zowe/zowe-cli/issues/1283)
- Enhancement: Added the `zowe jobs delete old-jobs` command to delete (purge) jobs in OUTPUT status. [#1285](https://github.com/zowe/zowe-cli/issues/1285)
- BugFix: Updated Imperative to address `ProfileInfo` related issues. [zowe/vscode-extension-for-zowe#1777](https://github.com/zowe/vscode-extension-for-zowe/issues/1777)

## `7.1.3`

- BugFix: Fixed issue where `config auto-init` could report that it modified a config file that did not yet exist.
- BugFix: Updated Imperative to fix `config import` and `config secure` commands not respecting the `--reject-unauthorized` option.

## `7.1.2`

- BugFix: Fixed an issue where privateKey is not being respected. [#1398](https://github.com/zowe/zowe-cli/issues/1398) [#1392](https://github.com/zowe/zowe-cli/issues/1392)

## `7.1.1`

- BugFix: Moved `authConfig` object from the core SDK into the CLI's base profile definition to fix invalid handler path.

## `7.1.0`

- Enhancement: Updated the `zowe config auto-init` command to allow using certificates for authentication. [#1359](https://github.com/zowe/zowe-cli/issues/1359)
- Enhancement: Exposed profile type configuration from the respective SDKs.
- BugFix: Fixed issue where SSH command waits forever when user has expired password. [#989](https://github.com/zowe/zowe-cli/issues/989)

## `7.0.2`

- BugFix: Updated Imperative to fix a v1 profiles bug when storing a profile with no secure properties.

## `7.0.1`

- BugFix: Fixed ProfileInfo API targeting default base profile instead of the operating layer's base profile. [Imperative #791](https://github.com/zowe/imperative/issues/791)

## `7.0.0`

- Major: Introduced Team Profiles, Daemon mode, and more. See the prerelease items (if any) below for more details.

## `7.0.0-next.202204142300`

- BugFix: Updated the imperative version to consume ProfileInfo API updates and to remove the `moment` dependency.

## `7.0.0-next.202204141408`

- Enhancement: Updated the version number of the Zowe-CLI executable.

## `7.0.0-next.202204111828`

- Enhancement: Added help for `zowe daemon restart` command.
- Enhancement: Changed type of `encoding` property on z/OSMF profile from number to string to support more values (e.g., "ISO8859-1").

## `7.0.0-next.202204111523`

- Enhancement: Launch a separate Zowe CLI daemon for each user on multi-user systems.
- **Next Breaking**: Removed environment variables ZOWE_DAEMON and ZOWE_DAEMON_LOCK. Replaced them with ZOWE_DAEMON_DIR and ZOWE_DAEMON_PIPE.

## `7.0.0-next.202204111431`

- BugFix: Updated Imperative to enhance backward compatibility with v1 profiles and other enhancements and bug fixes (More details: Imperative [v5.0.0-next.202204051515](https://github.com/zowe/imperative/blob/next/CHANGELOG.md#500-next202204051515) and [v5.0.0-next.202204081605](https://github.com/zowe/imperative/blob/next/CHANGELOG.md#500-next202204081605))

## `7.0.0-next.202203311904`

- BugFix: Updated `zowe auth login apiml`, `zowe auth logout apiml` and `zowe config auto-init` comamnds to use v2 APIML APIs [#1339](https://github.com/zowe/zowe-cli/issues/1339)
- BugFix: Updated Imperative to avoid loading the credential manager if the given config file is not secure. [Imperative #762](https://github.com/zowe/imperative/issues/762)

## `7.0.0-next.202203282106`

- Enhancement: Added support for `--record` format on `zowe zos-files download (data-set|all-members)` and `zowe zos-files upload (dir-to-pds|file-to-data-set|stdin-to-data-set)` [#539](https://github.com/zowe/zowe-cli/issues/539)

## `7.0.0-next.202203211751`

- BugFix: Updated Imperative to allow applications to update credentials from the `ProfileInfo` APIs. [zowe/vscode-extension-for-zowe#1646](https://github.com/zowe/vscode-extension-for-zowe/issues/1646)

## `7.0.0-next.202203101634`

- Enhancement: Added prompt for base profile host property to `zowe config init`. [#1219](https://github.com/zowe/zowe-cli/issues/1219)

## `7.0.0-next.202203042035`

- BugFix: Allows the CLI to complete installation when there is invalid config JSON [#1198](https://github.com/zowe/zowe-cli/issues/1198)

## `7.0.0-next.202203041732`

- Enhancement: The `zowe daemon enable` and `zowe daemon disable` commands run a process in the background so that they no longer require a user to copy and paste another command to successfully perform the operation.

## `7.0.0-next.202202241854`

- **LTS Breaking**: Added `stdin` property to `IHandlerParameters` which defaults to `process.stdin` and is overridden with another readable stream in daemon mode.
  - CLI plug-ins that read from `process.stdin` in their command handlers should replace it with `{IHandlerParameters}.stdin` to be compatible with Zowe v2 daemon mode.
  - This may be a breaking change for unit tests that mock the `IHandlerParameters` interface since a required property has been added.
  - It is recommended to replace `IHandlerParameters` mocks with the `mockHandlerParameters` method in the @zowe/cli-test-utils package which should protect you from future breaking changes to this interface.
- BugFix: Fixed Daemon Concurrency problems in Windows by introducing a lock file

## `7.0.0-next.202202171858`

- **Next Breaking**: Use sockets and named pipes instead of ports for daemon communication for improved access control.
- BugFix: Fixed Keytar not present in top level dependencies when CLI is installed non-globally. [#1314](https://github.com/zowe/zowe-cli/issues/1314)

## `7.0.0-next.202202151759`

- BugFix: Updated Imperative to convert previously used profile property names into V2-compliant property names.

## `7.0.0-next.202202112312`

- BugFix: Fixed packaging of daemon binary for macOS.

## `7.0.0-next.202202092037`

- BugFix: Fixed some optional dependencies missing from npm-shrinkwrap file.

## `7.0.0-next.202202041954`

- BugFix: Fixed daemon binaries missing from package and Keytar binaries not found at install time.

## `7.0.0-next.202202041533`

- BugFix: Updated Imperative to improve log messages when Keytar module fails to load.

## `7.0.0-next.202201261615`

- BugFix: Included an npm-shrinkwrap file to lock-down all transitive dependencies.

## `7.0.0-next.202201252014`

- BugFix: Fixed 'daemon disable' command to kill any running zowe daemon on Linux and Mac. [#1270](https://github.com/zowe/zowe-cli/issues/1270)
- BugFix: Fixed stdin data being corrupted when daemon server processes CLI command containing double-byte characters.
- Enhancement: Added a user message within 'daemon enable' and disable to open a new terminal when needed.
- **LTS Breaking**: Make the `user` field on SSH profiles secure. [#682](https://github.com/zowe/zowe-cli/issues/682)

## `7.0.0-next.202201121428`

- BugFix: Set executable attribute on zowe executable file on Linux and Mac.
- Enhancement: Ensure `zowe config auto-init` command saves the `rejectUnauthorized` value. [#1109](https://github.com/zowe/zowe-cli/issues/1109)

## `7.0.0-next.202201111811`

- BugFix: Update Imperative to absorb bugfixes introduced in version `5.0.0-next.202201102100`.
- Enhancement: Add the commands `zowe daemon enable` and `zowe daemon disable`. These commands enable end-users to set up daemon mode without having to download a separate executable and place it by hand into some directory.
- Enhancement: Refactored communication between Imperative daemon client and server. Previously the client only sent CLI arguments and the current working directory. Now it sends a JSON object that also includes environment variables and input piped from stdin. [#1179](https://github.com/zowe/zowe-cli/issues/1179)
- **Next Breaking**: The Daemon-related class named `Processor` was renamed to `DaemonDecider`.
- **Next Breaking**: Remove `--dcd` argument which was reserved for `--daemon-current-directory`.
- **Next Breaking**: Add user check to daemon communication

## `7.0.0-next.202112281543`

- Enhancement: update a "show attributes" flag to be `-a` instead of `--pa`.  `--pa` is a "hidden" alias.

## `7.0.0-next.202112201801`

- BugFix: Fixed socket connection error on macOS after commands that run in daemon mode. [#1192](https://github.com/zowe/zowe-cli/issues/1192)
- BugFix: Fixed daemon failing to run in path that contains space in directory name. [#1237](https://github.com/zowe/zowe-cli/issues/1237)

## `7.0.0-next.202112142155`

- Enhancement: Upgrade Imperative so that secure prompts do not show input and zowe.config.json secure properties are not logged. [#1106](https://github.com/zowe/zowe-cli/issues/1106)

## `7.0.0-next.202112081943`

- **Next Breaking**: Remove hardcoded `--dcd` argument sent between imperative daemon server and client.

## `7.0.0-next.202112021313`

- **Next Breaking**: Use JSON-based communication protocol between imperative daemon server and client.

## `7.0.0-next.202111221932`

- BugFix: Changed credentials to be stored securely by default for v1 profiles to be consistent with the experience for v2 profiles. [#1128](https://github.com/zowe/zowe-cli/issues/1128)

## `7.0.0-next.202111111904`

- Daemon mode updates:
    - Enhancements:
        - Renamed the platform-specific executable from zowex to zowe, so that existing zowe commands used from the command line or in scripts do not have to change when running in daemon mode.
        - Automatically launch the background daemon when one is not running.
        - The daemon no longer has its own visible window, making it much more daemon-like.
        - An environment variable named ZOWE_USE_DAEMON can be set to "no" to prevent the use of the daemon. Commands are then passed to the traditional zowe-CLI command. Thus, you can temporarily use the traditional Zowe CLI command to correct some display limitations (like displaying colors).
    - Bug fixes:
        - Eliminate the display of escape characters when colors are displayed while running in daemon mode. [#938](https://github.com/zowe/zowe-cli/issues/938). Currently accomplished by not displaying colors in daemon mode.
        - Command-line arguments that contain spaces no longer require extra quotes or escapes. [#978](https://github.com/zowe/zowe-cli/issues/978)

## `7.0.0-next.202111111709`

- Enhancement: Upgrade Imperative so Daemon Mode can launch and warn about invalid team configuration files. [#943](https://github.com/zowe/zowe-cli/issues/943) [#1190](https://github.com/zowe/zowe-cli/issues/1190)

## `7.0.0-next.202111041425`

- Enhancement: Added `autoStore` property to config JSON files which defaults to true. When this property is enabled and the CLI prompts you to enter connection info, the values you enter will be saved to disk (or credential vault if they are secure) for future use. [zowe/zowe-cli#923](https://github.com/zowe/zowe-cli/issues/923)

## `7.0.0-next.202110211759`

- Enhancement: Display the set of changes made by the 'zowe config auto-init' command.

## `7.0.0-next.202110071909`

- Enhancement: Added `config update-schemas [--depth <value>]` command. [#1059](https://github.com/zowe/zowe-cli/issues/1059)
- **LTS Breaking**: Changed default log level from DEBUG to WARN to reduce the volume of logs written to disk. The log level can still be overridden using environment variables.

## `7.0.0-next.202109281609`

- Enhancement: Added `config import` command that imports team config files from a local path or web URL. [#1083](https://github.com/zowe/zowe-cli/issues/1083)
- Enhancement: Added Help Doc examples for the `zowe config` group of commands. [#1061](https://github.com/zowe/zowe-cli/issues/1061)

## `7.0.0-next.202109032014`

- Enhancement: Log in to API ML to obtain token value instead of prompting for it in `config secure` command.

## `7.0.0-next.202108311536`

- Security: Don't expose port that daemon server listens on (default port is 4000).

## `7.0.0-next.202108202027`

- Update Imperative dependency for the following new features:
  - **LTS Breaking**: Make `fail-on-error` option true by default on `zowe plugins validate` command.
  - Enhancement: Improved command suggestions
  - Performance: Improved the way that HTTP response chunks are saved, reducing time complexity from O(n<sup>2</sup>) to O(n). This dramatically improves performance for larger requests. [Imperative #618](https://github.com/zowe/imperative/pull/618)

## `7.0.0-next.202108121907`

- Enhancement: Flattened the default profiles structure created by the `config init` command.
- **Next Breaking**: Split up authToken property in team config into tokenType and tokenValue properties to be consistent with Zowe v1 profiles.

## `7.0.0-next.202107131230`

- Enhancement: Adds the `config auto-init` command, allowing users to automatically generate a configuration using information stored in conformant installed plugins and the API Mediation Layer.

## `7.0.0-next.202102011525`

- Enhancement: Added new "config" command group to manage config JSON files. This is intended to replace the profiles API, and makes it easier for users to create, share, and switch between profile configurations.
- Enhancement: Added daemon mode which runs a persistent background process "zowex" to improve CLI response time. The "zowex" binary can be downloaded from GitHub releases.
- Enhancement: Added support for secure credential storage without any plug-ins required. On Linux there are some software requirements for this feature which are listed [here](https://github.com/zowe/zowe-cli-scs-plugin#software-requirements).
- Deprecated: The "profiles" command group for managing global profiles in "~/.zowe/profiles". Use the new "config" command group instead.
- **LTS Breaking**: Removed "config" command group for managing app settings in "~/.zowe/imperative/settings.json". If app settings already exist they are still loaded for backwards compatibility.

## `6.40.1`

- BugFix: Updated the imperative version to remove the `moment` dependency.

## `6.40.0`

- Enhancement: Added the `exec-data` option for `zowe jobs list jobs` command to return execution data about the job in addition to the default information. [#1158](https://github.com/zowe/zowe-cli/issues/1158)

## `6.39.1`

- BugFix: Updated Imperative to consume security updates in `4.18.2`.


## `6.39.0`

- BugFix: Provided more accurate output for `zowe zos-jobs delete job` and `zowe zos-jobs cancel job` commands [#1333](https://github.com/zowe/zowe-cli/issues/1333)
- BugFix: Fixed inconsistent case on `modify-version` option for `zowe zos-jobs delete job` and `zowe zos-jobs cancel job` commands [#1333](https://github.com/zowe/zowe-cli/issues/1333)
- Enhancement: Added support for `--record` format on `zowe zos-files download (data-set|all-members)` and `zowe zos-files upload (dir-to-pds|file-to-data-set|stdin-to-data-set)` [#539](https://github.com/zowe/zowe-cli/issues/539)

## `6.38.0`

- Enhancement: Exported the `@zowe/imperative` package as the `imperative` namespace.
  If your project depends on both Zowe CLI and Imperative, you can now `import { imperative } from "@zowe/cli"` without declaring `@zowe/imperative` as a separate dependency in package.json. No change is required for CLI plug-ins.
- BugFix: Fixed inconsistent capitalization with z/OS console command. [#961](https://github.com/zowe/zowe-cli/issues/961)

## `6.37.8`

- Documentation: Updated help text for the `zowe jobs submit stdin` command. [#1284](https://github.com/zowe/zowe-cli/issues/1284)

## `6.37.7`

- BugFix: Fixed some optional dependencies missing from npm-shrinkwrap file.

## `6.37.6`

- BugFix: Pruned dev dependencies from npm-shrinkwrap file.

## `6.37.5`

- BugFix: Included an npm-shrinkwrap file to lock-down all transitive dependencies.

## `6.37.3`

- BugFix: Updated imperative to resolve `--hw` line-break issues. [Imperative #715](https://github.com/zowe/imperative/issues/715)

## `6.37.2`

- BugFix: Disabled gzip compression for z/OSMF requests that download binary files. [#1170](https://github.com/zowe/zowe-cli/issues/1170)

## `6.37.1`

- BugFix: Updated Imperative to absorb bugfixes introduced in version `4.17.2`.

## `6.37.0`

- Enhancement: Added new feature to manage zos-logs. z/OSMF version 2.4 or higher is required. Ensure that the [z/OSMF Operations Log Support is available via APAR and associated PTFs](https://www.ibm.com/support/pages/apar/PH35930). [#1104](https://github.com/zowe/zowe-cli/issues/1104)

## `6.36.1`

- BugFix: Fixed an issue where plugin install and uninstall did not work with NPM version 8. [Imperative #683](https://github.com/zowe/imperative/issues/683)

## `6.36.0`

- Enhancement: Added the command tree JSON object to the `zowe --available-commands` command's data object, returned when `--response-format-json` is specified.

## `6.35.0`

- Enhancement: Removed the misleading `workflow-name` option for the `zowe zos-workflows list definition-file-details` help example. [#659](https://github.com/zowe/zowe-cli/issues/659)
- Enhancement: Exposed new option `modifyVersion` for the `zowe zos-jobs delete job` and `zowe zos-jobs cancel job` commands. [#1092](https://github.com/zowe/zowe-cli/issues/1092)

## `6.34.1`

- BugFix: Reverts hiding the cert-key-file path so users can see what path was specified and check if the file exists.

## `6.34.0`

- Enhancement: Add support for PEM certificate based authentication.

## `6.33.4`

- BugFix: Updated dependencies to resolve problems with the ansi-regex package.

## `6.33.3`

- Enhancement: Update post-install script to display a message when the CLI successfully installs due to increased error messaging from USS SDK when optional pre-requisites are not installed.

## `6.33.1`

- Bugfix: Fixed capitalization of handler paths for `zowe files rename ds` and `zowe files rename dsm` commands.

## `6.33.0`

- Enhancement: Exposed new option `start` for the `zowe zos-files list data-set` command. [#495](https://github.com/zowe/zowe-cli/issues/495)
- Enhancement: Updated Imperative to add the following features:
  - Enhancement: Improved command suggestions for mistyped commands, add aliases to command suggestions.
  - Enhancement: The `plugins validate` command will return an error code when plugins have errors if the new `--fail-on-error` option is specified. Also adds `--fail-on-warning` option to return with an error code when plugins have warnings. [Imperative #463](https://github.com/zowe/imperative/issues/463)
  - BugFix: Fixed regression where characters are not correctly escaped in web help causing extra slashes ("\") to appear. [Imperative #644](https://github.com/zowe/imperative/issues/644)
- Renamed the zos-files `--responseTimeout` option to `--response-timeout` in help docs for consistency. [#803](https://github.com/zowe/zowe-cli/issues/803)

## `6.32.2`

- Fixed inconsistencies in punctuation for command descriptions by adding missing periods. [#66](https://github.com/zowe/zowe-cli/issues/66)

## `6.32.1`

- BugFix: Updated Imperative version to fix web help issues.
- Expanded help text of --data-set-type on create data set command by adding an example of creating PDSE. [#52](https://github.com/zowe/zowe-cli/issues/52)

## `6.32.0`

- Enhancement: Added a `--volume-serial` option to the `zowe zos-files list data-set` command. Use this option to filter data sets by volume serial. [#61](https://github.com/zowe/zowe-cli/issues/61)
- Enhancement: Removed 'z/OS' from zos-files help upload and download commands. [#60](https://github.com/zowe/zowe-cli/issues/60)

## `6.31.2`

- Enhancement: Added new aliases for zos-files commands in delete, download, and list relating to USS files. You can now interact with `uf` or `uss`.  [#983](https://github.com/zowe/zowe-cli/issues/983)

## `6.31.0`

- Enhancement: Add the option --jcl-symbols to the jobs submit command to enable users to specify JCL symbol names and values.

## `6.30.0`

- Enhancement: made changes to definition files for zowe ssh commands  [#603](https://github.com/zowe/zowe-cli/issues/603)

## `6.29.0`

- Enhancement: Added a standard data set template with no parameters set.

## `6.28.0`

- Enhancement: Updated Imperative version to handle GZIP compression on REST requests.

## `6.27.1`

- BugFix: Removed the conflicting alias `-o` for `--protocol` option.

## `6.27.0`

- Enhancement: Added a `like` option to the `zowe zos-files create data-set` command. Use this option to like datasets. [#771](https://github.com/zowe/zowe-cli/issues/771)
- Enhancement: Added a `--protocol` option to allow you to specify the HTTP or HTTPS protocol used. Default value remains HTTPS.[#498](https://github.com/zowe/zowe-cli/issues/498)
- Enhancement: Added an example for running a Db2 command with the `zowe zos-console issue command` command. [#641](https://github.com/zowe/zowe-cli/issues/641)

## `6.26.0`

- Enhancement: Updated Imperative version to support npm@7. This fixes an error when installing plugins.

## `6.25.2`

- Documented early access features that are available in "next" release.

## `6.25.1`

- Bugfix: Updated Imperative version to fix vulnerability.

## `6.25.0`

- Enhancement: Added a `--replace` option to the `zowe zos-files copy data-set` command. Use this option if you want to replace like-named members in the target data set. [#808](https://github.com/zowe/zowe-cli/issues/808)
- Enhancement: Improved a cryptic error message that was shown if TSO address space failed to start for the `zowe zos-tso issue command` command. [#28](https://github.com/zowe/zowe-cli/issues/28)
- Bugfix: Removed "[object Object]" text that appeared in some error messages. The proper text "Imperative API Error" is now displayed. [#836](https://github.com/zowe/zowe-cli/pull/836)

## `6.24.6`

- BugFix: Improved performance of `zowe zos-files list` commands when very long lists are printed to console. [#861](https://github.com/zowe/zowe-cli/issues/861)

## `6.24.5`

- Bugfix: Updated Imperative dependency version to one that does not contain a vulnerable dependency

## `6.24.3`

- Bugfix: Fixed incorrect syntax of example for `zowe files create data-set-vsam`. [#823](https://github.com/zowe/zowe-cli/issues/823)

## `6.24.2`

- Revert: Revert changes made in 6.24.1, problem was determined to be bundling pipeline

## `6.24.1`

- Bugfix: Change SDK package structure to allow for backwards compatibility for some projects importing the CLI

## `6.24.0`

- Enhancement: Published the APIs in Zowe CLI as separate SDK packages. [#750](https://github.com/zowe/zowe-cli/issues/750)
- The "@zowe/cli" package still includes both API and CLI methods. In addition, the following SDK packages are now available:
  - @zowe/provisioning-for-zowe-sdk
  - @zowe/zos-console-for-zowe-sdk
  - @zowe/zos-files-for-zowe-sdk
  - @zowe/zos-jobs-for-zowe-sdk
  - @zowe/zos-tso-for-zowe-sdk
  - @zowe/zos-uss-for-zowe-sdk
  - @zowe/zos-workflows-for-zowe-sdk
  - @zowe/zosmf-for-zowe-sdk
  - @zowe/core-for-zowe-sdk

## `6.23.0`

- Enhancement: Added a `--pattern` option to the `zowe files list all-members` command. The option lets you restrict returned member names to only names that match a given pattern. The argument syntax is the same as the "pattern" parameter of the ISPF LMMLIST service. [#810](https://github.com/zowe/zowe-cli/issues/810)
- Enhancement: Added new options `--lrecl` and `--recfm` to the `zos-files create` command. Use these options to specify a logical record length and record format for data sets that you create. [#788](https://github.com/zowe/zowe-cli/issues/788)

## `6.22.0`

- Enhancement: Added the `--encoding` option for the `zowe zos-files upload dir-to-pds` command. This option lets you upload multiple members with a single command. [#764](https://github.com/zowe/zowe-cli/issues/764)
- BugFix: Fixed an issue where the output of the `zowe zos-uss issue ssh` command would sometimes omit the last line. [#795](https://github.com/zowe/zowe-cli/issues/795)

## `6.21.1`

- BugFix: Renamed the z/OS Files API option from `storeclass` to `storclass`. This fixed an issue where the CLI could define the wrong storage class on `create dataset` commands. [#503](https://github.com/zowe/zowe-cli/issues/503)

## `6.21.0`

- Enhancement: Added a `--responseTimeout` option to the z/OS Files APIs, CLI commands, and z/OSMF profiles. Specify `--responseTimeout <###>` to set the number of seconds that the TSO servlet request runs before a timout occurs. The default is 30 seconds. You can set the option to between 5 and 600 seconds (inclusive). [#760](https://github.com/zowe/zowe-cli/issues/760)

## `6.20.0`

- Added API usage examples to each package Readme (files, jobs, etc...). [#751](https://github.com/zowe/zowe-cli/issues/751).
- Fixed an issue where the CLI exited with status code 0 in case of an error. [#748](https://github.com/zowe/zowe-cli/issues/748)
- Added new method "dataSetLike(session, dataSetName, options)" to `Create` class, for use when creating a dataset with parameters like another data set. [#766](https://github.com/zowe/zowe-cli/issues/766)

## `6.19.1`

- Update Imperative version
- Fix compilation error

## `6.19.0`

- Add CLI command to delete migrated data sets `zowe zos-files delete migrated-data-sets`.

## `6.18.0`

- Add the --fail-fast option to the `zowe zos-files download all-members` command
  - Specifying `--fail-fast false` allows member downloads to continue if one or more fail

## `6.17.3`

- Update Imperative version to include compatibility fix for `ISession` type

## `6.17.2`

- Update Imperative version (again) to include security fix

## `6.17.1`

- Update Imperative version to fix issue "Can't use service profile after storing token in base profile"

## `6.17.0`

- Added API to delete migrated data sets.

## `6.16.0`

- Upgrade Zowe commands to prompt for any of the following values if the option is missing: host, port, user, and password.
- Add ability to log into and out of the APIML, getting and using a token
- Add `--base-profile` option to all commands that use profiles, allowing them to make use of base profiles containing shared values.

## `6.15.0`

- Add `encoding` option to `zosmf` profile type.

## `6.14.0`

- Add encoding / code page support for data set upload and download operations in library and CLI.

## `6.13.0`

- Add `files hrec ds` command to recall data sets.
- Make account optional in TSO profiles.
- Make user and host optional in SSH profiles.
- Fix broken links in readme.

## `6.12.0`

- Make username, password, and host optional on z/OSMF profiles and update profile creation doc to reflect the change.
- Don't overwrite files when downloading spool output from job with duplicate step names.

## `6.11.2`

- Update imperative version (again) in order to fix vulnerabilities

## `6.11.1`

- Update imperative version (to fix EPERM issues on Windows)

## `6.11.0`

- Add preserve-original-letter-case option for download to keep generated folders and files in original uppercase.

## `6.10.3`

- Update Migrate and Recall data set APIs to have a base handler function.

## `6.10.2`

- Update Imperative to 4.6.
- Update top-level doc links in help description.

## `6.10.1`

- Update Imperative dependency to fix vulnerability.

## `6.10.0`

- Add `files rename ds` and `files rename dsm` commands to rename data sets and data set members. Thanks @CForrest97

## `6.9.2`

- Return non-zero exit code when upload command fails. Thanks @tjohnsonBCM

## `6.9.1`

- Support `#` character in account number supplied to TSO commands. Thanks @awharn

## `6.9.0`

- Add API to recall migrated datasets. Thanks @Pranay154

## `6.8.2`

- Update the Zowe logo to the new logo. Thanks @awharn

## `6.8.1`

- Add utility function to access ImperativeConfig. Thanks @tjohnsonBCM

## `6.8.0`

- Add possibility to use Etags with download and upload APIs. Thanks @Alexandru-Dimitru
- Add option to return Etag on upload. Thanks @Alexandru-Dimitru

## `6.0.0`

- Rename `files list zfs` command to `files list fs` since it is not specific to zFS file systems.

## `5.0.0`

- Use new streaming RestClient APIs to reduce memory usage when downloading and uploading files.

## `4.0.0`

- Remove the method `Get.dataSetStreamed`. Use `ZosmfRestClient.getStreamed` instead.

## `3.0.0`

- Rename package from "@brightside/core" to "@zowe/cli".
- Change behavior of the method `Shell.executeSsh` to use `stdoutHandler` instead of `streamCallBack`. This eliminates dependency on the `ClientChannel` type of the ssh2 package.<|MERGE_RESOLUTION|>--- conflicted
+++ resolved
@@ -4,16 +4,13 @@
 
 ## Recent Changes
 
-<<<<<<< HEAD
+- Enhancement: Updated daemon on MacOS to use universal binary which adds support for Apple Silicon.
+- Enhancement: Added support for mutliple `zowe auth login apiml` operations on a single `zowe config secure` call. [#1734](https://github.com/zowe/zowe-cli/pull/1734)
 - Enhancement: Updated the Imperative Framework to add support for unique cookie identifiers from API ML. [#1734](https://github.com/zowe/zowe-cli/pull/1734)
-- Enhancement: Added support for mutliple `zowe auth login apiml` operations on a single `zowe config secure` call. [#1734](https://github.com/zowe/zowe-cli/pull/1734)
+- BugFix: Fixed an issue in the Daemon server which prevents users on Windows with uppercase letters in their username from using the Daemon
+- BugFix: Add check for invalid block size when creating a sequential dataset. [#1439](https://github.com/zowe/zowe-cli/issues/1439)
 - BugFix: Allowed `logout` operations with invalid and/or expired tokens. [#1734](https://github.com/zowe/zowe-cli/pull/1734)
 - BugFix: Prevented misleading `basePath error` when credentials are invalid. [#1734](https://github.com/zowe/zowe-cli/pull/1734)
-- BugFix: Add check for invalid block size when creating a sequential dataset. [#1439](https://github.com/zowe/zowe-cli/issues/1439)
-=======
-- Enhancement: Updated daemon on MacOS to use universal binary which adds support for Apple Silicon.
-- BugFix: Fixed an issue in the Daemon server which prevents users on Windows with uppercase letters in their username from using the Daemon
->>>>>>> 1b90aff2
 
 ## `7.17.0`
 
