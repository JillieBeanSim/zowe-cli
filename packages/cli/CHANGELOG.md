# Change Log

All notable changes to the Zowe CLI package will be documented in this file.

<<<<<<< HEAD
## Recent Changes

- Enhancement: Updated the Imperative Framework to add support for unique cookie identifiers from API ML. [#1734](https://github.com/zowe/zowe-cli/pull/1734)
- Enhancement: Added support for mutliple `zowe auth login apiml` operations on a single `zowe config secure` call. [#1734](https://github.com/zowe/zowe-cli/pull/1734)
- BugFix: Allowed `logout` operations with invalid and/or expired tokens. [#1734](https://github.com/zowe/zowe-cli/pull/1734)
- BugFix: Prevented misleading `basePath error` when credentials are invalid. [#1734](https://github.com/zowe/zowe-cli/pull/1734)
- BugFix: Add check for invalid block size when creating a sequential dataset. [#1439](https://github.com/zowe/zowe-cli/issues/1439)
=======
## `7.17.0`
- Enhancement: Created zos-files edit commands to edit a dataset or uss file locally [PR #1672](https://github.com/zowe/zowe-cli/pull/1672)
>>>>>>> f5fff9e4

## `7.16.5`

- BugFix: Fixed `zowe files create data-set` failing when no additional options are specified.
- BugFix: Added check for invalid block size when creating a sequential data set. [#1439](https://github.com/zowe/zowe-cli/issues/1439)
- BugFix: Added the ability to list all data set members when some members have invalid names.
- BugFix: Removed extra calls to list datasets matching patterns if authentication to z/OSMF fails.

## `7.16.4`

BugFix: Fixed `secondary` option being specified as `1` on `BLANK` type datasets with the `zowe files create data-set` command [#1595](https://github.com/zowe/zowe-cli/issues/1595)


## `7.16.3`

- BugFix: Updated `imperative` to fix undesired behavior in the `zowe config list` command in certain situations.

## `7.16.2`

- BugFix: Updated `tar` dependency.

## `7.16.1`

- BugFix: Fixed `--range` option ignored on `zowe files view uss-file` command.
- BugFix: Fixed `--binary` option ignored by commands that upload and download USS directories when ".zosattributes" file is used.
- BugFix: Fixed `--include-hidden` option ignored by `zowe files upload dir-to-uss` without the `--recursive` option.

## `7.16.0`

- Enhancement: Updated daemon to use `tokio` library instead of unmaintained `named_pipe` library.

## `7.15.0`

- Enhancement: Added the `zowe files copy dsclp` command to copy a dataset from one LPAR to another.  [#1098](https://github.com/zowe/zowe-cli/issues/1098)

## `7.14.1`:

- Enhancement: Re-enabled color in the daemon client [#1379](https://github.com/zowe/zowe-cli/issues/1379)
- BugFix: Enabled ANSI in Windows based terminals [#1701](https://github.com/zowe/zowe-cli/issues/1701)
- BugFix: Changed daemon to spawn as its own process [#1241](https://github.com/zowe/zowe-cli/issues/1241) [#1277](https://github.com/zowe/zowe-cli/issues/1277) [#1309](https://github.com/zowe/zowe-cli/issues/1309)
- BugFix: Updated Imperative to allow for special handling of chalk and coloring in daemon client

## `7.13.0`

- Enhancement: Updated Imperative to add `--prune` option to `zowe config secure` command. [Imperative #547](https://github.com/zowe/imperative/issues/547)

## `7.12.0`

- Enhancement: Added `range` option to `zos-files view uss-file` command
- BugFix: Fixed `encoding` option for `zos-files view uss-file` command [#1495](https://github.com/zowe/zowe-cli/issues/1495)
- BugFix: Adds notification that `encoding`, `binary`, and `record` options conflict on the `zos-files view data-set` and `zos-files view uss-file` commands
- BugFix: Updated Imperative to fix the `zowe auth li` and `zowe auth lo` aliases [Imperative #964](https://github.com/zowe/imperative/issues/964)

## `7.11.3`

- BugFix: Fixed URI encoding on `zos-jobs` commands [#1596](https://github.com/zowe/zowe-cli/issues/1596)
- BugFix: Updated Imperative to fix an error on Windows preventing plug-ins from installing if a local file or directory contains a space. [Imperative #959](https://github.com/zowe/imperative/issues/959)

## `7.11.2`

- BugFix: Updated daemon executable to resolve technical debt
- BugFix: Fixed URI encoding on `zos-files` commands [#1073](https://github.com/zowe/zowe-cli/issues/1073)

## `7.11.1`

- BugFix: Solved daemon issue where Windows usernames were treated as case-sensitive when checking the daemon process owner during Zowe commands.

## `7.11.0`
- Enhancement: Added support for a CLI specific environment variable file. [#1484](https://github.com/zowe/zowe-cli/issues/1484)
- BugFix: Enabled option to download output from a submitted job with the -d flag. The -e flag now enables changes to file extension as originally intended. [#729](https://github.com/zowe/zowe-cli/issues/729)

## `7.10.4`
- BugFix: Changed default value for modify-jobs option in the zowe jobs command group to 2.0. This change results in calls to z/OSMF becoming synchronous, and a successful response from the modify, cancel, and delete commands indicates the requested action was completed successfully. [#1459](https://github.com/zowe/zowe-cli/issues/1459)

## `7.10.3`
- BugFix: Fix in employing `--context-lines` option for all diff/compare commands. Fixed broken `--seqnum` option implementation.[#1529](https://github.com/zowe/zowe-cli/issues/1529)

## `7.10.2`
- BugFix: Updated Imperative to include bugfixes in version `5.8.2`.

## `7.10.0`

- Enhancement: Added support for downloading job spool content in binary and record formats.

## `7.9.7`

- BugFix: Updated Imperative to include bugfixes in version `5.7.7`.

## `7.9.6`

- BugFix: Updated Imperative to include bugfixes in version `5.7.6`.

## `7.9.5`

- BugFix: Fixed daemon broken pipe error on Windows [#1538](https://github.com/zowe/zowe-cli/issues/1538)

## `7.9.4`

- BugFix: Removed all line break encodings from strings for `zos-files compare local-file-data-set` [#1528](https://github.com/zowe/zowe-cli/issues/1528)

## `7.9.3`

- BugFix: Updated Imperative to include bugfixes in version `5.7.5`.

## `7.9.0`

- Enhancement: Added new functions to support the changing of a job class and the hold status of a job. Can now call `zowe jobs modify job [jobid]` with options `--jobclass`, `--hold` and `--release`. [#1156](https://github.com/zowe/zowe-cli/issues/1156)
- BugFix: Documented that token-type and token-value do not apply to SSH commands.
- BugFix: Updated Imperative to include bugfixes in version `5.7.2`.

## `7.8.0`

- Enhancement: Updated Imperative to incorporate new `zowe config report-env` command from version `5.7.0`.
- Enhancement: Added design documentation for roadmap feature to store secure properties in memory.

## `7.7.0`

- Enhancement: Allow `zowe files view ds ... --range SSS-EEE | SSS,NNN`. [#1539](https://github.com/zowe/zowe-cli/issues/1539)
- Enhancement: Added `ZosFilesCreateOptions.alcunit` option to PDS definition. [#1203](https://github.com/zowe/zowe-cli/issues/1203)
- BugFix: Fixed example 3 where no `--like` option is specified in `zowe zos-files create data-set`. [#1252](https://github.com/zowe/zowe-cli/issues/1252)

## `7.6.2`

- BugFix: Updated `minimatch` and `keytar` dependencies for technical currency.
- BugFix: Updated example for `zowe profiles create zosmf-profile` command. [#1152](https://github.com/zowe/zowe-cli/issues/1152)
- BugFix: Restore info message on daemon startup. [#1506](https://github.com/zowe/zowe-cli/issues/1506)

## `7.6.1`

- BugFix: Updated `ssh2` dependency to fix "Received unexpected packet type" error on SSH commands. [#1516](https://github.com/zowe/zowe-cli/issues/1516)
- BugFix: Updated Imperative to include bugfixes in version `5.5.3`.

## `7.6.0`

- Enhancement: Added the `zowe files download uss-dir` command to download the contents of a USS directory. [#1038](https://github.com/zowe/zowe-cli/issues/1038)
- Enhancement: Updated the `zowe files upload file-to-uss` and `zowe files upload dir-to-uss` commands to improve how they handle file encoding. [#1479](https://github.com/zowe/zowe-cli/issues/1479)
  - Both commands now "chtag" files after uploading them to indicate their remote encoding. This matches the already existing behavior of the `zowe files download uss-file` command which checks file tags before downloading.
  - The behavior of ".zosattributes" files which can specify local and remote encoding has been changed. Files are now converted to the remote encoding, not just tagged. If no encoding is specified, the default transfer mode is text instead of binary to be consistent with z/OSMF default behavior.
- BugFix: Updated Imperative to include bugfixes in version `5.5.2`.

## `7.5.1`

- BugFix: Updated Imperative to include bugfixes in version `5.5.1`.

## `7.5.0`

- Enhancement: Added the browser-view option to `zowe zos-files compare data-set` command to compare two datasets and display the differences on the browser. [#1443](https://github.com/zowe/zowe-cli/issues/1443)
- Enhancement: Added a command `zowe zos-files compare local-file-data-set` to compare a local-file and a dataset, & display the differences in the browser and terminal. [#1444](https://github.com/zowe/zowe-cli/issues/1444)
- Enhancement: Added a command `zowe zos-files compare uss-files` to compare two uss-files, & display the differences in the browser and terminal. [#1445](https://github.com/zowe/zowe-cli/issues/1445)
- Enhancement: Added a command `zowe zos-files compare local-file-uss-file` to compare a local-file and a uss-file, & display the differences in the browser and terminal. [#1446](https://github.com/zowe/zowe-cli/issues/1446)
- Enhancement: Added a command `zowe zos-files compare spool-dd` to compare two spool-dds', & display the differences in the browser and terminal. [#1447](https://github.com/zowe/zowe-cli/issues/1447)
- Enhancement: Added a command `zowe zos-files compare local-file-spool-dd` to compare a local-file and a spool-dd', & display the differences in the browser and terminal. [#1448](https://github.com/zowe/zowe-cli/issues/1448)
- Enhancement: Added `ZOWE_CLI_PLUGINS_DIR` environment variable to override location where plugins are installed. [#1483](https://github.com/zowe/zowe-cli/issues/1483)
- BugFix: Updated Imperative to include bugfixes in version `5.5.0`.

## `7.4.2`

- BugFix: Renamed `download data-set-matching` to `download data-sets-matching`. The old name still exists as an alias.
- BugFix: Fixed output of `download data-sets-matching` being printed twice when some data sets fail to download.

## `7.4.1`

- BugFix: Updated Imperative to fix error when installing plug-ins that do not define profiles.

## `7.4.0`

- Enhancement: Added the `zowe zos-files compare data-set` command to compare two datasets and display the differences on the terminal. [#1442](https://github.com/zowe/zowe-cli/issues/1442)
- BugFix: Alter the `zowe daemon disable` command to only kill the daemon running for the current user.

## `7.3.1`

- BugFix: Updated Imperative to fix CLI commands failing with error "Cannot find module 'ansi-colors'".

## `7.3.0`

- Enhancement: Added the `zowe files download data-sets-matching` command to download multiple data sets at once. [#1287](https://github.com/zowe/zowe-cli/issues/1287)
  - Note: If you used this command previously in the extended files plug-in for Zowe v1, the `--fail-fast` option now defaults to true which is different from the original behavior.

## `7.2.4`

- BugFix: Fixed the Zowe Daemon binary exiting with an error if the daemon server does not start within 3 seconds.

## `7.2.3`

- BugFix: Updated Imperative to address `ProfileInfo` related issues.

## `7.2.2`

- BugFix: Updated Imperative to address `ProfileInfo` related issues.

## `7.2.1`

- BugFix: Fixed name of the positional in `zowe zos-jobs submit uss-file` command.
- BugFix: Updated the description of the `zowe zos-jobs view all-spool-content` command.
- BugFix: Updated the descriptions of the `zowe zos-files view uss-file` and  `zowe zos-files view data-set` commands.
- BugFix: Removed the `zowe zos-files view uss-file <file> --record` option.
- BugFix: Fixed description of the `zowe zos-jobs delete` command group.
- BugFix: Added `--modify-version` option to `zowe zos-jobs delete old-jobs` command for feature parity with `zowe zos-jobs delete job`.

## `7.2.0`

- Enhancement: Added the `zowe zos-jobs view all-spool-content` command to view all spool content given a job id. [#946](https://github.com/zowe/zowe-cli/issues/946)
- Enhancement: Added the `zowe jobs submit uss-file` command to submit a job from a USS file. [#1286](https://github.com/zowe/zowe-cli/issues/1286)
- Enhancement: Added the `zowe files view data-set` and `zowe files view uss-file` commands to view a dataset or USS file. [#1283](https://github.com/zowe/zowe-cli/issues/1283)
- Enhancement: Added the `zowe jobs delete old-jobs` command to delete (purge) jobs in OUTPUT status. [#1285](https://github.com/zowe/zowe-cli/issues/1285)
- BugFix: Updated Imperative to address `ProfileInfo` related issues. [zowe/vscode-extension-for-zowe#1777](https://github.com/zowe/vscode-extension-for-zowe/issues/1777)

## `7.1.3`

- BugFix: Fixed issue where `config auto-init` could report that it modified a config file that did not yet exist.
- BugFix: Updated Imperative to fix `config import` and `config secure` commands not respecting the `--reject-unauthorized` option.

## `7.1.2`

- BugFix: Fixed an issue where privateKey is not being respected. [#1398](https://github.com/zowe/zowe-cli/issues/1398) [#1392](https://github.com/zowe/zowe-cli/issues/1392)

## `7.1.1`

- BugFix: Moved `authConfig` object from the core SDK into the CLI's base profile definition to fix invalid handler path.

## `7.1.0`

- Enhancement: Updated the `zowe config auto-init` command to allow using certificates for authentication. [#1359](https://github.com/zowe/zowe-cli/issues/1359)
- Enhancement: Exposed profile type configuration from the respective SDKs.
- BugFix: Fixed issue where SSH command waits forever when user has expired password. [#989](https://github.com/zowe/zowe-cli/issues/989)

## `7.0.2`

- BugFix: Updated Imperative to fix a v1 profiles bug when storing a profile with no secure properties.

## `7.0.1`

- BugFix: Fixed ProfileInfo API targeting default base profile instead of the operating layer's base profile. [Imperative #791](https://github.com/zowe/imperative/issues/791)

## `7.0.0`

- Major: Introduced Team Profiles, Daemon mode, and more. See the prerelease items (if any) below for more details.

## `7.0.0-next.202204142300`

- BugFix: Updated the imperative version to consume ProfileInfo API updates and to remove the `moment` dependency.

## `7.0.0-next.202204141408`

- Enhancement: Updated the version number of the Zowe-CLI executable.

## `7.0.0-next.202204111828`

- Enhancement: Added help for `zowe daemon restart` command.
- Enhancement: Changed type of `encoding` property on z/OSMF profile from number to string to support more values (e.g., "ISO8859-1").

## `7.0.0-next.202204111523`

- Enhancement: Launch a separate Zowe CLI daemon for each user on multi-user systems.
- **Next Breaking**: Removed environment variables ZOWE_DAEMON and ZOWE_DAEMON_LOCK. Replaced them with ZOWE_DAEMON_DIR and ZOWE_DAEMON_PIPE.

## `7.0.0-next.202204111431`

- BugFix: Updated Imperative to enhance backward compatibility with v1 profiles and other enhancements and bug fixes (More details: Imperative [v5.0.0-next.202204051515](https://github.com/zowe/imperative/blob/next/CHANGELOG.md#500-next202204051515) and [v5.0.0-next.202204081605](https://github.com/zowe/imperative/blob/next/CHANGELOG.md#500-next202204081605))

## `7.0.0-next.202203311904`

- BugFix: Updated `zowe auth login apiml`, `zowe auth logout apiml` and `zowe config auto-init` comamnds to use v2 APIML APIs [#1339](https://github.com/zowe/zowe-cli/issues/1339)
- BugFix: Updated Imperative to avoid loading the credential manager if the given config file is not secure. [Imperative #762](https://github.com/zowe/imperative/issues/762)

## `7.0.0-next.202203282106`

- Enhancement: Added support for `--record` format on `zowe zos-files download (data-set|all-members)` and `zowe zos-files upload (dir-to-pds|file-to-data-set|stdin-to-data-set)` [#539](https://github.com/zowe/zowe-cli/issues/539)

## `7.0.0-next.202203211751`

- BugFix: Updated Imperative to allow applications to update credentials from the `ProfileInfo` APIs. [zowe/vscode-extension-for-zowe#1646](https://github.com/zowe/vscode-extension-for-zowe/issues/1646)

## `7.0.0-next.202203101634`

- Enhancement: Added prompt for base profile host property to `zowe config init`. [#1219](https://github.com/zowe/zowe-cli/issues/1219)

## `7.0.0-next.202203042035`

- BugFix: Allows the CLI to complete installation when there is invalid config JSON [#1198](https://github.com/zowe/zowe-cli/issues/1198)

## `7.0.0-next.202203041732`

- Enhancement: The `zowe daemon enable` and `zowe daemon disable` commands run a process in the background so that they no longer require a user to copy and paste another command to successfully perform the operation.

## `7.0.0-next.202202241854`

- **LTS Breaking**: Added `stdin` property to `IHandlerParameters` which defaults to `process.stdin` and is overridden with another readable stream in daemon mode.
  - CLI plug-ins that read from `process.stdin` in their command handlers should replace it with `{IHandlerParameters}.stdin` to be compatible with Zowe v2 daemon mode.
  - This may be a breaking change for unit tests that mock the `IHandlerParameters` interface since a required property has been added.
  - It is recommended to replace `IHandlerParameters` mocks with the `mockHandlerParameters` method in the @zowe/cli-test-utils package which should protect you from future breaking changes to this interface.
- BugFix: Fixed Daemon Concurrency problems in Windows by introducing a lock file

## `7.0.0-next.202202171858`

- **Next Breaking**: Use sockets and named pipes instead of ports for daemon communication for improved access control.
- BugFix: Fixed Keytar not present in top level dependencies when CLI is installed non-globally. [#1314](https://github.com/zowe/zowe-cli/issues/1314)

## `7.0.0-next.202202151759`

- BugFix: Updated Imperative to convert previously used profile property names into V2-compliant property names.

## `7.0.0-next.202202112312`

- BugFix: Fixed packaging of daemon binary for macOS.

## `7.0.0-next.202202092037`

- BugFix: Fixed some optional dependencies missing from npm-shrinkwrap file.

## `7.0.0-next.202202041954`

- BugFix: Fixed daemon binaries missing from package and Keytar binaries not found at install time.

## `7.0.0-next.202202041533`

- BugFix: Updated Imperative to improve log messages when Keytar module fails to load.

## `7.0.0-next.202201261615`

- BugFix: Included an npm-shrinkwrap file to lock-down all transitive dependencies.

## `7.0.0-next.202201252014`

- BugFix: Fixed 'daemon disable' command to kill any running zowe daemon on Linux and Mac. [#1270](https://github.com/zowe/zowe-cli/issues/1270)
- BugFix: Fixed stdin data being corrupted when daemon server processes CLI command containing double-byte characters.
- Enhancement: Added a user message within 'daemon enable' and disable to open a new terminal when needed.
- **LTS Breaking**: Make the `user` field on SSH profiles secure. [#682](https://github.com/zowe/zowe-cli/issues/682)

## `7.0.0-next.202201121428`

- BugFix: Set executable attribute on zowe executable file on Linux and Mac.
- Enhancement: Ensure `zowe config auto-init` command saves the `rejectUnauthorized` value. [#1109](https://github.com/zowe/zowe-cli/issues/1109)

## `7.0.0-next.202201111811`

- BugFix: Update Imperative to absorb bugfixes introduced in version `5.0.0-next.202201102100`.
- Enhancement: Add the commands `zowe daemon enable` and `zowe daemon disable`. These commands enable end-users to set up daemon mode without having to download a separate executable and place it by hand into some directory.
- Enhancement: Refactored communication between Imperative daemon client and server. Previously the client only sent CLI arguments and the current working directory. Now it sends a JSON object that also includes environment variables and input piped from stdin. [#1179](https://github.com/zowe/zowe-cli/issues/1179)
- **Next Breaking**: The Daemon-related class named `Processor` was renamed to `DaemonDecider`.
- **Next Breaking**: Remove `--dcd` argument which was reserved for `--daemon-current-directory`.
- **Next Breaking**: Add user check to daemon communication

## `7.0.0-next.202112281543`

- Enhancement: update a "show attributes" flag to be `-a` instead of `--pa`.  `--pa` is a "hidden" alias.

## `7.0.0-next.202112201801`

- BugFix: Fixed socket connection error on macOS after commands that run in daemon mode. [#1192](https://github.com/zowe/zowe-cli/issues/1192)
- BugFix: Fixed daemon failing to run in path that contains space in directory name. [#1237](https://github.com/zowe/zowe-cli/issues/1237)

## `7.0.0-next.202112142155`

- Enhancement: Upgrade Imperative so that secure prompts do not show input and zowe.config.json secure properties are not logged. [#1106](https://github.com/zowe/zowe-cli/issues/1106)

## `7.0.0-next.202112081943`

- **Next Breaking**: Remove hardcoded `--dcd` argument sent between imperative daemon server and client.

## `7.0.0-next.202112021313`

- **Next Breaking**: Use JSON-based communication protocol between imperative daemon server and client.

## `7.0.0-next.202111221932`

- BugFix: Changed credentials to be stored securely by default for v1 profiles to be consistent with the experience for v2 profiles. [#1128](https://github.com/zowe/zowe-cli/issues/1128)

## `7.0.0-next.202111111904`

- Daemon mode updates:
    - Enhancements:
        - Renamed the platform-specific executable from zowex to zowe, so that existing zowe commands used from the command line or in scripts do not have to change when running in daemon mode.
        - Automatically launch the background daemon when one is not running.
        - The daemon no longer has its own visible window, making it much more daemon-like.
        - An environment variable named ZOWE_USE_DAEMON can be set to "no" to prevent the use of the daemon. Commands are then passed to the traditional zowe-CLI command. Thus, you can temporarily use the traditional Zowe CLI command to correct some display limitations (like displaying colors).
    - Bug fixes:
        - Eliminate the display of escape characters when colors are displayed while running in daemon mode. [#938](https://github.com/zowe/zowe-cli/issues/938). Currently accomplished by not displaying colors in daemon mode.
        - Command-line arguments that contain spaces no longer require extra quotes or escapes. [#978](https://github.com/zowe/zowe-cli/issues/978)

## `7.0.0-next.202111111709`

- Enhancement: Upgrade Imperative so Daemon Mode can launch and warn about invalid team configuration files. [#943](https://github.com/zowe/zowe-cli/issues/943) [#1190](https://github.com/zowe/zowe-cli/issues/1190)

## `7.0.0-next.202111041425`

- Enhancement: Added `autoStore` property to config JSON files which defaults to true. When this property is enabled and the CLI prompts you to enter connection info, the values you enter will be saved to disk (or credential vault if they are secure) for future use. [zowe/zowe-cli#923](https://github.com/zowe/zowe-cli/issues/923)

## `7.0.0-next.202110211759`

- Enhancement: Display the set of changes made by the 'zowe config auto-init' command.

## `7.0.0-next.202110071909`

- Enhancement: Added `config update-schemas [--depth <value>]` command. [#1059](https://github.com/zowe/zowe-cli/issues/1059)
- **LTS Breaking**: Changed default log level from DEBUG to WARN to reduce the volume of logs written to disk. The log level can still be overridden using environment variables.

## `7.0.0-next.202109281609`

- Enhancement: Added `config import` command that imports team config files from a local path or web URL. [#1083](https://github.com/zowe/zowe-cli/issues/1083)
- Enhancement: Added Help Doc examples for the `zowe config` group of commands. [#1061](https://github.com/zowe/zowe-cli/issues/1061)

## `7.0.0-next.202109032014`

- Enhancement: Log in to API ML to obtain token value instead of prompting for it in `config secure` command.

## `7.0.0-next.202108311536`

- Security: Don't expose port that daemon server listens on (default port is 4000).

## `7.0.0-next.202108202027`

- Update Imperative dependency for the following new features:
  - **LTS Breaking**: Make `fail-on-error` option true by default on `zowe plugins validate` command.
  - Enhancement: Improved command suggestions
  - Performance: Improved the way that HTTP response chunks are saved, reducing time complexity from O(n<sup>2</sup>) to O(n). This dramatically improves performance for larger requests. [Imperative #618](https://github.com/zowe/imperative/pull/618)

## `7.0.0-next.202108121907`

- Enhancement: Flattened the default profiles structure created by the `config init` command.
- **Next Breaking**: Split up authToken property in team config into tokenType and tokenValue properties to be consistent with Zowe v1 profiles.

## `7.0.0-next.202107131230`

- Enhancement: Adds the `config auto-init` command, allowing users to automatically generate a configuration using information stored in conformant installed plugins and the API Mediation Layer.

## `7.0.0-next.202102011525`

- Enhancement: Added new "config" command group to manage config JSON files. This is intended to replace the profiles API, and makes it easier for users to create, share, and switch between profile configurations.
- Enhancement: Added daemon mode which runs a persistent background process "zowex" to improve CLI response time. The "zowex" binary can be downloaded from GitHub releases.
- Enhancement: Added support for secure credential storage without any plug-ins required. On Linux there are some software requirements for this feature which are listed [here](https://github.com/zowe/zowe-cli-scs-plugin#software-requirements).
- Deprecated: The "profiles" command group for managing global profiles in "~/.zowe/profiles". Use the new "config" command group instead.
- **LTS Breaking**: Removed "config" command group for managing app settings in "~/.zowe/imperative/settings.json". If app settings already exist they are still loaded for backwards compatibility.

## `6.40.1`

- BugFix: Updated the imperative version to remove the `moment` dependency.

## `6.40.0`

- Enhancement: Added the `exec-data` option for `zowe jobs list jobs` command to return execution data about the job in addition to the default information. [#1158](https://github.com/zowe/zowe-cli/issues/1158)

## `6.39.1`

- BugFix: Updated Imperative to consume security updates in `4.18.2`.


## `6.39.0`

- BugFix: Provided more accurate output for `zowe zos-jobs delete job` and `zowe zos-jobs cancel job` commands [#1333](https://github.com/zowe/zowe-cli/issues/1333)
- BugFix: Fixed inconsistent case on `modify-version` option for `zowe zos-jobs delete job` and `zowe zos-jobs cancel job` commands [#1333](https://github.com/zowe/zowe-cli/issues/1333)
- Enhancement: Added support for `--record` format on `zowe zos-files download (data-set|all-members)` and `zowe zos-files upload (dir-to-pds|file-to-data-set|stdin-to-data-set)` [#539](https://github.com/zowe/zowe-cli/issues/539)

## `6.38.0`

- Enhancement: Exported the `@zowe/imperative` package as the `imperative` namespace.
  If your project depends on both Zowe CLI and Imperative, you can now `import { imperative } from "@zowe/cli"` without declaring `@zowe/imperative` as a separate dependency in package.json. No change is required for CLI plug-ins.
- BugFix: Fixed inconsistent capitalization with z/OS console command. [#961](https://github.com/zowe/zowe-cli/issues/961)

## `6.37.8`

- Documentation: Updated help text for the `zowe jobs submit stdin` command. [#1284](https://github.com/zowe/zowe-cli/issues/1284)

## `6.37.7`

- BugFix: Fixed some optional dependencies missing from npm-shrinkwrap file.

## `6.37.6`

- BugFix: Pruned dev dependencies from npm-shrinkwrap file.

## `6.37.5`

- BugFix: Included an npm-shrinkwrap file to lock-down all transitive dependencies.

## `6.37.3`

- BugFix: Updated imperative to resolve `--hw` line-break issues. [Imperative #715](https://github.com/zowe/imperative/issues/715)

## `6.37.2`

- BugFix: Disabled gzip compression for z/OSMF requests that download binary files. [#1170](https://github.com/zowe/zowe-cli/issues/1170)

## `6.37.1`

- BugFix: Updated Imperative to absorb bugfixes introduced in version `4.17.2`.

## `6.37.0`

- Enhancement: Added new feature to manage zos-logs. z/OSMF version 2.4 or higher is required. Ensure that the [z/OSMF Operations Log Support is available via APAR and associated PTFs](https://www.ibm.com/support/pages/apar/PH35930). [#1104](https://github.com/zowe/zowe-cli/issues/1104)

## `6.36.1`

- BugFix: Fixed an issue where plugin install and uninstall did not work with NPM version 8. [Imperative #683](https://github.com/zowe/imperative/issues/683)

## `6.36.0`

- Enhancement: Added the command tree JSON object to the `zowe --available-commands` command's data object, returned when `--response-format-json` is specified.

## `6.35.0`

- Enhancement: Removed the misleading `workflow-name` option for the `zowe zos-workflows list definition-file-details` help example. [#659](https://github.com/zowe/zowe-cli/issues/659)
- Enhancement: Exposed new option `modifyVersion` for the `zowe zos-jobs delete job` and `zowe zos-jobs cancel job` commands. [#1092](https://github.com/zowe/zowe-cli/issues/1092)

## `6.34.1`

- BugFix: Reverts hiding the cert-key-file path so users can see what path was specified and check if the file exists.

## `6.34.0`

- Enhancement: Add support for PEM certificate based authentication.

## `6.33.4`

- BugFix: Updated dependencies to resolve problems with the ansi-regex package.

## `6.33.3`

- Enhancement: Update post-install script to display a message when the CLI successfully installs due to increased error messaging from USS SDK when optional pre-requisites are not installed.

## `6.33.1`

- Bugfix: Fixed capitalization of handler paths for `zowe files rename ds` and `zowe files rename dsm` commands.

## `6.33.0`

- Enhancement: Exposed new option `start` for the `zowe zos-files list data-set` command. [#495](https://github.com/zowe/zowe-cli/issues/495)
- Enhancement: Updated Imperative to add the following features:
  - Enhancement: Improved command suggestions for mistyped commands, add aliases to command suggestions.
  - Enhancement: The `plugins validate` command will return an error code when plugins have errors if the new `--fail-on-error` option is specified. Also adds `--fail-on-warning` option to return with an error code when plugins have warnings. [Imperative #463](https://github.com/zowe/imperative/issues/463)
  - BugFix: Fixed regression where characters are not correctly escaped in web help causing extra slashes ("\") to appear. [Imperative #644](https://github.com/zowe/imperative/issues/644)
- Renamed the zos-files `--responseTimeout` option to `--response-timeout` in help docs for consistency. [#803](https://github.com/zowe/zowe-cli/issues/803)

## `6.32.2`

- Fixed inconsistencies in punctuation for command descriptions by adding missing periods. [#66](https://github.com/zowe/zowe-cli/issues/66)

## `6.32.1`

- BugFix: Updated Imperative version to fix web help issues.
- Expanded help text of --data-set-type on create data set command by adding an example of creating PDSE. [#52](https://github.com/zowe/zowe-cli/issues/52)

## `6.32.0`

- Enhancement: Added a `--volume-serial` option to the `zowe zos-files list data-set` command. Use this option to filter data sets by volume serial. [#61](https://github.com/zowe/zowe-cli/issues/61)
- Enhancement: Removed 'z/OS' from zos-files help upload and download commands. [#60](https://github.com/zowe/zowe-cli/issues/60)

## `6.31.2`

- Enhancement: Added new aliases for zos-files commands in delete, download, and list relating to USS files. You can now interact with `uf` or `uss`.  [#983](https://github.com/zowe/zowe-cli/issues/983)

## `6.31.0`

- Enhancement: Add the option --jcl-symbols to the jobs submit command to enable users to specify JCL symbol names and values.

## `6.30.0`

- Enhancement: made changes to definition files for zowe ssh commands  [#603](https://github.com/zowe/zowe-cli/issues/603)

## `6.29.0`

- Enhancement: Added a standard data set template with no parameters set.

## `6.28.0`

- Enhancement: Updated Imperative version to handle GZIP compression on REST requests.

## `6.27.1`

- BugFix: Removed the conflicting alias `-o` for `--protocol` option.

## `6.27.0`

- Enhancement: Added a `like` option to the `zowe zos-files create data-set` command. Use this option to like datasets. [#771](https://github.com/zowe/zowe-cli/issues/771)
- Enhancement: Added a `--protocol` option to allow you to specify the HTTP or HTTPS protocol used. Default value remains HTTPS.[#498](https://github.com/zowe/zowe-cli/issues/498)
- Enhancement: Added an example for running a Db2 command with the `zowe zos-console issue command` command. [#641](https://github.com/zowe/zowe-cli/issues/641)

## `6.26.0`

- Enhancement: Updated Imperative version to support npm@7. This fixes an error when installing plugins.

## `6.25.2`

- Documented early access features that are available in "next" release.

## `6.25.1`

- Bugfix: Updated Imperative version to fix vulnerability.

## `6.25.0`

- Enhancement: Added a `--replace` option to the `zowe zos-files copy data-set` command. Use this option if you want to replace like-named members in the target data set. [#808](https://github.com/zowe/zowe-cli/issues/808)
- Enhancement: Improved a cryptic error message that was shown if TSO address space failed to start for the `zowe zos-tso issue command` command. [#28](https://github.com/zowe/zowe-cli/issues/28)
- Bugfix: Removed "[object Object]" text that appeared in some error messages. The proper text "Imperative API Error" is now displayed. [#836](https://github.com/zowe/zowe-cli/pull/836)

## `6.24.6`

- BugFix: Improved performance of `zowe zos-files list` commands when very long lists are printed to console. [#861](https://github.com/zowe/zowe-cli/issues/861)

## `6.24.5`

- Bugfix: Updated Imperative dependency version to one that does not contain a vulnerable dependency

## `6.24.3`

- Bugfix: Fixed incorrect syntax of example for `zowe files create data-set-vsam`. [#823](https://github.com/zowe/zowe-cli/issues/823)

## `6.24.2`

- Revert: Revert changes made in 6.24.1, problem was determined to be bundling pipeline

## `6.24.1`

- Bugfix: Change SDK package structure to allow for backwards compatibility for some projects importing the CLI

## `6.24.0`

- Enhancement: Published the APIs in Zowe CLI as separate SDK packages. [#750](https://github.com/zowe/zowe-cli/issues/750)
- The "@zowe/cli" package still includes both API and CLI methods. In addition, the following SDK packages are now available:
  - @zowe/provisioning-for-zowe-sdk
  - @zowe/zos-console-for-zowe-sdk
  - @zowe/zos-files-for-zowe-sdk
  - @zowe/zos-jobs-for-zowe-sdk
  - @zowe/zos-tso-for-zowe-sdk
  - @zowe/zos-uss-for-zowe-sdk
  - @zowe/zos-workflows-for-zowe-sdk
  - @zowe/zosmf-for-zowe-sdk
  - @zowe/core-for-zowe-sdk

## `6.23.0`

- Enhancement: Added a `--pattern` option to the `zowe files list all-members` command. The option lets you restrict returned member names to only names that match a given pattern. The argument syntax is the same as the "pattern" parameter of the ISPF LMMLIST service. [#810](https://github.com/zowe/zowe-cli/issues/810)
- Enhancement: Added new options `--lrecl` and `--recfm` to the `zos-files create` command. Use these options to specify a logical record length and record format for data sets that you create. [#788](https://github.com/zowe/zowe-cli/issues/788)

## `6.22.0`

- Enhancement: Added the `--encoding` option for the `zowe zos-files upload dir-to-pds` command. This option lets you upload multiple members with a single command. [#764](https://github.com/zowe/zowe-cli/issues/764)
- BugFix: Fixed an issue where the output of the `zowe zos-uss issue ssh` command would sometimes omit the last line. [#795](https://github.com/zowe/zowe-cli/issues/795)

## `6.21.1`

- BugFix: Renamed the z/OS Files API option from `storeclass` to `storclass`. This fixed an issue where the CLI could define the wrong storage class on `create dataset` commands. [#503](https://github.com/zowe/zowe-cli/issues/503)

## `6.21.0`

- Enhancement: Added a `--responseTimeout` option to the z/OS Files APIs, CLI commands, and z/OSMF profiles. Specify `--responseTimeout <###>` to set the number of seconds that the TSO servlet request runs before a timout occurs. The default is 30 seconds. You can set the option to between 5 and 600 seconds (inclusive). [#760](https://github.com/zowe/zowe-cli/issues/760)

## `6.20.0`

- Added API usage examples to each package Readme (files, jobs, etc...). [#751](https://github.com/zowe/zowe-cli/issues/751).
- Fixed an issue where the CLI exited with status code 0 in case of an error. [#748](https://github.com/zowe/zowe-cli/issues/748)
- Added new method "dataSetLike(session, dataSetName, options)" to `Create` class, for use when creating a dataset with parameters like another data set. [#766](https://github.com/zowe/zowe-cli/issues/766)

## `6.19.1`

- Update Imperative version
- Fix compilation error

## `6.19.0`

- Add CLI command to delete migrated data sets `zowe zos-files delete migrated-data-sets`.

## `6.18.0`

- Add the --fail-fast option to the `zowe zos-files download all-members` command
  - Specifying `--fail-fast false` allows member downloads to continue if one or more fail

## `6.17.3`

- Update Imperative version to include compatibility fix for `ISession` type

## `6.17.2`

- Update Imperative version (again) to include security fix

## `6.17.1`

- Update Imperative version to fix issue "Can't use service profile after storing token in base profile"

## `6.17.0`

- Added API to delete migrated data sets.

## `6.16.0`

- Upgrade Zowe commands to prompt for any of the following values if the option is missing: host, port, user, and password.
- Add ability to log into and out of the APIML, getting and using a token
- Add `--base-profile` option to all commands that use profiles, allowing them to make use of base profiles containing shared values.

## `6.15.0`

- Add `encoding` option to `zosmf` profile type.

## `6.14.0`

- Add encoding / code page support for data set upload and download operations in library and CLI.

## `6.13.0`

- Add `files hrec ds` command to recall data sets.
- Make account optional in TSO profiles.
- Make user and host optional in SSH profiles.
- Fix broken links in readme.

## `6.12.0`

- Make username, password, and host optional on z/OSMF profiles and update profile creation doc to reflect the change.
- Don't overwrite files when downloading spool output from job with duplicate step names.

## `6.11.2`

- Update imperative version (again) in order to fix vulnerabilities

## `6.11.1`

- Update imperative version (to fix EPERM issues on Windows)

## `6.11.0`

- Add preserve-original-letter-case option for download to keep generated folders and files in original uppercase.

## `6.10.3`

- Update Migrate and Recall data set APIs to have a base handler function.

## `6.10.2`

- Update Imperative to 4.6.
- Update top-level doc links in help description.

## `6.10.1`

- Update Imperative dependency to fix vulnerability.

## `6.10.0`

- Add `files rename ds` and `files rename dsm` commands to rename data sets and data set members. Thanks @CForrest97

## `6.9.2`

- Return non-zero exit code when upload command fails. Thanks @tjohnsonBCM

## `6.9.1`

- Support `#` character in account number supplied to TSO commands. Thanks @awharn

## `6.9.0`

- Add API to recall migrated datasets. Thanks @Pranay154

## `6.8.2`

- Update the Zowe logo to the new logo. Thanks @awharn

## `6.8.1`

- Add utility function to access ImperativeConfig. Thanks @tjohnsonBCM

## `6.8.0`

- Add possibility to use Etags with download and upload APIs. Thanks @Alexandru-Dimitru
- Add option to return Etag on upload. Thanks @Alexandru-Dimitru

## `6.0.0`

- Rename `files list zfs` command to `files list fs` since it is not specific to zFS file systems.

## `5.0.0`

- Use new streaming RestClient APIs to reduce memory usage when downloading and uploading files.

## `4.0.0`

- Remove the method `Get.dataSetStreamed`. Use `ZosmfRestClient.getStreamed` instead.

## `3.0.0`

- Rename package from "@brightside/core" to "@zowe/cli".
- Change behavior of the method `Shell.executeSsh` to use `stdoutHandler` instead of `streamCallBack`. This eliminates dependency on the `ClientChannel` type of the ssh2 package.<|MERGE_RESOLUTION|>--- conflicted
+++ resolved
@@ -2,7 +2,6 @@
 
 All notable changes to the Zowe CLI package will be documented in this file.
 
-<<<<<<< HEAD
 ## Recent Changes
 
 - Enhancement: Updated the Imperative Framework to add support for unique cookie identifiers from API ML. [#1734](https://github.com/zowe/zowe-cli/pull/1734)
@@ -10,10 +9,10 @@
 - BugFix: Allowed `logout` operations with invalid and/or expired tokens. [#1734](https://github.com/zowe/zowe-cli/pull/1734)
 - BugFix: Prevented misleading `basePath error` when credentials are invalid. [#1734](https://github.com/zowe/zowe-cli/pull/1734)
 - BugFix: Add check for invalid block size when creating a sequential dataset. [#1439](https://github.com/zowe/zowe-cli/issues/1439)
-=======
+
 ## `7.17.0`
+
 - Enhancement: Created zos-files edit commands to edit a dataset or uss file locally [PR #1672](https://github.com/zowe/zowe-cli/pull/1672)
->>>>>>> f5fff9e4
 
 ## `7.16.5`
 
