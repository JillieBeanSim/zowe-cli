# Change Log

All notable changes to the Zowe CLI package will be documented in this file.

## `7.16.5`

<<<<<<< HEAD
- Enhancement: Created zos-files edit commands to edit a dataset or uss file locally [PR #1672](https://github.com/zowe/zowe-cli/pull/1672)

- BugFix: Add check for invalid block size when creating a sequential dataset. [#1439](https://github.com/zowe/zowe-cli/issues/1439)
=======
- BugFix: Fixed `zowe files create data-set` failing when no additional options are specified.
- BugFix: Added check for invalid block size when creating a sequential data set. [#1439](https://github.com/zowe/zowe-cli/issues/1439)
- BugFix: Added the ability to list all data set members when some members have invalid names.
- BugFix: Removed extra calls to list datasets matching patterns if authentication to z/OSMF fails.
>>>>>>> 82701a7d

## `7.16.4`

BugFix: Fixed `secondary` option being specified as `1` on `BLANK` type datasets with the `zowe files create data-set` command [#1595](https://github.com/zowe/zowe-cli/issues/1595)


## `7.16.3`

- BugFix: Updated `imperative` to fix undesired behavior in the `zowe config list` command in certain situations.

## `7.16.2`

- BugFix: Updated `tar` dependency.

## `7.16.1`

- BugFix: Fixed `--range` option ignored on `zowe files view uss-file` command.
- BugFix: Fixed `--binary` option ignored by commands that upload and download USS directories when ".zosattributes" file is used.
- BugFix: Fixed `--include-hidden` option ignored by `zowe files upload dir-to-uss` without the `--recursive` option.

## `7.16.0`

- Enhancement: Updated daemon to use `tokio` library instead of unmaintained `named_pipe` library.

## `7.15.0`

- Enhancement: Added the `zowe files copy dsclp` command to copy a dataset from one LPAR to another.  [#1098](https://github.com/zowe/zowe-cli/issues/1098)

## `7.14.1`:

- Enhancement: Re-enabled color in the daemon client [#1379](https://github.com/zowe/zowe-cli/issues/1379)
- BugFix: Enabled ANSI in Windows based terminals [#1701](https://github.com/zowe/zowe-cli/issues/1701)
- BugFix: Changed daemon to spawn as its own process [#1241](https://github.com/zowe/zowe-cli/issues/1241) [#1277](https://github.com/zowe/zowe-cli/issues/1277) [#1309](https://github.com/zowe/zowe-cli/issues/1309)
- BugFix: Updated Imperative to allow for special handling of chalk and coloring in daemon client

## `7.13.0`

- Enhancement: Updated Imperative to add `--prune` option to `zowe config secure` command. [Imperative #547](https://github.com/zowe/imperative/issues/547)

## `7.12.0`

- Enhancement: Added `range` option to `zos-files view uss-file` command
- BugFix: Fixed `encoding` option for `zos-files view uss-file` command [#1495](https://github.com/zowe/zowe-cli/issues/1495)
- BugFix: Adds notification that `encoding`, `binary`, and `record` options conflict on the `zos-files view data-set` and `zos-files view uss-file` commands
- BugFix: Updated Imperative to fix the `zowe auth li` and `zowe auth lo` aliases [Imperative #964](https://github.com/zowe/imperative/issues/964)

## `7.11.3`

- BugFix: Fixed URI encoding on `zos-jobs` commands [#1596](https://github.com/zowe/zowe-cli/issues/1596)
- BugFix: Updated Imperative to fix an error on Windows preventing plug-ins from installing if a local file or directory contains a space. [Imperative #959](https://github.com/zowe/imperative/issues/959)

## `7.11.2`

- BugFix: Updated daemon executable to resolve technical debt
- BugFix: Fixed URI encoding on `zos-files` commands [#1073](https://github.com/zowe/zowe-cli/issues/1073)

## `7.11.1`

- BugFix: Solved daemon issue where Windows usernames were treated as case-sensitive when checking the daemon process owner during Zowe commands.

## `7.11.0`
- Enhancement: Added support for a CLI specific environment variable file. [#1484](https://github.com/zowe/zowe-cli/issues/1484)
- BugFix: Enabled option to download output from a submitted job with the -d flag. The -e flag now enables changes to file extension as originally intended. [#729](https://github.com/zowe/zowe-cli/issues/729)

## `7.10.4`
- BugFix: Changed default value for modify-jobs option in the zowe jobs command group to 2.0. This change results in calls to z/OSMF becoming synchronous, and a successful response from the modify, cancel, and delete commands indicates the requested action was completed successfully. [#1459](https://github.com/zowe/zowe-cli/issues/1459)

## `7.10.3`
- BugFix: Fix in employing `--context-lines` option for all diff/compare commands. Fixed broken `--seqnum` option implementation.[#1529](https://github.com/zowe/zowe-cli/issues/1529)

## `7.10.2`
- BugFix: Updated Imperative to include bugfixes in version `5.8.2`.

## `7.10.0`

- Enhancement: Added support for downloading job spool content in binary and record formats.

## `7.9.7`

- BugFix: Updated Imperative to include bugfixes in version `5.7.7`.

## `7.9.6`

- BugFix: Updated Imperative to include bugfixes in version `5.7.6`.

## `7.9.5`

- BugFix: Fixed daemon broken pipe error on Windows [#1538](https://github.com/zowe/zowe-cli/issues/1538)

## `7.9.4`

- BugFix: Removed all line break encodings from strings for `zos-files compare local-file-data-set` [#1528](https://github.com/zowe/zowe-cli/issues/1528)

## `7.9.3`

- BugFix: Updated Imperative to include bugfixes in version `5.7.5`.

## `7.9.0`

- Enhancement: Added new functions to support the changing of a job class and the hold status of a job. Can now call `zowe jobs modify job [jobid]` with options `--jobclass`, `--hold` and `--release`. [#1156](https://github.com/zowe/zowe-cli/issues/1156)
- BugFix: Documented that token-type and token-value do not apply to SSH commands.
- BugFix: Updated Imperative to include bugfixes in version `5.7.2`.

## `7.8.0`

- Enhancement: Updated Imperative to incorporate new `zowe config report-env` command from version `5.7.0`.
- Enhancement: Added design documentation for roadmap feature to store secure properties in memory.

## `7.7.0`

- Enhancement: Allow `zowe files view ds ... --range SSS-EEE | SSS,NNN`. [#1539](https://github.com/zowe/zowe-cli/issues/1539)
- Enhancement: Added `ZosFilesCreateOptions.alcunit` option to PDS definition. [#1203](https://github.com/zowe/zowe-cli/issues/1203)
- BugFix: Fixed example 3 where no `--like` option is specified in `zowe zos-files create data-set`. [#1252](https://github.com/zowe/zowe-cli/issues/1252)

## `7.6.2`

- BugFix: Updated `minimatch` and `keytar` dependencies for technical currency.
- BugFix: Updated example for `zowe profiles create zosmf-profile` command. [#1152](https://github.com/zowe/zowe-cli/issues/1152)
- BugFix: Restore info message on daemon startup. [#1506](https://github.com/zowe/zowe-cli/issues/1506)

## `7.6.1`

- BugFix: Updated `ssh2` dependency to fix "Received unexpected packet type" error on SSH commands. [#1516](https://github.com/zowe/zowe-cli/issues/1516)
- BugFix: Updated Imperative to include bugfixes in version `5.5.3`.

## `7.6.0`

- Enhancement: Added the `zowe files download uss-dir` command to download the contents of a USS directory. [#1038](https://github.com/zowe/zowe-cli/issues/1038)
- Enhancement: Updated the `zowe files upload file-to-uss` and `zowe files upload dir-to-uss` commands to improve how they handle file encoding. [#1479](https://github.com/zowe/zowe-cli/issues/1479)
  - Both commands now "chtag" files after uploading them to indicate their remote encoding. This matches the already existing behavior of the `zowe files download uss-file` command which checks file tags before downloading.
  - The behavior of ".zosattributes" files which can specify local and remote encoding has been changed. Files are now converted to the remote encoding, not just tagged. If no encoding is specified, the default transfer mode is text instead of binary to be consistent with z/OSMF default behavior.
- BugFix: Updated Imperative to include bugfixes in version `5.5.2`.

## `7.5.1`

- BugFix: Updated Imperative to include bugfixes in version `5.5.1`.

## `7.5.0`

- Enhancement: Added the browser-view option to `zowe zos-files compare data-set` command to compare two datasets and display the differences on the browser. [#1443](https://github.com/zowe/zowe-cli/issues/1443)
- Enhancement: Added a command `zowe zos-files compare local-file-data-set` to compare a local-file and a dataset, & display the differences in the browser and terminal. [#1444](https://github.com/zowe/zowe-cli/issues/1444)
- Enhancement: Added a command `zowe zos-files compare uss-files` to compare two uss-files, & display the differences in the browser and terminal. [#1445](https://github.com/zowe/zowe-cli/issues/1445)
- Enhancement: Added a command `zowe zos-files compare local-file-uss-file` to compare a local-file and a uss-file, & display the differences in the browser and terminal. [#1446](https://github.com/zowe/zowe-cli/issues/1446)
- Enhancement: Added a command `zowe zos-files compare spool-dd` to compare two spool-dds', & display the differences in the browser and terminal. [#1447](https://github.com/zowe/zowe-cli/issues/1447)
- Enhancement: Added a command `zowe zos-files compare local-file-spool-dd` to compare a local-file and a spool-dd', & display the differences in the browser and terminal. [#1448](https://github.com/zowe/zowe-cli/issues/1448)
- Enhancement: Added `ZOWE_CLI_PLUGINS_DIR` environment variable to override location where plugins are installed. [#1483](https://github.com/zowe/zowe-cli/issues/1483)
- BugFix: Updated Imperative to include bugfixes in version `5.5.0`.

## `7.4.2`

- BugFix: Renamed `download data-set-matching` to `download data-sets-matching`. The old name still exists as an alias.
- BugFix: Fixed output of `download data-sets-matching` being printed twice when some data sets fail to download.

## `7.4.1`

- BugFix: Updated Imperative to fix error when installing plug-ins that do not define profiles.

## `7.4.0`

- Enhancement: Added the `zowe zos-files compare data-set` command to compare two datasets and display the differences on the terminal. [#1442](https://github.com/zowe/zowe-cli/issues/1442)
- BugFix: Alter the `zowe daemon disable` command to only kill the daemon running for the current user.

## `7.3.1`

- BugFix: Updated Imperative to fix CLI commands failing with error "Cannot find module 'ansi-colors'".

## `7.3.0`

- Enhancement: Added the `zowe files download data-sets-matching` command to download multiple data sets at once. [#1287](https://github.com/zowe/zowe-cli/issues/1287)
  - Note: If you used this command previously in the extended files plug-in for Zowe v1, the `--fail-fast` option now defaults to true which is different from the original behavior.

## `7.2.4`

- BugFix: Fixed the Zowe Daemon binary exiting with an error if the daemon server does not start within 3 seconds.

## `7.2.3`

- BugFix: Updated Imperative to address `ProfileInfo` related issues.

## `7.2.2`

- BugFix: Updated Imperative to address `ProfileInfo` related issues.

## `7.2.1`

- BugFix: Fixed name of the positional in `zowe zos-jobs submit uss-file` command.
- BugFix: Updated the description of the `zowe zos-jobs view all-spool-content` command.
- BugFix: Updated the descriptions of the `zowe zos-files view uss-file` and  `zowe zos-files view data-set` commands.
- BugFix: Removed the `zowe zos-files view uss-file <file> --record` option.
- BugFix: Fixed description of the `zowe zos-jobs delete` command group.
- BugFix: Added `--modify-version` option to `zowe zos-jobs delete old-jobs` command for feature parity with `zowe zos-jobs delete job`.

## `7.2.0`

- Enhancement: Added the `zowe zos-jobs view all-spool-content` command to view all spool content given a job id. [#946](https://github.com/zowe/zowe-cli/issues/946)
- Enhancement: Added the `zowe jobs submit uss-file` command to submit a job from a USS file. [#1286](https://github.com/zowe/zowe-cli/issues/1286)
- Enhancement: Added the `zowe files view data-set` and `zowe files view uss-file` commands to view a dataset or USS file. [#1283](https://github.com/zowe/zowe-cli/issues/1283)
- Enhancement: Added the `zowe jobs delete old-jobs` command to delete (purge) jobs in OUTPUT status. [#1285](https://github.com/zowe/zowe-cli/issues/1285)
- BugFix: Updated Imperative to address `ProfileInfo` related issues. [zowe/vscode-extension-for-zowe#1777](https://github.com/zowe/vscode-extension-for-zowe/issues/1777)

## `7.1.3`

- BugFix: Fixed issue where `config auto-init` could report that it modified a config file that did not yet exist.
- BugFix: Updated Imperative to fix `config import` and `config secure` commands not respecting the `--reject-unauthorized` option.

## `7.1.2`

- BugFix: Fixed an issue where privateKey is not being respected. [#1398](https://github.com/zowe/zowe-cli/issues/1398) [#1392](https://github.com/zowe/zowe-cli/issues/1392)

## `7.1.1`

- BugFix: Moved `authConfig` object from the core SDK into the CLI's base profile definition to fix invalid handler path.

## `7.1.0`

- Enhancement: Updated the `zowe config auto-init` command to allow using certificates for authentication. [#1359](https://github.com/zowe/zowe-cli/issues/1359)
- Enhancement: Exposed profile type configuration from the respective SDKs.
- BugFix: Fixed issue where SSH command waits forever when user has expired password. [#989](https://github.com/zowe/zowe-cli/issues/989)

## `7.0.2`

- BugFix: Updated Imperative to fix a v1 profiles bug when storing a profile with no secure properties.

## `7.0.1`

- BugFix: Fixed ProfileInfo API targeting default base profile instead of the operating layer's base profile. [Imperative #791](https://github.com/zowe/imperative/issues/791)

## `7.0.0`

- Major: Introduced Team Profiles, Daemon mode, and more. See the prerelease items (if any) below for more details.

## `7.0.0-next.202204142300`

- BugFix: Updated the imperative version to consume ProfileInfo API updates and to remove the `moment` dependency.

## `7.0.0-next.202204141408`

- Enhancement: Updated the version number of the Zowe-CLI executable.

## `7.0.0-next.202204111828`

- Enhancement: Added help for `zowe daemon restart` command.
- Enhancement: Changed type of `encoding` property on z/OSMF profile from number to string to support more values (e.g., "ISO8859-1").

## `7.0.0-next.202204111523`

- Enhancement: Launch a separate Zowe CLI daemon for each user on multi-user systems.
- **Next Breaking**: Removed environment variables ZOWE_DAEMON and ZOWE_DAEMON_LOCK. Replaced them with ZOWE_DAEMON_DIR and ZOWE_DAEMON_PIPE.

## `7.0.0-next.202204111431`

- BugFix: Updated Imperative to enhance backward compatibility with v1 profiles and other enhancements and bug fixes (More details: Imperative [v5.0.0-next.202204051515](https://github.com/zowe/imperative/blob/next/CHANGELOG.md#500-next202204051515) and [v5.0.0-next.202204081605](https://github.com/zowe/imperative/blob/next/CHANGELOG.md#500-next202204081605))

## `7.0.0-next.202203311904`

- BugFix: Updated `zowe auth login apiml`, `zowe auth logout apiml` and `zowe config auto-init` comamnds to use v2 APIML APIs [#1339](https://github.com/zowe/zowe-cli/issues/1339)
- BugFix: Updated Imperative to avoid loading the credential manager if the given config file is not secure. [Imperative #762](https://github.com/zowe/imperative/issues/762)

## `7.0.0-next.202203282106`

- Enhancement: Added support for `--record` format on `zowe zos-files download (data-set|all-members)` and `zowe zos-files upload (dir-to-pds|file-to-data-set|stdin-to-data-set)` [#539](https://github.com/zowe/zowe-cli/issues/539)

## `7.0.0-next.202203211751`

- BugFix: Updated Imperative to allow applications to update credentials from the `ProfileInfo` APIs. [zowe/vscode-extension-for-zowe#1646](https://github.com/zowe/vscode-extension-for-zowe/issues/1646)

## `7.0.0-next.202203101634`

- Enhancement: Added prompt for base profile host property to `zowe config init`. [#1219](https://github.com/zowe/zowe-cli/issues/1219)

## `7.0.0-next.202203042035`

- BugFix: Allows the CLI to complete installation when there is invalid config JSON [#1198](https://github.com/zowe/zowe-cli/issues/1198)

## `7.0.0-next.202203041732`

- Enhancement: The `zowe daemon enable` and `zowe daemon disable` commands run a process in the background so that they no longer require a user to copy and paste another command to successfully perform the operation.

## `7.0.0-next.202202241854`

- **LTS Breaking**: Added `stdin` property to `IHandlerParameters` which defaults to `process.stdin` and is overridden with another readable stream in daemon mode.
  - CLI plug-ins that read from `process.stdin` in their command handlers should replace it with `{IHandlerParameters}.stdin` to be compatible with Zowe v2 daemon mode.
  - This may be a breaking change for unit tests that mock the `IHandlerParameters` interface since a required property has been added.
  - It is recommended to replace `IHandlerParameters` mocks with the `mockHandlerParameters` method in the @zowe/cli-test-utils package which should protect you from future breaking changes to this interface.
- BugFix: Fixed Daemon Concurrency problems in Windows by introducing a lock file

## `7.0.0-next.202202171858`

- **Next Breaking**: Use sockets and named pipes instead of ports for daemon communication for improved access control.
- BugFix: Fixed Keytar not present in top level dependencies when CLI is installed non-globally. [#1314](https://github.com/zowe/zowe-cli/issues/1314)

## `7.0.0-next.202202151759`

- BugFix: Updated Imperative to convert previously used profile property names into V2-compliant property names.

## `7.0.0-next.202202112312`

- BugFix: Fixed packaging of daemon binary for macOS.

## `7.0.0-next.202202092037`

- BugFix: Fixed some optional dependencies missing from npm-shrinkwrap file.

## `7.0.0-next.202202041954`

- BugFix: Fixed daemon binaries missing from package and Keytar binaries not found at install time.

## `7.0.0-next.202202041533`

- BugFix: Updated Imperative to improve log messages when Keytar module fails to load.

## `7.0.0-next.202201261615`

- BugFix: Included an npm-shrinkwrap file to lock-down all transitive dependencies.

## `7.0.0-next.202201252014`

- BugFix: Fixed 'daemon disable' command to kill any running zowe daemon on Linux and Mac. [#1270](https://github.com/zowe/zowe-cli/issues/1270)
- BugFix: Fixed stdin data being corrupted when daemon server processes CLI command containing double-byte characters.
- Enhancement: Added a user message within 'daemon enable' and disable to open a new terminal when needed.
- **LTS Breaking**: Make the `user` field on SSH profiles secure. [#682](https://github.com/zowe/zowe-cli/issues/682)

## `7.0.0-next.202201121428`

- BugFix: Set executable attribute on zowe executable file on Linux and Mac.
- Enhancement: Ensure `zowe config auto-init` command saves the `rejectUnauthorized` value. [#1109](https://github.com/zowe/zowe-cli/issues/1109)

## `7.0.0-next.202201111811`

- BugFix: Update Imperative to absorb bugfixes introduced in version `5.0.0-next.202201102100`.
- Enhancement: Add the commands `zowe daemon enable` and `zowe daemon disable`. These commands enable end-users to set up daemon mode without having to download a separate executable and place it by hand into some directory.
- Enhancement: Refactored communication between Imperative daemon client and server. Previously the client only sent CLI arguments and the current working directory. Now it sends a JSON object that also includes environment variables and input piped from stdin. [#1179](https://github.com/zowe/zowe-cli/issues/1179)
- **Next Breaking**: The Daemon-related class named `Processor` was renamed to `DaemonDecider`.
- **Next Breaking**: Remove `--dcd` argument which was reserved for `--daemon-current-directory`.
- **Next Breaking**: Add user check to daemon communication

## `7.0.0-next.202112281543`

- Enhancement: update a "show attributes" flag to be `-a` instead of `--pa`.  `--pa` is a "hidden" alias.

## `7.0.0-next.202112201801`

- BugFix: Fixed socket connection error on macOS after commands that run in daemon mode. [#1192](https://github.com/zowe/zowe-cli/issues/1192)
- BugFix: Fixed daemon failing to run in path that contains space in directory name. [#1237](https://github.com/zowe/zowe-cli/issues/1237)

## `7.0.0-next.202112142155`

- Enhancement: Upgrade Imperative so that secure prompts do not show input and zowe.config.json secure properties are not logged. [#1106](https://github.com/zowe/zowe-cli/issues/1106)

## `7.0.0-next.202112081943`

- **Next Breaking**: Remove hardcoded `--dcd` argument sent between imperative daemon server and client.

## `7.0.0-next.202112021313`

- **Next Breaking**: Use JSON-based communication protocol between imperative daemon server and client.

## `7.0.0-next.202111221932`

- BugFix: Changed credentials to be stored securely by default for v1 profiles to be consistent with the experience for v2 profiles. [#1128](https://github.com/zowe/zowe-cli/issues/1128)

## `7.0.0-next.202111111904`

- Daemon mode updates:
    - Enhancements:
        - Renamed the platform-specific executable from zowex to zowe, so that existing zowe commands used from the command line or in scripts do not have to change when running in daemon mode.
        - Automatically launch the background daemon when one is not running.
        - The daemon no longer has its own visible window, making it much more daemon-like.
        - An environment variable named ZOWE_USE_DAEMON can be set to "no" to prevent the use of the daemon. Commands are then passed to the traditional zowe-CLI command. Thus, you can temporarily use the traditional Zowe CLI command to correct some display limitations (like displaying colors).
    - Bug fixes:
        - Eliminate the display of escape characters when colors are displayed while running in daemon mode. [#938](https://github.com/zowe/zowe-cli/issues/938). Currently accomplished by not displaying colors in daemon mode.
        - Command-line arguments that contain spaces no longer require extra quotes or escapes. [#978](https://github.com/zowe/zowe-cli/issues/978)

## `7.0.0-next.202111111709`

- Enhancement: Upgrade Imperative so Daemon Mode can launch and warn about invalid team configuration files. [#943](https://github.com/zowe/zowe-cli/issues/943) [#1190](https://github.com/zowe/zowe-cli/issues/1190)

## `7.0.0-next.202111041425`

- Enhancement: Added `autoStore` property to config JSON files which defaults to true. When this property is enabled and the CLI prompts you to enter connection info, the values you enter will be saved to disk (or credential vault if they are secure) for future use. [zowe/zowe-cli#923](https://github.com/zowe/zowe-cli/issues/923)

## `7.0.0-next.202110211759`

- Enhancement: Display the set of changes made by the 'zowe config auto-init' command.

## `7.0.0-next.202110071909`

- Enhancement: Added `config update-schemas [--depth <value>]` command. [#1059](https://github.com/zowe/zowe-cli/issues/1059)
- **LTS Breaking**: Changed default log level from DEBUG to WARN to reduce the volume of logs written to disk. The log level can still be overridden using environment variables.

## `7.0.0-next.202109281609`

- Enhancement: Added `config import` command that imports team config files from a local path or web URL. [#1083](https://github.com/zowe/zowe-cli/issues/1083)
- Enhancement: Added Help Doc examples for the `zowe config` group of commands. [#1061](https://github.com/zowe/zowe-cli/issues/1061)

## `7.0.0-next.202109032014`

- Enhancement: Log in to API ML to obtain token value instead of prompting for it in `config secure` command.

## `7.0.0-next.202108311536`

- Security: Don't expose port that daemon server listens on (default port is 4000).

## `7.0.0-next.202108202027`

- Update Imperative dependency for the following new features:
  - **LTS Breaking**: Make `fail-on-error` option true by default on `zowe plugins validate` command.
  - Enhancement: Improved command suggestions
  - Performance: Improved the way that HTTP response chunks are saved, reducing time complexity from O(n<sup>2</sup>) to O(n). This dramatically improves performance for larger requests. [Imperative #618](https://github.com/zowe/imperative/pull/618)

## `7.0.0-next.202108121907`

- Enhancement: Flattened the default profiles structure created by the `config init` command.
- **Next Breaking**: Split up authToken property in team config into tokenType and tokenValue properties to be consistent with Zowe v1 profiles.

## `7.0.0-next.202107131230`

- Enhancement: Adds the `config auto-init` command, allowing users to automatically generate a configuration using information stored in conformant installed plugins and the API Mediation Layer.

## `7.0.0-next.202102011525`

- Enhancement: Added new "config" command group to manage config JSON files. This is intended to replace the profiles API, and makes it easier for users to create, share, and switch between profile configurations.
- Enhancement: Added daemon mode which runs a persistent background process "zowex" to improve CLI response time. The "zowex" binary can be downloaded from GitHub releases.
- Enhancement: Added support for secure credential storage without any plug-ins required. On Linux there are some software requirements for this feature which are listed [here](https://github.com/zowe/zowe-cli-scs-plugin#software-requirements).
- Deprecated: The "profiles" command group for managing global profiles in "~/.zowe/profiles". Use the new "config" command group instead.
- **LTS Breaking**: Removed "config" command group for managing app settings in "~/.zowe/imperative/settings.json". If app settings already exist they are still loaded for backwards compatibility.

## `6.40.1`

- BugFix: Updated the imperative version to remove the `moment` dependency.

## `6.40.0`

- Enhancement: Added the `exec-data` option for `zowe jobs list jobs` command to return execution data about the job in addition to the default information. [#1158](https://github.com/zowe/zowe-cli/issues/1158)

## `6.39.1`

- BugFix: Updated Imperative to consume security updates in `4.18.2`.


## `6.39.0`

- BugFix: Provided more accurate output for `zowe zos-jobs delete job` and `zowe zos-jobs cancel job` commands [#1333](https://github.com/zowe/zowe-cli/issues/1333)
- BugFix: Fixed inconsistent case on `modify-version` option for `zowe zos-jobs delete job` and `zowe zos-jobs cancel job` commands [#1333](https://github.com/zowe/zowe-cli/issues/1333)
- Enhancement: Added support for `--record` format on `zowe zos-files download (data-set|all-members)` and `zowe zos-files upload (dir-to-pds|file-to-data-set|stdin-to-data-set)` [#539](https://github.com/zowe/zowe-cli/issues/539)

## `6.38.0`

- Enhancement: Exported the `@zowe/imperative` package as the `imperative` namespace.
  If your project depends on both Zowe CLI and Imperative, you can now `import { imperative } from "@zowe/cli"` without declaring `@zowe/imperative` as a separate dependency in package.json. No change is required for CLI plug-ins.
- BugFix: Fixed inconsistent capitalization with z/OS console command. [#961](https://github.com/zowe/zowe-cli/issues/961)

## `6.37.8`

- Documentation: Updated help text for the `zowe jobs submit stdin` command. [#1284](https://github.com/zowe/zowe-cli/issues/1284)

## `6.37.7`

- BugFix: Fixed some optional dependencies missing from npm-shrinkwrap file.

## `6.37.6`

- BugFix: Pruned dev dependencies from npm-shrinkwrap file.

## `6.37.5`

- BugFix: Included an npm-shrinkwrap file to lock-down all transitive dependencies.

## `6.37.3`

- BugFix: Updated imperative to resolve `--hw` line-break issues. [Imperative #715](https://github.com/zowe/imperative/issues/715)

## `6.37.2`

- BugFix: Disabled gzip compression for z/OSMF requests that download binary files. [#1170](https://github.com/zowe/zowe-cli/issues/1170)

## `6.37.1`

- BugFix: Updated Imperative to absorb bugfixes introduced in version `4.17.2`.

## `6.37.0`

- Enhancement: Added new feature to manage zos-logs. z/OSMF version 2.4 or higher is required. Ensure that the [z/OSMF Operations Log Support is available via APAR and associated PTFs](https://www.ibm.com/support/pages/apar/PH35930). [#1104](https://github.com/zowe/zowe-cli/issues/1104)

## `6.36.1`

- BugFix: Fixed an issue where plugin install and uninstall did not work with NPM version 8. [Imperative #683](https://github.com/zowe/imperative/issues/683)

## `6.36.0`

- Enhancement: Added the command tree JSON object to the `zowe --available-commands` command's data object, returned when `--response-format-json` is specified.

## `6.35.0`

- Enhancement: Removed the misleading `workflow-name` option for the `zowe zos-workflows list definition-file-details` help example. [#659](https://github.com/zowe/zowe-cli/issues/659)
- Enhancement: Exposed new option `modifyVersion` for the `zowe zos-jobs delete job` and `zowe zos-jobs cancel job` commands. [#1092](https://github.com/zowe/zowe-cli/issues/1092)

## `6.34.1`

- BugFix: Reverts hiding the cert-key-file path so users can see what path was specified and check if the file exists.

## `6.34.0`

- Enhancement: Add support for PEM certificate based authentication.

## `6.33.4`

- BugFix: Updated dependencies to resolve problems with the ansi-regex package.

## `6.33.3`

- Enhancement: Update post-install script to display a message when the CLI successfully installs due to increased error messaging from USS SDK when optional pre-requisites are not installed.

## `6.33.1`

- Bugfix: Fixed capitalization of handler paths for `zowe files rename ds` and `zowe files rename dsm` commands.

## `6.33.0`

- Enhancement: Exposed new option `start` for the `zowe zos-files list data-set` command. [#495](https://github.com/zowe/zowe-cli/issues/495)
- Enhancement: Updated Imperative to add the following features:
  - Enhancement: Improved command suggestions for mistyped commands, add aliases to command suggestions.
  - Enhancement: The `plugins validate` command will return an error code when plugins have errors if the new `--fail-on-error` option is specified. Also adds `--fail-on-warning` option to return with an error code when plugins have warnings. [Imperative #463](https://github.com/zowe/imperative/issues/463)
  - BugFix: Fixed regression where characters are not correctly escaped in web help causing extra slashes ("\") to appear. [Imperative #644](https://github.com/zowe/imperative/issues/644)
- Renamed the zos-files `--responseTimeout` option to `--response-timeout` in help docs for consistency. [#803](https://github.com/zowe/zowe-cli/issues/803)

## `6.32.2`

- Fixed inconsistencies in punctuation for command descriptions by adding missing periods. [#66](https://github.com/zowe/zowe-cli/issues/66)

## `6.32.1`

- BugFix: Updated Imperative version to fix web help issues.
- Expanded help text of --data-set-type on create data set command by adding an example of creating PDSE. [#52](https://github.com/zowe/zowe-cli/issues/52)

## `6.32.0`

- Enhancement: Added a `--volume-serial` option to the `zowe zos-files list data-set` command. Use this option to filter data sets by volume serial. [#61](https://github.com/zowe/zowe-cli/issues/61)
- Enhancement: Removed 'z/OS' from zos-files help upload and download commands. [#60](https://github.com/zowe/zowe-cli/issues/60)

## `6.31.2`

- Enhancement: Added new aliases for zos-files commands in delete, download, and list relating to USS files. You can now interact with `uf` or `uss`.  [#983](https://github.com/zowe/zowe-cli/issues/983)

## `6.31.0`

- Enhancement: Add the option --jcl-symbols to the jobs submit command to enable users to specify JCL symbol names and values.

## `6.30.0`

- Enhancement: made changes to definition files for zowe ssh commands  [#603](https://github.com/zowe/zowe-cli/issues/603)

## `6.29.0`

- Enhancement: Added a standard data set template with no parameters set.

## `6.28.0`

- Enhancement: Updated Imperative version to handle GZIP compression on REST requests.

## `6.27.1`

- BugFix: Removed the conflicting alias `-o` for `--protocol` option.

## `6.27.0`

- Enhancement: Added a `like` option to the `zowe zos-files create data-set` command. Use this option to like datasets. [#771](https://github.com/zowe/zowe-cli/issues/771)
- Enhancement: Added a `--protocol` option to allow you to specify the HTTP or HTTPS protocol used. Default value remains HTTPS.[#498](https://github.com/zowe/zowe-cli/issues/498)
- Enhancement: Added an example for running a Db2 command with the `zowe zos-console issue command` command. [#641](https://github.com/zowe/zowe-cli/issues/641)

## `6.26.0`

- Enhancement: Updated Imperative version to support npm@7. This fixes an error when installing plugins.

## `6.25.2`

- Documented early access features that are available in "next" release.

## `6.25.1`

- Bugfix: Updated Imperative version to fix vulnerability.

## `6.25.0`

- Enhancement: Added a `--replace` option to the `zowe zos-files copy data-set` command. Use this option if you want to replace like-named members in the target data set. [#808](https://github.com/zowe/zowe-cli/issues/808)
- Enhancement: Improved a cryptic error message that was shown if TSO address space failed to start for the `zowe zos-tso issue command` command. [#28](https://github.com/zowe/zowe-cli/issues/28)
- Bugfix: Removed "[object Object]" text that appeared in some error messages. The proper text "Imperative API Error" is now displayed. [#836](https://github.com/zowe/zowe-cli/pull/836)

## `6.24.6`

- BugFix: Improved performance of `zowe zos-files list` commands when very long lists are printed to console. [#861](https://github.com/zowe/zowe-cli/issues/861)

## `6.24.5`

- Bugfix: Updated Imperative dependency version to one that does not contain a vulnerable dependency

## `6.24.3`

- Bugfix: Fixed incorrect syntax of example for `zowe files create data-set-vsam`. [#823](https://github.com/zowe/zowe-cli/issues/823)

## `6.24.2`

- Revert: Revert changes made in 6.24.1, problem was determined to be bundling pipeline

## `6.24.1`

- Bugfix: Change SDK package structure to allow for backwards compatibility for some projects importing the CLI

## `6.24.0`

- Enhancement: Published the APIs in Zowe CLI as separate SDK packages. [#750](https://github.com/zowe/zowe-cli/issues/750)
- The "@zowe/cli" package still includes both API and CLI methods. In addition, the following SDK packages are now available:
  - @zowe/provisioning-for-zowe-sdk
  - @zowe/zos-console-for-zowe-sdk
  - @zowe/zos-files-for-zowe-sdk
  - @zowe/zos-jobs-for-zowe-sdk
  - @zowe/zos-tso-for-zowe-sdk
  - @zowe/zos-uss-for-zowe-sdk
  - @zowe/zos-workflows-for-zowe-sdk
  - @zowe/zosmf-for-zowe-sdk
  - @zowe/core-for-zowe-sdk

## `6.23.0`

- Enhancement: Added a `--pattern` option to the `zowe files list all-members` command. The option lets you restrict returned member names to only names that match a given pattern. The argument syntax is the same as the "pattern" parameter of the ISPF LMMLIST service. [#810](https://github.com/zowe/zowe-cli/issues/810)
- Enhancement: Added new options `--lrecl` and `--recfm` to the `zos-files create` command. Use these options to specify a logical record length and record format for data sets that you create. [#788](https://github.com/zowe/zowe-cli/issues/788)

## `6.22.0`

- Enhancement: Added the `--encoding` option for the `zowe zos-files upload dir-to-pds` command. This option lets you upload multiple members with a single command. [#764](https://github.com/zowe/zowe-cli/issues/764)
- BugFix: Fixed an issue where the output of the `zowe zos-uss issue ssh` command would sometimes omit the last line. [#795](https://github.com/zowe/zowe-cli/issues/795)

## `6.21.1`

- BugFix: Renamed the z/OS Files API option from `storeclass` to `storclass`. This fixed an issue where the CLI could define the wrong storage class on `create dataset` commands. [#503](https://github.com/zowe/zowe-cli/issues/503)

## `6.21.0`

- Enhancement: Added a `--responseTimeout` option to the z/OS Files APIs, CLI commands, and z/OSMF profiles. Specify `--responseTimeout <###>` to set the number of seconds that the TSO servlet request runs before a timout occurs. The default is 30 seconds. You can set the option to between 5 and 600 seconds (inclusive). [#760](https://github.com/zowe/zowe-cli/issues/760)

## `6.20.0`

- Added API usage examples to each package Readme (files, jobs, etc...). [#751](https://github.com/zowe/zowe-cli/issues/751).
- Fixed an issue where the CLI exited with status code 0 in case of an error. [#748](https://github.com/zowe/zowe-cli/issues/748)
- Added new method "dataSetLike(session, dataSetName, options)" to `Create` class, for use when creating a dataset with parameters like another data set. [#766](https://github.com/zowe/zowe-cli/issues/766)

## `6.19.1`

- Update Imperative version
- Fix compilation error

## `6.19.0`

- Add CLI command to delete migrated data sets `zowe zos-files delete migrated-data-sets`.

## `6.18.0`

- Add the --fail-fast option to the `zowe zos-files download all-members` command
  - Specifying `--fail-fast false` allows member downloads to continue if one or more fail

## `6.17.3`

- Update Imperative version to include compatibility fix for `ISession` type

## `6.17.2`

- Update Imperative version (again) to include security fix

## `6.17.1`

- Update Imperative version to fix issue "Can't use service profile after storing token in base profile"

## `6.17.0`

- Added API to delete migrated data sets.

## `6.16.0`

- Upgrade Zowe commands to prompt for any of the following values if the option is missing: host, port, user, and password.
- Add ability to log into and out of the APIML, getting and using a token
- Add `--base-profile` option to all commands that use profiles, allowing them to make use of base profiles containing shared values.

## `6.15.0`

- Add `encoding` option to `zosmf` profile type.

## `6.14.0`

- Add encoding / code page support for data set upload and download operations in library and CLI.

## `6.13.0`

- Add `files hrec ds` command to recall data sets.
- Make account optional in TSO profiles.
- Make user and host optional in SSH profiles.
- Fix broken links in readme.

## `6.12.0`

- Make username, password, and host optional on z/OSMF profiles and update profile creation doc to reflect the change.
- Don't overwrite files when downloading spool output from job with duplicate step names.

## `6.11.2`

- Update imperative version (again) in order to fix vulnerabilities

## `6.11.1`

- Update imperative version (to fix EPERM issues on Windows)

## `6.11.0`

- Add preserve-original-letter-case option for download to keep generated folders and files in original uppercase.

## `6.10.3`

- Update Migrate and Recall data set APIs to have a base handler function.

## `6.10.2`

- Update Imperative to 4.6.
- Update top-level doc links in help description.

## `6.10.1`

- Update Imperative dependency to fix vulnerability.

## `6.10.0`

- Add `files rename ds` and `files rename dsm` commands to rename data sets and data set members. Thanks @CForrest97

## `6.9.2`

- Return non-zero exit code when upload command fails. Thanks @tjohnsonBCM

## `6.9.1`

- Support `#` character in account number supplied to TSO commands. Thanks @awharn

## `6.9.0`

- Add API to recall migrated datasets. Thanks @Pranay154

## `6.8.2`

- Update the Zowe logo to the new logo. Thanks @awharn

## `6.8.1`

- Add utility function to access ImperativeConfig. Thanks @tjohnsonBCM

## `6.8.0`

- Add possibility to use Etags with download and upload APIs. Thanks @Alexandru-Dimitru
- Add option to return Etag on upload. Thanks @Alexandru-Dimitru

## `6.0.0`

- Rename `files list zfs` command to `files list fs` since it is not specific to zFS file systems.

## `5.0.0`

- Use new streaming RestClient APIs to reduce memory usage when downloading and uploading files.

## `4.0.0`

- Remove the method `Get.dataSetStreamed`. Use `ZosmfRestClient.getStreamed` instead.

## `3.0.0`

- Rename package from "@brightside/core" to "@zowe/cli".
- Change behavior of the method `Shell.executeSsh` to use `stdoutHandler` instead of `streamCallBack`. This eliminates dependency on the `ClientChannel` type of the ssh2 package.<|MERGE_RESOLUTION|>--- conflicted
+++ resolved
@@ -4,16 +4,12 @@
 
 ## `7.16.5`
 
-<<<<<<< HEAD
 - Enhancement: Created zos-files edit commands to edit a dataset or uss file locally [PR #1672](https://github.com/zowe/zowe-cli/pull/1672)
 
-- BugFix: Add check for invalid block size when creating a sequential dataset. [#1439](https://github.com/zowe/zowe-cli/issues/1439)
-=======
 - BugFix: Fixed `zowe files create data-set` failing when no additional options are specified.
 - BugFix: Added check for invalid block size when creating a sequential data set. [#1439](https://github.com/zowe/zowe-cli/issues/1439)
 - BugFix: Added the ability to list all data set members when some members have invalid names.
 - BugFix: Removed extra calls to list datasets matching patterns if authentication to z/OSMF fails.
->>>>>>> 82701a7d
 
 ## `7.16.4`
 
