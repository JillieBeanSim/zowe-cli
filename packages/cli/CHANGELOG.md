# Change Log

All notable changes to the Zowe CLI package will be documented in this file.

## Recent Changes

<<<<<<< HEAD
- Enhancement: Added the `zowe zos-jobs view all-spool-content` command ability to view all spool content given a job id. [#946](https://github.com/zowe/zowe-cli/issues/946)
=======
- Enhancement: Added the `zowe jobs submit uss-file` command to submit a job from a USS file. [#1286](https://github.com/zowe/zowe-cli/issues/1286)
>>>>>>> f3d9099f
- Enhancement: Added the `zowe files view data-set` and `zowe files view uss-file` commands to view a dataset or USS file. [#1283](https://github.com/zowe/zowe-cli/issues/1283) 
- Enhancement: Added the `zowe jobs delete old-jobs` command to delete (purge) jobs in OUTPUT status. [#1285](https://github.com/zowe/zowe-cli/issues/1285)

## `7.1.3`

- BugFix: Fixed issue where `config auto-init` could report that it modified a config file that did not yet exist.
- BugFix: Updated Imperative to fix `config import` and `config secure` commands not respecting the `--reject-unauthorized` option.

## `7.1.2`

- BugFix: Fixed an issue where privateKey is not being respected. [#1398](https://github.com/zowe/zowe-cli/issues/1398) [#1392](https://github.com/zowe/zowe-cli/issues/1392)

## `7.1.1`

- BugFix: Moved `authConfig` object from the core SDK into the CLI's base profile definition to fix invalid handler path.

## `7.1.0`

- Enhancement: Updated the `zowe config auto-init` command to allow using certificates for authentication. [#1359](https://github.com/zowe/zowe-cli/issues/1359)
- Enhancement: Exposed profile type configuration from the respective SDKs.
- BugFix: Fixed issue where SSH command waits forever when user has expired password. [#989](https://github.com/zowe/zowe-cli/issues/989)

## `7.0.2`

- BugFix: Updated Imperative to fix a v1 profiles bug when storing a profile with no secure properties.

## `7.0.1`

- BugFix: Fixed ProfileInfo API targeting default base profile instead of the operating layer's base profile. [Imperative#791](https://github.com/zowe/imperative/issues/791)

## `7.0.0`

- Major: Introduced Team Profiles, Daemon mode, and more. See the prerelease items (if any) below for more details.

## `7.0.0-next.202204142300`

- BugFix: Updated the imperative version to consume ProfileInfo API updates and to remove the `moment` dependency.

## `7.0.0-next.202204141408`

- Enhancement: Updated the version number of the Zowe-CLI executable.

## `7.0.0-next.202204111828`

- Enhancement: Added help for `zowe daemon restart` command.
- Enhancement: Changed type of `encoding` property on z/OSMF profile from number to string to support more values (e.g., "ISO8859-1").

## `7.0.0-next.202204111523`

- Enhancement: Launch a separate Zowe CLI daemon for each user on multi-user systems.
- **Next Breaking**: Removed environment variables ZOWE_DAEMON and ZOWE_DAEMON_LOCK. Replaced them with ZOWE_DAEMON_DIR and ZOWE_DAEMON_PIPE.

## `7.0.0-next.202204111431`

- BugFix: Updated Imperative to enhance backward compatibility with v1 profiles and other enhancements and bug fixes (More details: Imperative [v5.0.0-next.202204051515](https://github.com/zowe/imperative/blob/next/CHANGELOG.md#500-next202204051515) and [v5.0.0-next.202204081605](https://github.com/zowe/imperative/blob/next/CHANGELOG.md#500-next202204081605))

## `7.0.0-next.202203311904`

- BugFix: Updated `zowe auth login apiml`, `zowe auth logout apiml` and `zowe config auto-init` comamnds to use v2 APIML APIs [#1339](https://github.com/zowe/zowe-cli/issues/1339)
- BugFix: Updated Imperative to avoid loading the credential manager if the given config file is not secure. [zowe/imperative#762](https://github.com/zowe/imperative/issues/762)

## `7.0.0-next.202203282106`

- Enhancement: Added support for `--record` format on `zowe zos-files download (data-set|all-members)` and `zowe zos-files upload (dir-to-pds|file-to-data-set|stdin-to-data-set)` [#539](https://github.com/zowe/zowe-cli/issues/539)

## `7.0.0-next.202203211751`

- BugFix: Updated Imperative to allow applications to update credentials from the `ProfileInfo` APIs. [zowe/vscode-extension-for-zowe#1646](https://github.com/zowe/vscode-extension-for-zowe/issues/1646)

## `7.0.0-next.202203101634`

- Enhancement: Added prompt for base profile host property to `zowe config init`. [#1219](https://github.com/zowe/zowe-cli/issues/1219)

## `7.0.0-next.202203042035`

- BugFix: Allows the CLI to complete installation when there is invalid config JSON [#1198](https://github.com/zowe/zowe-cli/issues/1198)

## `7.0.0-next.202203041732`

- Enhancement: The `zowe daemon enable` and `zowe daemon disable` commands run a process in the background so that they no longer require a user to copy and paste another command to successfully perform the operation.

## `7.0.0-next.202202241854`

- **LTS Breaking**: Added `stdin` property to `IHandlerParameters` which defaults to `process.stdin` and is overridden with another readable stream in daemon mode.
  - CLI plug-ins that read from `process.stdin` in their command handlers should replace it with `{IHandlerParameters}.stdin` to be compatible with Zowe v2 daemon mode.
  - This may be a breaking change for unit tests that mock the `IHandlerParameters` interface since a required property has been added.
  - It is recommended to replace `IHandlerParameters` mocks with the `mockHandlerParameters` method in the @zowe/cli-test-utils package which should protect you from future breaking changes to this interface.
- BugFix: Fixed Daemon Concurrency problems in Windows by introducing a lock file

## `7.0.0-next.202202171858`

- **Next Breaking**: Use sockets and named pipes instead of ports for daemon communication for improved access control.
- BugFix: Fixed Keytar not present in top level dependencies when CLI is installed non-globally. [#1314](https://github.com/zowe/zowe-cli/issues/1314)

## `7.0.0-next.202202151759`

- BugFix: Updated Imperative to convert previously used profile property names into V2-compliant property names.

## `7.0.0-next.202202112312`

- BugFix: Fixed packaging of daemon binary for macOS.

## `7.0.0-next.202202092037`

- BugFix: Fixed some optional dependencies missing from npm-shrinkwrap file.

## `7.0.0-next.202202041954`

- BugFix: Fixed daemon binaries missing from package and Keytar binaries not found at install time.

## `7.0.0-next.202202041533`

- BugFix: Updated Imperative to improve log messages when Keytar module fails to load.

## `7.0.0-next.202201261615`

- BugFix: Included an npm-shrinkwrap file to lock-down all transitive dependencies.

## `7.0.0-next.202201252014`

- BugFix: Fixed 'daemon disable' command to kill any running zowe daemon on Linux and Mac. [#1270](https://github.com/zowe/zowe-cli/issues/1270)
- BugFix: Fixed stdin data being corrupted when daemon server processes CLI command containing double-byte characters.
- Enhancement: Added a user message within 'daemon enable' and disable to open a new terminal when needed.
- **LTS Breaking**: Make the `user` field on SSH profiles secure. [#682](https://github.com/zowe/zowe-cli/issues/682)

## `7.0.0-next.202201121428`

- BugFix: Set executable attribute on zowe executable file on Linux and Mac.
- Enhancement: Ensure `zowe config auto-init` command saves the `rejectUnauthorized` value. [#1109](https://github.com/zowe/zowe-cli/issues/1109)

## `7.0.0-next.202201111811`

- BugFix: Update Imperative to absorb bugfixes introduced in version `5.0.0-next.202201102100`.
- Enhancement: Add the commands `zowe daemon enable` and `zowe daemon disable`. These commands enable end-users to set up daemon mode without having to download a separate executable and place it by hand into some directory.
- Enhancement: Refactored communication between Imperative daemon client and server. Previously the client only sent CLI arguments and the current working directory. Now it sends a JSON object that also includes environment variables and input piped from stdin. [#1179](https://github.com/zowe/zowe-cli/issues/1179)
- **Next Breaking**: The Daemon-related class named `Processor` was renamed to `DaemonDecider`.
- **Next Breaking**: Remove `--dcd` argument which was reserved for `--daemon-current-directory`.
- **Next Breaking**: Add user check to daemon communication

## `7.0.0-next.202112281543`

- Enhancement: update a "show attributes" flag to be `-a` instead of `--pa`.  `--pa` is a "hidden" alias.

## `7.0.0-next.202112201801`

- BugFix: Fixed socket connection error on macOS after commands that run in daemon mode. [#1192](https://github.com/zowe/zowe-cli/issues/1192)
- BugFix: Fixed daemon failing to run in path that contains space in directory name. [#1237](https://github.com/zowe/zowe-cli/issues/1237)

## `7.0.0-next.202112142155`

- Enhancement: Upgrade Imperative so that secure prompts do not show input and zowe.config.json secure properties are not logged. [#1106](https://github.com/zowe/zowe-cli/issues/1106)

## `7.0.0-next.202112081943`

- **Next Breaking**: Remove hardcoded `--dcd` argument sent between imperative daemon server and client.

## `7.0.0-next.202112021313`

- **Next Breaking**: Use JSON-based communication protocol between imperative daemon server and client.

## `7.0.0-next.202111221932`

- BugFix: Changed credentials to be stored securely by default for v1 profiles to be consistent with the experience for v2 profiles. [#1128](https://github.com/zowe/zowe-cli/issues/1128)

## `7.0.0-next.202111111904`

- Daemon mode updates:
    - Enhancements:
        - Renamed the platform-specific executable from zowex to zowe, so that existing zowe commands used from the command line or in scripts do not have to change when running in daemon mode.
        - Automatically launch the background daemon when one is not running.
        - The daemon no longer has its own visible window, making it much more daemon-like.
        - An environment variable named ZOWE_USE_DAEMON can be set to "no" to prevent the use of the daemon. Commands are then passed to the traditional zowe-CLI command. Thus, you can temporarily use the traditional Zowe CLI command to correct some display limitations (like displaying colors).
    - Bug fixes:
        - Eliminate the display of escape characters when colors are displayed while running in daemon mode. [#938](https://github.com/zowe/zowe-cli/issues/938). Currently accomplished by not displaying colors in daemon mode.
        - Command-line arguments that contain spaces no longer require extra quotes or escapes. [#978](https://github.com/zowe/zowe-cli/issues/978)

## `7.0.0-next.202111111709`

- Enhancement: Upgrade Imperative so Daemon Mode can launch and warn about invalid team configuration files. [#943](https://github.com/zowe/zowe-cli/issues/943) [#1190](https://github.com/zowe/zowe-cli/issues/1190)

## `7.0.0-next.202111041425`

- Enhancement: Added `autoStore` property to config JSON files which defaults to true. When this property is enabled and the CLI prompts you to enter connection info, the values you enter will be saved to disk (or credential vault if they are secure) for future use. [zowe/zowe-cli#923](https://github.com/zowe/zowe-cli/issues/923)

## `7.0.0-next.202110211759`

- Enhancement: Display the set of changes made by the 'zowe config auto-init' command.

## `7.0.0-next.202110071909`

- Enhancement: Added `config update-schemas [--depth <value>]` command. [#1059](https://github.com/zowe/zowe-cli/issues/1059)
- **LTS Breaking**: Changed default log level from DEBUG to WARN to reduce the volume of logs written to disk. The log level can still be overridden using environment variables.

## `7.0.0-next.202109281609`

- Enhancement: Added `config import` command that imports team config files from a local path or web URL. [#1083](https://github.com/zowe/zowe-cli/issues/1083)
- Enhancement: Added Help Doc examples for the `zowe config` group of commands. [#1061](https://github.com/zowe/zowe-cli/issues/1061)

## `7.0.0-next.202109032014`

- Enhancement: Log in to API ML to obtain token value instead of prompting for it in `config secure` command.

## `7.0.0-next.202108311536`

- Security: Don't expose port that daemon server listens on (default port is 4000).

## `7.0.0-next.202108202027`

- Update Imperative dependency for the following new features:
  - **LTS Breaking**: Make `fail-on-error` option true by default on `zowe plugins validate` command.
  - Enhancement: Improved command suggestions
  - Performance: Improved the way that HTTP response chunks are saved, reducing time complexity from O(n<sup>2</sup>) to O(n). This dramatically improves performance for larger requests. [#618](https://github.com/zowe/imperative/pull/618)

## `7.0.0-next.202108121907`

- Enhancement: Flattened the default profiles structure created by the `config init` command.
- **Next Breaking**: Split up authToken property in team config into tokenType and tokenValue properties to be consistent with Zowe v1 profiles.

## `7.0.0-next.202107131230`

- Enhancement: Adds the `config auto-init` command, allowing users to automatically generate a configuration using information stored in conformant installed plugins and the API Mediation Layer.

## `7.0.0-next.202102011525`

- Enhancement: Added new "config" command group to manage config JSON files. This is intended to replace the profiles API, and makes it easier for users to create, share, and switch between profile configurations.
- Enhancement: Added daemon mode which runs a persistent background process "zowex" to improve CLI response time. The "zowex" binary can be downloaded from GitHub releases.
- Enhancement: Added support for secure credential storage without any plug-ins required. On Linux there are some software requirements for this feature which are listed [here](https://github.com/zowe/zowe-cli-scs-plugin#software-requirements).
- Deprecated: The "profiles" command group for managing global profiles in "~/.zowe/profiles". Use the new "config" command group instead.
- **LTS Breaking**: Removed "config" command group for managing app settings in "~/.zowe/imperative/settings.json". If app settings already exist they are still loaded for backwards compatibility.

## `6.40.1`

- BugFix: Updated the imperative version to remove the `moment` dependency.

## `6.40.0`

- Enhancement: Added the `exec-data` option for `zowe jobs list jobs` command to return execution data about the job in addition to the default information. [#1158](https://github.com/zowe/zowe-cli/issues/1158)

## `6.39.1`

- BugFix: Updated Imperative to consume security updates in `4.18.2`.


## `6.39.0`

- BugFix: Provided more accurate output for `zowe zos-jobs delete job` and `zowe zos-jobs cancel job` commands [#1333](https://github.com/zowe/zowe-cli/issues/1333)
- BugFix: Fixed inconsistent case on `modify-version` option for `zowe zos-jobs delete job` and `zowe zos-jobs cancel job` commands [#1333](https://github.com/zowe/zowe-cli/issues/1333)
- Enhancement: Added support for `--record` format on `zowe zos-files download (data-set|all-members)` and `zowe zos-files upload (dir-to-pds|file-to-data-set|stdin-to-data-set)` [#539](https://github.com/zowe/zowe-cli/issues/539)

## `6.38.0`

- Enhancement: Exported the `@zowe/imperative` package as the `imperative` namespace.
  If your project depends on both Zowe CLI and Imperative, you can now `import { imperative } from "@zowe/cli"` without declaring `@zowe/imperative` as a separate dependency in package.json. No change is required for CLI plug-ins.
- BugFix: Fixed inconsistent capitalization with z/OS console command. [#961](https://github.com/zowe/zowe-cli/issues/961)

## `6.37.8`

- Documentation: Updated help text for the `zowe jobs submit stdin` command. [#1284](https://github.com/zowe/zowe-cli/issues/1284)

## `6.37.7`

- BugFix: Fixed some optional dependencies missing from npm-shrinkwrap file.

## `6.37.6`

- BugFix: Pruned dev dependencies from npm-shrinkwrap file.

## `6.37.5`

- BugFix: Included an npm-shrinkwrap file to lock-down all transitive dependencies.

## `6.37.3`

- BugFix: Updated imperative to resolve `--hw` line-break issues. [Imperative #715](https://github.com/zowe/imperative/issues/715)

## `6.37.2`

- BugFix: Disabled gzip compression for z/OSMF requests that download binary files. [#1170](https://github.com/zowe/zowe-cli/issues/1170)

## `6.37.1`

- BugFix: Updated Imperative to absorb bugfixes introduced in version `4.17.2`.

## `6.37.0`

- Enhancement: Added new feature to manage zos-logs. z/OSMF version 2.4 or higher is required. Ensure that the [z/OSMF Operations Log Support is available via APAR and associated PTFs](https://www.ibm.com/support/pages/apar/PH35930). [#1104](https://github.com/zowe/zowe-cli/issues/1104)

## `6.36.1`

- BugFix: Fixed an issue where plugin install and uninstall did not work with NPM version 8. [Imperative #683](https://github.com/zowe/imperative/issues/683)

## `6.36.0`

- Enhancement: Added the command tree JSON object to the `zowe --available-commands` command's data object, returned when `--response-format-json` is specified.

## `6.35.0`

- Enhancement: Removed the misleading `workflow-name` option for the `zowe zos-workflows list definition-file-details` help example. [#659](https://github.com/zowe/zowe-cli/issues/659)
- Enhancement: Exposed new option `modifyVersion` for the `zowe zos-jobs delete job` and `zowe zos-jobs cancel job` commands. [#1092](https://github.com/zowe/zowe-cli/issues/1092)

## `6.34.1`

- BugFix: Reverts hiding the cert-key-file path so users can see what path was specified and check if the file exists.

## `6.34.0`

- Enhancement: Add support for PEM certificate based authentication.

## `6.33.4`

- BugFix: Updated dependencies to resolve problems with the ansi-regex package.

## `6.33.3`

- Enhancement: Update post-install script to display a message when the CLI successfully installs due to increased error messaging from USS SDK when optional pre-requisites are not installed.

## `6.33.1`

- Bugfix: Fixed capitalization of handler paths for `zowe files rename ds` and `zowe files rename dsm` commands.

## `6.33.0`

- Enhancement: Exposed new option `start` for the `zowe zos-files list data-set` command. [#495](https://github.com/zowe/zowe-cli/issues/495)
- Enhancement: Updated Imperative to add the following features:
  - Enhancement: Improved command suggestions for mistyped commands, add aliases to command suggestions.
  - Enhancement: The `plugins validate` command will return an error code when plugins have errors if the new `--fail-on-error` option is specified. Also adds `--fail-on-warning` option to return with an error code when plugins have warnings. [#463](https://github.com/zowe/imperative/issues/463)
  - BugFix: Fixed regression where characters are not correctly escaped in web help causing extra slashes ("\") to appear. [#644](https://github.com/zowe/imperative/issues/644)
- Renamed the zos-files `--responseTimeout` option to `--response-timeout` in help docs for consistency. [#803](https://github.com/zowe/zowe-cli/issues/803)

## `6.32.2`

- Fixed inconsistencies in punctuation for command descriptions by adding missing periods. [#66](https://github.com/zowe/zowe-cli/issues/66)

## `6.32.1`

- BugFix: Updated Imperative version to fix web help issues.
- Expanded help text of --data-set-type on create data set command by adding an example of creating PDSE. [#52](https://github.com/zowe/zowe-cli/issues/52)

## `6.32.0`

- Enhancement: Added a `--volume-serial` option to the `zowe zos-files list data-set` command. Use this option to filter data sets by volume serial. [#61](https://github.com/zowe/zowe-cli/issues/61)
- Enhancement: Removed 'z/OS' from zos-files help upload and download commands. [#60](https://github.com/zowe/zowe-cli/issues/60)

## `6.31.2`

- Enhancement: Added new aliases for zos-files commands in delete, download, and list relating to USS files. You can now interact with `uf` or `uss`.  [#983](https://github.com/zowe/zowe-cli/issues/983)

## `6.31.0`

- Enhancement: Add the option --jcl-symbols to the jobs submit command to enable users to specify JCL symbol names and values.

## `6.30.0`

- Enhancement: made changes to definition files for zowe ssh commands  [#603](https://github.com/zowe/zowe-cli/issues/603)

## `6.29.0`

- Enhancement: Added a standard data set template with no parameters set.

## `6.28.0`

- Enhancement: Updated Imperative version to handle GZIP compression on REST requests.

## `6.27.1`

- BugFix: Removed the conflicting alias `-o` for `--protocol` option.

## `6.27.0`

- Enhancement: Added a `like` option to the `zowe zos-files create data-set` command. Use this option to like datasets. [#771](https://github.com/zowe/zowe-cli/issues/771)
- Enhancement: Added a `--protocol` option to allow you to specify the HTTP or HTTPS protocol used. Default value remains HTTPS.[#498](https://github.com/zowe/zowe-cli/issues/498)
- Enhancement: Added an example for running a Db2 command with the `zowe zos-console issue command` command. [#641](https://github.com/zowe/zowe-cli/issues/641)

## `6.26.0`

- Enhancement: Updated Imperative version to support npm@7. This fixes an error when installing plugins.

## `6.25.2`

- Documented early access features that are available in "next" release.

## `6.25.1`

- Bugfix: Updated Imperative version to fix vulnerability.

## `6.25.0`

- Enhancement: Added a `--replace` option to the `zowe zos-files copy data-set` command. Use this option if you want to replace like-named members in the target data set. [#808](https://github.com/zowe/zowe-cli/issues/808)
- Enhancement: Improved a cryptic error message that was shown if TSO address space failed to start for the `zowe zos-tso issue command` command. [#28](https://github.com/zowe/zowe-cli/issues/28)
- Bugfix: Removed "[object Object]" text that appeared in some error messages. The proper text "Imperative API Error" is now displayed. [#836](https://github.com/zowe/zowe-cli/pull/836)

## `6.24.6`

- BugFix: Improved performance of `zowe zos-files list` commands when very long lists are printed to console. [#861](https://github.com/zowe/zowe-cli/issues/861)

## `6.24.5`

- Bugfix: Updated Imperative dependency version to one that does not contain a vulnerable dependency

## `6.24.3`

- Bugfix: Fixed incorrect syntax of example for `zowe files create data-set-vsam`. [#823](https://github.com/zowe/zowe-cli/issues/823)

## `6.24.2`

- Revert: Revert changes made in 6.24.1, problem was determined to be bundling pipeline

## `6.24.1`

- Bugfix: Change SDK package structure to allow for backwards compatibility for some projects importing the CLI

## `6.24.0`

- Enhancement: Published the APIs in Zowe CLI as separate SDK packages. [#750](https://github.com/zowe/zowe-cli/issues/750)
- The "@zowe/cli" package still includes both API and CLI methods. In addition, the following SDK packages are now available:
  - @zowe/provisioning-for-zowe-sdk
  - @zowe/zos-console-for-zowe-sdk
  - @zowe/zos-files-for-zowe-sdk
  - @zowe/zos-jobs-for-zowe-sdk
  - @zowe/zos-tso-for-zowe-sdk
  - @zowe/zos-uss-for-zowe-sdk
  - @zowe/zos-workflows-for-zowe-sdk
  - @zowe/zosmf-for-zowe-sdk
  - @zowe/core-for-zowe-sdk

## `6.23.0`

- Enhancement: Added a `--pattern` option to the `zowe files list all-members` command. The option lets you restrict returned member names to only names that match a given pattern. The argument syntax is the same as the "pattern" parameter of the ISPF LMMLIST service. [#810](https://github.com/zowe/zowe-cli/issues/810)
- Enhancement: Added new options `--lrecl` and `--recfm` to the `zos-files create` command. Use these options to specify a logical record length and record format for data sets that you create. [#788](https://github.com/zowe/zowe-cli/issues/788)

## `6.22.0`

- Enhancement: Added the `--encoding` option for the `zowe zos-files upload dir-to-pds` command. This option lets you upload multiple members with a single command. [#764](https://github.com/zowe/zowe-cli/issues/764)
- BugFix: Fixed an issue where the output of the `zowe zos-uss issue ssh` command would sometimes omit the last line. [#795](https://github.com/zowe/zowe-cli/issues/795)

## `6.21.1`

- BugFix: Renamed the z/OS Files API option from `storeclass` to `storclass`. This fixed an issue where the CLI could define the wrong storage class on `create dataset` commands. [#503](https://github.com/zowe/zowe-cli/issues/503)

## `6.21.0`

- Enhancement: Added a `--responseTimeout` option to the z/OS Files APIs, CLI commands, and z/OSMF profiles. Specify `--responseTimeout <###>` to set the number of seconds that the TSO servlet request runs before a timout occurs. The default is 30 seconds. You can set the option to between 5 and 600 seconds (inclusive). [#760](https://github.com/zowe/zowe-cli/issues/760)

## `6.20.0`

- Added API usage examples to each package Readme (files, jobs, etc...). [#751](https://github.com/zowe/zowe-cli/issues/751).
- Fixed an issue where the CLI exited with status code 0 in case of an error. [#748](https://github.com/zowe/zowe-cli/issues/748)
- Added new method "dataSetLike(session, dataSetName, options)" to `Create` class, for use when creating a dataset with parameters like another data set. [#766](https://github.com/zowe/zowe-cli/issues/766)

## `6.19.1`

- Update Imperative version
- Fix compilation error

## `6.19.0`

- Add CLI command to delete migrated data sets `zowe zos-files delete migrated-data-sets`.

## `6.18.0`

- Add the --fail-fast option to the `zowe zos-files download all-members` command
  - Specifying `--fail-fast false` allows member downloads to continue if one or more fail

## `6.17.3`

- Update Imperative version to include compatibility fix for `ISession` type

## `6.17.2`

- Update Imperative version (again) to include security fix

## `6.17.1`

- Update Imperative version to fix issue "Can't use service profile after storing token in base profile"

## `6.17.0`

- Added API to delete migrated data sets.

## `6.16.0`

- Upgrade Zowe commands to prompt for any of the following values if the option is missing: host, port, user, and password.
- Add ability to log into and out of the APIML, getting and using a token
- Add `--base-profile` option to all commands that use profiles, allowing them to make use of base profiles containing shared values.

## `6.15.0`

- Add `encoding` option to `zosmf` profile type.

## `6.14.0`

- Add encoding / code page support for data set upload and download operations in library and CLI.

## `6.13.0`

- Add `files hrec ds` command to recall data sets.
- Make account optional in TSO profiles.
- Make user and host optional in SSH profiles.
- Fix broken links in readme.

## `6.12.0`

- Make username, password, and host optional on z/OSMF profiles and update profile creation doc to reflect the change.
- Don't overwrite files when downloading spool output from job with duplicate step names.

## `6.11.2`

- Update imperative version (again) in order to fix vulnerabilities

## `6.11.1`

- Update imperative version (to fix EPERM issues on Windows)

## `6.11.0`

- Add preserve-original-letter-case option for download to keep generated folders and files in original uppercase.

## `6.10.3`

- Update Migrate and Recall data set APIs to have a base handler function.

## `6.10.2`

- Update Imperative to 4.6.
- Update top-level doc links in help description.

## `6.10.1`

- Update Imperative dependency to fix vulnerability.

## `6.10.0`

- Add `files rename ds` and `files rename dsm` commands to rename data sets and data set members. Thanks @CForrest97

## `6.9.2`

- Return non-zero exit code when upload command fails. Thanks @tjohnsonBCM

## `6.9.1`

- Support `#` character in account number supplied to TSO commands. Thanks @awharn

## `6.9.0`

- Add API to recall migrated datasets. Thanks @Pranay154

## `6.8.2`

- Update the Zowe logo to the new logo. Thanks @awharn

## `6.8.1`

- Add utility function to access ImperativeConfig. Thanks @tjohnsonBCM

## `6.8.0`

- Add possibility to use Etags with download and upload APIs. Thanks @Alexandru-Dimitru
- Add option to return Etag on upload. Thanks @Alexandru-Dimitru

## `6.0.0`

- Rename `files list zfs` command to `files list fs` since it is not specific to zFS file systems.

## `5.0.0`

- Use new streaming RestClient APIs to reduce memory usage when downloading and uploading files.

## `4.0.0`

- Remove the method `Get.dataSetStreamed`. Use `ZosmfRestClient.getStreamed` instead.

## `3.0.0`

- Rename package from "@brightside/core" to "@zowe/cli".
- Change behavior of the method `Shell.executeSsh` to use `stdoutHandler` instead of `streamCallBack`. This eliminates dependency on the `ClientChannel` type of the ssh2 package.<|MERGE_RESOLUTION|>--- conflicted
+++ resolved
@@ -4,11 +4,8 @@
 
 ## Recent Changes
 
-<<<<<<< HEAD
-- Enhancement: Added the `zowe zos-jobs view all-spool-content` command ability to view all spool content given a job id. [#946](https://github.com/zowe/zowe-cli/issues/946)
-=======
+- Enhancement: Added the `zowe zos-jobs view all-spool-content` command to view all spool content given a job id. [#946](https://github.com/zowe/zowe-cli/issues/946)
 - Enhancement: Added the `zowe jobs submit uss-file` command to submit a job from a USS file. [#1286](https://github.com/zowe/zowe-cli/issues/1286)
->>>>>>> f3d9099f
 - Enhancement: Added the `zowe files view data-set` and `zowe files view uss-file` commands to view a dataset or USS file. [#1283](https://github.com/zowe/zowe-cli/issues/1283) 
 - Enhancement: Added the `zowe jobs delete old-jobs` command to delete (purge) jobs in OUTPUT status. [#1285](https://github.com/zowe/zowe-cli/issues/1285)
 
