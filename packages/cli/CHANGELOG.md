--- conflicted
+++ resolved
@@ -2,7 +2,6 @@
 
 All notable changes to the Zowe CLI package will be documented in this file.
 
-<<<<<<< HEAD
 ## Recent Changes
 
 - Daemon mode updates:
@@ -14,7 +13,7 @@
     - Bugfixs:
         - Eliminate the display of escape characters when colors are displayed while running in daemon mode. [#938](https://github.com/zowe/zowe-cli/issues/938). Currently accomplished by not displaying colors in daemon mode.
         - Command-line arguments that contain spaces no longer require extra quotes or escapes. [#978](https://github.com/zowe/zowe-cli/issues/978)
-=======
+
 ## `7.0.0-next.202110211759`
 
 - Enhancement: Display the set of changes made by the 'zowe config auto-init' command.
@@ -28,7 +27,6 @@
 
 - Enhancement: Added `config import` command that imports team config files from a local path or web URL. [#1083](https://github.com/zowe/zowe-cli/issues/1083)
 - Enhancement: Added Help Doc examples for the `zowe config` group of commands. [#1061](https://github.com/zowe/zowe-cli/issues/1061)
->>>>>>> cd706898
 
 ## `7.0.0-next.202109032014`
 
