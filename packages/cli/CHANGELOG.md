# Change Log

All notable changes to the Zowe CLI package will be documented in this file.

## Recent Changes
<<<<<<< HEAD

- BugFix: Restore info message on daemon startup. [#1506](https://github.com/zowe/zowe-cli/issues/1506)
=======
- BugFix: Updated example for `zowe profiles create zosmf-profile` command. [#1152](https://github.com/zowe/zowe-cli/issues/1152)
>>>>>>> 77248075

## `7.6.1`

- BugFix: Updated `ssh2` dependency to fix "Received unexpected packet type" error on SSH commands. [#1516](https://github.com/zowe/zowe-cli/issues/1516)
- BugFix: Updated Imperative to include bugfixes in version `5.5.3`.

## `7.6.0`

- Enhancement: Added the `zowe files download uss-dir` command to download the contents of a USS directory. [#1038](https://github.com/zowe/zowe-cli/issues/1038)
- Enhancement: Updated the `zowe files upload file-to-uss` and `zowe files upload dir-to-uss` commands to improve how they handle file encoding. [#1479](https://github.com/zowe/zowe-cli/issues/1479)
  - Both commands now "chtag" files after uploading them to indicate their remote encoding. This matches the already existing behavior of the `zowe files download uss-file` command which checks file tags before downloading.
  - The behavior of ".zosattributes" files which can specify local and remote encoding has been changed. Files are now converted to the remote encoding, not just tagged. If no encoding is specified, the default transfer mode is text instead of binary to be consistent with z/OSMF default behavior.
- BugFix: Updated Imperative to include bugfixes in version `5.5.2`.

## `7.5.1`

- BugFix: Updated Imperative to include bugfixes in version `5.5.1`.

## `7.5.0`

- Enhancement: Added the browser-view option to `zowe zos-files compare data-set` command to compare two datasets and display the differences on the browser. [#1443](https://github.com/zowe/zowe-cli/issues/1443)
- Enhancement: Added a command `zowe zos-files compare local-file-data-set` to compare a local-file and a dataset, & display the differences in the browser and terminal. [#1444](https://github.com/zowe/zowe-cli/issues/1444)
- Enhancement: Added a command `zowe zos-files compare uss-files` to compare two uss-files, & display the differences in the browser and terminal. [#1445](https://github.com/zowe/zowe-cli/issues/1445)
- Enhancement: Added a command `zowe zos-files compare local-file-uss-file` to compare a local-file and a uss-file, & display the differences in the browser and terminal. [#1446](https://github.com/zowe/zowe-cli/issues/1446)
- Enhancement: Added a command `zowe zos-files compare spool-dd` to compare two spool-dds', & display the differences in the browser and terminal. [#1447](https://github.com/zowe/zowe-cli/issues/1447)
- Enhancement: Added a command `zowe zos-files compare local-file-spool-dd` to compare a local-file and a spool-dd', & display the differences in the browser and terminal. [#1448](https://github.com/zowe/zowe-cli/issues/1448)
- Enhancement: Added `ZOWE_CLI_PLUGINS_DIR` environment variable to override location where plugins are installed. [#1483](https://github.com/zowe/zowe-cli/issues/1483)
- BugFix: Updated Imperative to include bugfixes in version `5.5.0`.

## `7.4.2`

- BugFix: Renamed `download data-set-matching` to `download data-sets-matching`. The old name still exists as an alias.
- BugFix: Fixed output of `download data-sets-matching` being printed twice when some data sets fail to download.

## `7.4.1`

- BugFix: Updated Imperative to fix error when installing plug-ins that do not define profiles.

## `7.4.0`

- Enhancement: Added the `zowe zos-files compare data-set` command to compare two datasets and display the differences on the terminal. [#1442](https://github.com/zowe/zowe-cli/issues/1442)
- BugFix: Alter the `zowe daemon disable` command to only kill the daemon running for the current user.

## `7.3.1`

- BugFix: Updated Imperative to fix CLI commands failing with error "Cannot find module 'ansi-colors'".

## `7.3.0`

- Enhancement: Added the `zowe files download data-sets-matching` command to download multiple data sets at once. [#1287](https://github.com/zowe/zowe-cli/issues/1287)
  - Note: If you used this command previously in the extended files plug-in for Zowe v1, the `--fail-fast` option now defaults to true which is different from the original behavior.

## `7.2.4`

- BugFix: Fixed the Zowe Daemon binary exiting with an error if the daemon server does not start within 3 seconds.

## `7.2.3`

- BugFix: Updated Imperative to address `ProfileInfo` related issues.

## `7.2.2`

- BugFix: Updated Imperative to address `ProfileInfo` related issues.

## `7.2.1`

- BugFix: Fixed name of the positional in `zowe zos-jobs submit uss-file` command.
- BugFix: Updated the description of the `zowe zos-jobs view all-spool-content` command.
- BugFix: Updated the descriptions of the `zowe zos-files view uss-file` and  `zowe zos-files view data-set` commands.
- BugFix: Removed the `zowe zos-files view uss-file <file> --record` option.
- BugFix: Fixed description of the `zowe zos-jobs delete` command group.
- BugFix: Added `--modify-version` option to `zowe zos-jobs delete old-jobs` command for feature parity with `zowe zos-jobs delete job`.

## `7.2.0`

- Enhancement: Added the `zowe zos-jobs view all-spool-content` command to view all spool content given a job id. [#946](https://github.com/zowe/zowe-cli/issues/946)
- Enhancement: Added the `zowe jobs submit uss-file` command to submit a job from a USS file. [#1286](https://github.com/zowe/zowe-cli/issues/1286)
- Enhancement: Added the `zowe files view data-set` and `zowe files view uss-file` commands to view a dataset or USS file. [#1283](https://github.com/zowe/zowe-cli/issues/1283)
- Enhancement: Added the `zowe jobs delete old-jobs` command to delete (purge) jobs in OUTPUT status. [#1285](https://github.com/zowe/zowe-cli/issues/1285)
- BugFix: Updated Imperative to address `ProfileInfo` related issues. [zowe/vscode-extension-for-zowe#1777](https://github.com/zowe/vscode-extension-for-zowe/issues/1777)

## `7.1.3`

- BugFix: Fixed issue where `config auto-init` could report that it modified a config file that did not yet exist.
- BugFix: Updated Imperative to fix `config import` and `config secure` commands not respecting the `--reject-unauthorized` option.

## `7.1.2`

- BugFix: Fixed an issue where privateKey is not being respected. [#1398](https://github.com/zowe/zowe-cli/issues/1398) [#1392](https://github.com/zowe/zowe-cli/issues/1392)

## `7.1.1`

- BugFix: Moved `authConfig` object from the core SDK into the CLI's base profile definition to fix invalid handler path.

## `7.1.0`

- Enhancement: Updated the `zowe config auto-init` command to allow using certificates for authentication. [#1359](https://github.com/zowe/zowe-cli/issues/1359)
- Enhancement: Exposed profile type configuration from the respective SDKs.
- BugFix: Fixed issue where SSH command waits forever when user has expired password. [#989](https://github.com/zowe/zowe-cli/issues/989)

## `7.0.2`

- BugFix: Updated Imperative to fix a v1 profiles bug when storing a profile with no secure properties.

## `7.0.1`

- BugFix: Fixed ProfileInfo API targeting default base profile instead of the operating layer's base profile. [Imperative#791](https://github.com/zowe/imperative/issues/791)

## `7.0.0`

- Major: Introduced Team Profiles, Daemon mode, and more. See the prerelease items (if any) below for more details.

## `7.0.0-next.202204142300`

- BugFix: Updated the imperative version to consume ProfileInfo API updates and to remove the `moment` dependency.

## `7.0.0-next.202204141408`

- Enhancement: Updated the version number of the Zowe-CLI executable.

## `7.0.0-next.202204111828`

- Enhancement: Added help for `zowe daemon restart` command.
- Enhancement: Changed type of `encoding` property on z/OSMF profile from number to string to support more values (e.g., "ISO8859-1").

## `7.0.0-next.202204111523`

- Enhancement: Launch a separate Zowe CLI daemon for each user on multi-user systems.
- **Next Breaking**: Removed environment variables ZOWE_DAEMON and ZOWE_DAEMON_LOCK. Replaced them with ZOWE_DAEMON_DIR and ZOWE_DAEMON_PIPE.

## `7.0.0-next.202204111431`

- BugFix: Updated Imperative to enhance backward compatibility with v1 profiles and other enhancements and bug fixes (More details: Imperative [v5.0.0-next.202204051515](https://github.com/zowe/imperative/blob/next/CHANGELOG.md#500-next202204051515) and [v5.0.0-next.202204081605](https://github.com/zowe/imperative/blob/next/CHANGELOG.md#500-next202204081605))

## `7.0.0-next.202203311904`

- BugFix: Updated `zowe auth login apiml`, `zowe auth logout apiml` and `zowe config auto-init` comamnds to use v2 APIML APIs [#1339](https://github.com/zowe/zowe-cli/issues/1339)
- BugFix: Updated Imperative to avoid loading the credential manager if the given config file is not secure. [zowe/imperative#762](https://github.com/zowe/imperative/issues/762)

## `7.0.0-next.202203282106`

- Enhancement: Added support for `--record` format on `zowe zos-files download (data-set|all-members)` and `zowe zos-files upload (dir-to-pds|file-to-data-set|stdin-to-data-set)` [#539](https://github.com/zowe/zowe-cli/issues/539)

## `7.0.0-next.202203211751`

- BugFix: Updated Imperative to allow applications to update credentials from the `ProfileInfo` APIs. [zowe/vscode-extension-for-zowe#1646](https://github.com/zowe/vscode-extension-for-zowe/issues/1646)

## `7.0.0-next.202203101634`

- Enhancement: Added prompt for base profile host property to `zowe config init`. [#1219](https://github.com/zowe/zowe-cli/issues/1219)

## `7.0.0-next.202203042035`

- BugFix: Allows the CLI to complete installation when there is invalid config JSON [#1198](https://github.com/zowe/zowe-cli/issues/1198)

## `7.0.0-next.202203041732`

- Enhancement: The `zowe daemon enable` and `zowe daemon disable` commands run a process in the background so that they no longer require a user to copy and paste another command to successfully perform the operation.

## `7.0.0-next.202202241854`

- **LTS Breaking**: Added `stdin` property to `IHandlerParameters` which defaults to `process.stdin` and is overridden with another readable stream in daemon mode.
  - CLI plug-ins that read from `process.stdin` in their command handlers should replace it with `{IHandlerParameters}.stdin` to be compatible with Zowe v2 daemon mode.
  - This may be a breaking change for unit tests that mock the `IHandlerParameters` interface since a required property has been added.
  - It is recommended to replace `IHandlerParameters` mocks with the `mockHandlerParameters` method in the @zowe/cli-test-utils package which should protect you from future breaking changes to this interface.
- BugFix: Fixed Daemon Concurrency problems in Windows by introducing a lock file

## `7.0.0-next.202202171858`

- **Next Breaking**: Use sockets and named pipes instead of ports for daemon communication for improved access control.
- BugFix: Fixed Keytar not present in top level dependencies when CLI is installed non-globally. [#1314](https://github.com/zowe/zowe-cli/issues/1314)

## `7.0.0-next.202202151759`

- BugFix: Updated Imperative to convert previously used profile property names into V2-compliant property names.

## `7.0.0-next.202202112312`

- BugFix: Fixed packaging of daemon binary for macOS.

## `7.0.0-next.202202092037`

- BugFix: Fixed some optional dependencies missing from npm-shrinkwrap file.

## `7.0.0-next.202202041954`

- BugFix: Fixed daemon binaries missing from package and Keytar binaries not found at install time.

## `7.0.0-next.202202041533`

- BugFix: Updated Imperative to improve log messages when Keytar module fails to load.

## `7.0.0-next.202201261615`

- BugFix: Included an npm-shrinkwrap file to lock-down all transitive dependencies.

## `7.0.0-next.202201252014`

- BugFix: Fixed 'daemon disable' command to kill any running zowe daemon on Linux and Mac. [#1270](https://github.com/zowe/zowe-cli/issues/1270)
- BugFix: Fixed stdin data being corrupted when daemon server processes CLI command containing double-byte characters.
- Enhancement: Added a user message within 'daemon enable' and disable to open a new terminal when needed.
- **LTS Breaking**: Make the `user` field on SSH profiles secure. [#682](https://github.com/zowe/zowe-cli/issues/682)

## `7.0.0-next.202201121428`

- BugFix: Set executable attribute on zowe executable file on Linux and Mac.
- Enhancement: Ensure `zowe config auto-init` command saves the `rejectUnauthorized` value. [#1109](https://github.com/zowe/zowe-cli/issues/1109)

## `7.0.0-next.202201111811`

- BugFix: Update Imperative to absorb bugfixes introduced in version `5.0.0-next.202201102100`.
- Enhancement: Add the commands `zowe daemon enable` and `zowe daemon disable`. These commands enable end-users to set up daemon mode without having to download a separate executable and place it by hand into some directory.
- Enhancement: Refactored communication between Imperative daemon client and server. Previously the client only sent CLI arguments and the current working directory. Now it sends a JSON object that also includes environment variables and input piped from stdin. [#1179](https://github.com/zowe/zowe-cli/issues/1179)
- **Next Breaking**: The Daemon-related class named `Processor` was renamed to `DaemonDecider`.
- **Next Breaking**: Remove `--dcd` argument which was reserved for `--daemon-current-directory`.
- **Next Breaking**: Add user check to daemon communication

## `7.0.0-next.202112281543`

- Enhancement: update a "show attributes" flag to be `-a` instead of `--pa`.  `--pa` is a "hidden" alias.

## `7.0.0-next.202112201801`

- BugFix: Fixed socket connection error on macOS after commands that run in daemon mode. [#1192](https://github.com/zowe/zowe-cli/issues/1192)
- BugFix: Fixed daemon failing to run in path that contains space in directory name. [#1237](https://github.com/zowe/zowe-cli/issues/1237)

## `7.0.0-next.202112142155`

- Enhancement: Upgrade Imperative so that secure prompts do not show input and zowe.config.json secure properties are not logged. [#1106](https://github.com/zowe/zowe-cli/issues/1106)

## `7.0.0-next.202112081943`

- **Next Breaking**: Remove hardcoded `--dcd` argument sent between imperative daemon server and client.

## `7.0.0-next.202112021313`

- **Next Breaking**: Use JSON-based communication protocol between imperative daemon server and client.

## `7.0.0-next.202111221932`

- BugFix: Changed credentials to be stored securely by default for v1 profiles to be consistent with the experience for v2 profiles. [#1128](https://github.com/zowe/zowe-cli/issues/1128)

## `7.0.0-next.202111111904`

- Daemon mode updates:
    - Enhancements:
        - Renamed the platform-specific executable from zowex to zowe, so that existing zowe commands used from the command line or in scripts do not have to change when running in daemon mode.
        - Automatically launch the background daemon when one is not running.
        - The daemon no longer has its own visible window, making it much more daemon-like.
        - An environment variable named ZOWE_USE_DAEMON can be set to "no" to prevent the use of the daemon. Commands are then passed to the traditional zowe-CLI command. Thus, you can temporarily use the traditional Zowe CLI command to correct some display limitations (like displaying colors).
    - Bug fixes:
        - Eliminate the display of escape characters when colors are displayed while running in daemon mode. [#938](https://github.com/zowe/zowe-cli/issues/938). Currently accomplished by not displaying colors in daemon mode.
        - Command-line arguments that contain spaces no longer require extra quotes or escapes. [#978](https://github.com/zowe/zowe-cli/issues/978)

## `7.0.0-next.202111111709`

- Enhancement: Upgrade Imperative so Daemon Mode can launch and warn about invalid team configuration files. [#943](https://github.com/zowe/zowe-cli/issues/943) [#1190](https://github.com/zowe/zowe-cli/issues/1190)

## `7.0.0-next.202111041425`

- Enhancement: Added `autoStore` property to config JSON files which defaults to true. When this property is enabled and the CLI prompts you to enter connection info, the values you enter will be saved to disk (or credential vault if they are secure) for future use. [zowe/zowe-cli#923](https://github.com/zowe/zowe-cli/issues/923)

## `7.0.0-next.202110211759`

- Enhancement: Display the set of changes made by the 'zowe config auto-init' command.

## `7.0.0-next.202110071909`

- Enhancement: Added `config update-schemas [--depth <value>]` command. [#1059](https://github.com/zowe/zowe-cli/issues/1059)
- **LTS Breaking**: Changed default log level from DEBUG to WARN to reduce the volume of logs written to disk. The log level can still be overridden using environment variables.

## `7.0.0-next.202109281609`

- Enhancement: Added `config import` command that imports team config files from a local path or web URL. [#1083](https://github.com/zowe/zowe-cli/issues/1083)
- Enhancement: Added Help Doc examples for the `zowe config` group of commands. [#1061](https://github.com/zowe/zowe-cli/issues/1061)

## `7.0.0-next.202109032014`

- Enhancement: Log in to API ML to obtain token value instead of prompting for it in `config secure` command.

## `7.0.0-next.202108311536`

- Security: Don't expose port that daemon server listens on (default port is 4000).

## `7.0.0-next.202108202027`

- Update Imperative dependency for the following new features:
  - **LTS Breaking**: Make `fail-on-error` option true by default on `zowe plugins validate` command.
  - Enhancement: Improved command suggestions
  - Performance: Improved the way that HTTP response chunks are saved, reducing time complexity from O(n<sup>2</sup>) to O(n). This dramatically improves performance for larger requests. [#618](https://github.com/zowe/imperative/pull/618)

## `7.0.0-next.202108121907`

- Enhancement: Flattened the default profiles structure created by the `config init` command.
- **Next Breaking**: Split up authToken property in team config into tokenType and tokenValue properties to be consistent with Zowe v1 profiles.

## `7.0.0-next.202107131230`

- Enhancement: Adds the `config auto-init` command, allowing users to automatically generate a configuration using information stored in conformant installed plugins and the API Mediation Layer.

## `7.0.0-next.202102011525`

- Enhancement: Added new "config" command group to manage config JSON files. This is intended to replace the profiles API, and makes it easier for users to create, share, and switch between profile configurations.
- Enhancement: Added daemon mode which runs a persistent background process "zowex" to improve CLI response time. The "zowex" binary can be downloaded from GitHub releases.
- Enhancement: Added support for secure credential storage without any plug-ins required. On Linux there are some software requirements for this feature which are listed [here](https://github.com/zowe/zowe-cli-scs-plugin#software-requirements).
- Deprecated: The "profiles" command group for managing global profiles in "~/.zowe/profiles". Use the new "config" command group instead.
- **LTS Breaking**: Removed "config" command group for managing app settings in "~/.zowe/imperative/settings.json". If app settings already exist they are still loaded for backwards compatibility.

## `6.40.1`

- BugFix: Updated the imperative version to remove the `moment` dependency.

## `6.40.0`

- Enhancement: Added the `exec-data` option for `zowe jobs list jobs` command to return execution data about the job in addition to the default information. [#1158](https://github.com/zowe/zowe-cli/issues/1158)

## `6.39.1`

- BugFix: Updated Imperative to consume security updates in `4.18.2`.


## `6.39.0`

- BugFix: Provided more accurate output for `zowe zos-jobs delete job` and `zowe zos-jobs cancel job` commands [#1333](https://github.com/zowe/zowe-cli/issues/1333)
- BugFix: Fixed inconsistent case on `modify-version` option for `zowe zos-jobs delete job` and `zowe zos-jobs cancel job` commands [#1333](https://github.com/zowe/zowe-cli/issues/1333)
- Enhancement: Added support for `--record` format on `zowe zos-files download (data-set|all-members)` and `zowe zos-files upload (dir-to-pds|file-to-data-set|stdin-to-data-set)` [#539](https://github.com/zowe/zowe-cli/issues/539)

## `6.38.0`

- Enhancement: Exported the `@zowe/imperative` package as the `imperative` namespace.
  If your project depends on both Zowe CLI and Imperative, you can now `import { imperative } from "@zowe/cli"` without declaring `@zowe/imperative` as a separate dependency in package.json. No change is required for CLI plug-ins.
- BugFix: Fixed inconsistent capitalization with z/OS console command. [#961](https://github.com/zowe/zowe-cli/issues/961)

## `6.37.8`

- Documentation: Updated help text for the `zowe jobs submit stdin` command. [#1284](https://github.com/zowe/zowe-cli/issues/1284)

## `6.37.7`

- BugFix: Fixed some optional dependencies missing from npm-shrinkwrap file.

## `6.37.6`

- BugFix: Pruned dev dependencies from npm-shrinkwrap file.

## `6.37.5`

- BugFix: Included an npm-shrinkwrap file to lock-down all transitive dependencies.

## `6.37.3`

- BugFix: Updated imperative to resolve `--hw` line-break issues. [Imperative #715](https://github.com/zowe/imperative/issues/715)

## `6.37.2`

- BugFix: Disabled gzip compression for z/OSMF requests that download binary files. [#1170](https://github.com/zowe/zowe-cli/issues/1170)

## `6.37.1`

- BugFix: Updated Imperative to absorb bugfixes introduced in version `4.17.2`.

## `6.37.0`

- Enhancement: Added new feature to manage zos-logs. z/OSMF version 2.4 or higher is required. Ensure that the [z/OSMF Operations Log Support is available via APAR and associated PTFs](https://www.ibm.com/support/pages/apar/PH35930). [#1104](https://github.com/zowe/zowe-cli/issues/1104)

## `6.36.1`

- BugFix: Fixed an issue where plugin install and uninstall did not work with NPM version 8. [Imperative #683](https://github.com/zowe/imperative/issues/683)

## `6.36.0`

- Enhancement: Added the command tree JSON object to the `zowe --available-commands` command's data object, returned when `--response-format-json` is specified.

## `6.35.0`

- Enhancement: Removed the misleading `workflow-name` option for the `zowe zos-workflows list definition-file-details` help example. [#659](https://github.com/zowe/zowe-cli/issues/659)
- Enhancement: Exposed new option `modifyVersion` for the `zowe zos-jobs delete job` and `zowe zos-jobs cancel job` commands. [#1092](https://github.com/zowe/zowe-cli/issues/1092)

## `6.34.1`

- BugFix: Reverts hiding the cert-key-file path so users can see what path was specified and check if the file exists.

## `6.34.0`

- Enhancement: Add support for PEM certificate based authentication.

## `6.33.4`

- BugFix: Updated dependencies to resolve problems with the ansi-regex package.

## `6.33.3`

- Enhancement: Update post-install script to display a message when the CLI successfully installs due to increased error messaging from USS SDK when optional pre-requisites are not installed.

## `6.33.1`

- Bugfix: Fixed capitalization of handler paths for `zowe files rename ds` and `zowe files rename dsm` commands.

## `6.33.0`

- Enhancement: Exposed new option `start` for the `zowe zos-files list data-set` command. [#495](https://github.com/zowe/zowe-cli/issues/495)
- Enhancement: Updated Imperative to add the following features:
  - Enhancement: Improved command suggestions for mistyped commands, add aliases to command suggestions.
  - Enhancement: The `plugins validate` command will return an error code when plugins have errors if the new `--fail-on-error` option is specified. Also adds `--fail-on-warning` option to return with an error code when plugins have warnings. [#463](https://github.com/zowe/imperative/issues/463)
  - BugFix: Fixed regression where characters are not correctly escaped in web help causing extra slashes ("\") to appear. [#644](https://github.com/zowe/imperative/issues/644)
- Renamed the zos-files `--responseTimeout` option to `--response-timeout` in help docs for consistency. [#803](https://github.com/zowe/zowe-cli/issues/803)

## `6.32.2`

- Fixed inconsistencies in punctuation for command descriptions by adding missing periods. [#66](https://github.com/zowe/zowe-cli/issues/66)

## `6.32.1`

- BugFix: Updated Imperative version to fix web help issues.
- Expanded help text of --data-set-type on create data set command by adding an example of creating PDSE. [#52](https://github.com/zowe/zowe-cli/issues/52)

## `6.32.0`

- Enhancement: Added a `--volume-serial` option to the `zowe zos-files list data-set` command. Use this option to filter data sets by volume serial. [#61](https://github.com/zowe/zowe-cli/issues/61)
- Enhancement: Removed 'z/OS' from zos-files help upload and download commands. [#60](https://github.com/zowe/zowe-cli/issues/60)

## `6.31.2`

- Enhancement: Added new aliases for zos-files commands in delete, download, and list relating to USS files. You can now interact with `uf` or `uss`.  [#983](https://github.com/zowe/zowe-cli/issues/983)

## `6.31.0`

- Enhancement: Add the option --jcl-symbols to the jobs submit command to enable users to specify JCL symbol names and values.

## `6.30.0`

- Enhancement: made changes to definition files for zowe ssh commands  [#603](https://github.com/zowe/zowe-cli/issues/603)

## `6.29.0`

- Enhancement: Added a standard data set template with no parameters set.

## `6.28.0`

- Enhancement: Updated Imperative version to handle GZIP compression on REST requests.

## `6.27.1`

- BugFix: Removed the conflicting alias `-o` for `--protocol` option.

## `6.27.0`

- Enhancement: Added a `like` option to the `zowe zos-files create data-set` command. Use this option to like datasets. [#771](https://github.com/zowe/zowe-cli/issues/771)
- Enhancement: Added a `--protocol` option to allow you to specify the HTTP or HTTPS protocol used. Default value remains HTTPS.[#498](https://github.com/zowe/zowe-cli/issues/498)
- Enhancement: Added an example for running a Db2 command with the `zowe zos-console issue command` command. [#641](https://github.com/zowe/zowe-cli/issues/641)

## `6.26.0`

- Enhancement: Updated Imperative version to support npm@7. This fixes an error when installing plugins.

## `6.25.2`

- Documented early access features that are available in "next" release.

## `6.25.1`

- Bugfix: Updated Imperative version to fix vulnerability.

## `6.25.0`

- Enhancement: Added a `--replace` option to the `zowe zos-files copy data-set` command. Use this option if you want to replace like-named members in the target data set. [#808](https://github.com/zowe/zowe-cli/issues/808)
- Enhancement: Improved a cryptic error message that was shown if TSO address space failed to start for the `zowe zos-tso issue command` command. [#28](https://github.com/zowe/zowe-cli/issues/28)
- Bugfix: Removed "[object Object]" text that appeared in some error messages. The proper text "Imperative API Error" is now displayed. [#836](https://github.com/zowe/zowe-cli/pull/836)

## `6.24.6`

- BugFix: Improved performance of `zowe zos-files list` commands when very long lists are printed to console. [#861](https://github.com/zowe/zowe-cli/issues/861)

## `6.24.5`

- Bugfix: Updated Imperative dependency version to one that does not contain a vulnerable dependency

## `6.24.3`

- Bugfix: Fixed incorrect syntax of example for `zowe files create data-set-vsam`. [#823](https://github.com/zowe/zowe-cli/issues/823)

## `6.24.2`

- Revert: Revert changes made in 6.24.1, problem was determined to be bundling pipeline

## `6.24.1`

- Bugfix: Change SDK package structure to allow for backwards compatibility for some projects importing the CLI

## `6.24.0`

- Enhancement: Published the APIs in Zowe CLI as separate SDK packages. [#750](https://github.com/zowe/zowe-cli/issues/750)
- The "@zowe/cli" package still includes both API and CLI methods. In addition, the following SDK packages are now available:
  - @zowe/provisioning-for-zowe-sdk
  - @zowe/zos-console-for-zowe-sdk
  - @zowe/zos-files-for-zowe-sdk
  - @zowe/zos-jobs-for-zowe-sdk
  - @zowe/zos-tso-for-zowe-sdk
  - @zowe/zos-uss-for-zowe-sdk
  - @zowe/zos-workflows-for-zowe-sdk
  - @zowe/zosmf-for-zowe-sdk
  - @zowe/core-for-zowe-sdk

## `6.23.0`

- Enhancement: Added a `--pattern` option to the `zowe files list all-members` command. The option lets you restrict returned member names to only names that match a given pattern. The argument syntax is the same as the "pattern" parameter of the ISPF LMMLIST service. [#810](https://github.com/zowe/zowe-cli/issues/810)
- Enhancement: Added new options `--lrecl` and `--recfm` to the `zos-files create` command. Use these options to specify a logical record length and record format for data sets that you create. [#788](https://github.com/zowe/zowe-cli/issues/788)

## `6.22.0`

- Enhancement: Added the `--encoding` option for the `zowe zos-files upload dir-to-pds` command. This option lets you upload multiple members with a single command. [#764](https://github.com/zowe/zowe-cli/issues/764)
- BugFix: Fixed an issue where the output of the `zowe zos-uss issue ssh` command would sometimes omit the last line. [#795](https://github.com/zowe/zowe-cli/issues/795)

## `6.21.1`

- BugFix: Renamed the z/OS Files API option from `storeclass` to `storclass`. This fixed an issue where the CLI could define the wrong storage class on `create dataset` commands. [#503](https://github.com/zowe/zowe-cli/issues/503)

## `6.21.0`

- Enhancement: Added a `--responseTimeout` option to the z/OS Files APIs, CLI commands, and z/OSMF profiles. Specify `--responseTimeout <###>` to set the number of seconds that the TSO servlet request runs before a timout occurs. The default is 30 seconds. You can set the option to between 5 and 600 seconds (inclusive). [#760](https://github.com/zowe/zowe-cli/issues/760)

## `6.20.0`

- Added API usage examples to each package Readme (files, jobs, etc...). [#751](https://github.com/zowe/zowe-cli/issues/751).
- Fixed an issue where the CLI exited with status code 0 in case of an error. [#748](https://github.com/zowe/zowe-cli/issues/748)
- Added new method "dataSetLike(session, dataSetName, options)" to `Create` class, for use when creating a dataset with parameters like another data set. [#766](https://github.com/zowe/zowe-cli/issues/766)

## `6.19.1`

- Update Imperative version
- Fix compilation error

## `6.19.0`

- Add CLI command to delete migrated data sets `zowe zos-files delete migrated-data-sets`.

## `6.18.0`

- Add the --fail-fast option to the `zowe zos-files download all-members` command
  - Specifying `--fail-fast false` allows member downloads to continue if one or more fail

## `6.17.3`

- Update Imperative version to include compatibility fix for `ISession` type

## `6.17.2`

- Update Imperative version (again) to include security fix

## `6.17.1`

- Update Imperative version to fix issue "Can't use service profile after storing token in base profile"

## `6.17.0`

- Added API to delete migrated data sets.

## `6.16.0`

- Upgrade Zowe commands to prompt for any of the following values if the option is missing: host, port, user, and password.
- Add ability to log into and out of the APIML, getting and using a token
- Add `--base-profile` option to all commands that use profiles, allowing them to make use of base profiles containing shared values.

## `6.15.0`

- Add `encoding` option to `zosmf` profile type.

## `6.14.0`

- Add encoding / code page support for data set upload and download operations in library and CLI.

## `6.13.0`

- Add `files hrec ds` command to recall data sets.
- Make account optional in TSO profiles.
- Make user and host optional in SSH profiles.
- Fix broken links in readme.

## `6.12.0`

- Make username, password, and host optional on z/OSMF profiles and update profile creation doc to reflect the change.
- Don't overwrite files when downloading spool output from job with duplicate step names.

## `6.11.2`

- Update imperative version (again) in order to fix vulnerabilities

## `6.11.1`

- Update imperative version (to fix EPERM issues on Windows)

## `6.11.0`

- Add preserve-original-letter-case option for download to keep generated folders and files in original uppercase.

## `6.10.3`

- Update Migrate and Recall data set APIs to have a base handler function.

## `6.10.2`

- Update Imperative to 4.6.
- Update top-level doc links in help description.

## `6.10.1`

- Update Imperative dependency to fix vulnerability.

## `6.10.0`

- Add `files rename ds` and `files rename dsm` commands to rename data sets and data set members. Thanks @CForrest97

## `6.9.2`

- Return non-zero exit code when upload command fails. Thanks @tjohnsonBCM

## `6.9.1`

- Support `#` character in account number supplied to TSO commands. Thanks @awharn

## `6.9.0`

- Add API to recall migrated datasets. Thanks @Pranay154

## `6.8.2`

- Update the Zowe logo to the new logo. Thanks @awharn

## `6.8.1`

- Add utility function to access ImperativeConfig. Thanks @tjohnsonBCM

## `6.8.0`

- Add possibility to use Etags with download and upload APIs. Thanks @Alexandru-Dimitru
- Add option to return Etag on upload. Thanks @Alexandru-Dimitru

## `6.0.0`

- Rename `files list zfs` command to `files list fs` since it is not specific to zFS file systems.

## `5.0.0`

- Use new streaming RestClient APIs to reduce memory usage when downloading and uploading files.

## `4.0.0`

- Remove the method `Get.dataSetStreamed`. Use `ZosmfRestClient.getStreamed` instead.

## `3.0.0`

- Rename package from "@brightside/core" to "@zowe/cli".
- Change behavior of the method `Shell.executeSsh` to use `stdoutHandler` instead of `streamCallBack`. This eliminates dependency on the `ClientChannel` type of the ssh2 package.<|MERGE_RESOLUTION|>--- conflicted
+++ resolved
@@ -3,12 +3,9 @@
 All notable changes to the Zowe CLI package will be documented in this file.
 
 ## Recent Changes
-<<<<<<< HEAD
-
+
+- BugFix: Updated example for `zowe profiles create zosmf-profile` command. [#1152](https://github.com/zowe/zowe-cli/issues/1152)
 - BugFix: Restore info message on daemon startup. [#1506](https://github.com/zowe/zowe-cli/issues/1506)
-=======
-- BugFix: Updated example for `zowe profiles create zosmf-profile` command. [#1152](https://github.com/zowe/zowe-cli/issues/1152)
->>>>>>> 77248075
 
 ## `7.6.1`
 
