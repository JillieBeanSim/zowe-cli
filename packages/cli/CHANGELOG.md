--- conflicted
+++ resolved
@@ -2,15 +2,13 @@
 
 All notable changes to the Zowe CLI package will be documented in this file.
 
-<<<<<<< HEAD
 ## Recent Changes
 
 - Breaking: First major version bump for V3
-=======
+
 ## `7.18.10`
 
 - BugFix: Added missing z/OSMF connection options to the z/OS Logs command group.
->>>>>>> f2a3a9c1
 
 ## `7.18.9`
 
