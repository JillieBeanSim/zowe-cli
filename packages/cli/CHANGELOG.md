--- conflicted
+++ resolved
@@ -2,17 +2,9 @@
 
 All notable changes to the Zowe CLI package will be documented in this file.
 
-<<<<<<< HEAD
-## `8.0.0-next.202311141517`
-
-- LTS Breaking: Alter the format of error messages to be more clear and actionable.
-- LTS Breaking: Remove the ```bright``` command from the product.
-
-## `8.0.0-next.202311132045`
-
-- Breaking: First major version bump for V3
-=======
+
 ## Recent Changes
+
 LTS Breaking: Removed the following previously deprecated items:
   - Moved the many constants from `zowe-cli/packages/cli/src/Constants.ts` to `zowe-cli/packages/core/src/constants/Core.constants.ts`
   - Removing `ZosFilesCreateExtraOptions.showAttributes` without replacement
@@ -30,7 +22,15 @@
     - SSH_OPTION_HOST_PROFILE use SSH_OPTION_HOST
   - Removed zosmfProfile from `ZosFilesBase.handler.ts`
   - Removed statCmdFlag as an export from Shell.ts
->>>>>>> 1bdc6b04
+
+## `8.0.0-next.202311141517`
+
+- LTS Breaking: Alter the format of error messages to be more clear and actionable.
+- LTS Breaking: Remove the ```bright``` command from the product.
+
+## `8.0.0-next.202311132045`
+
+- Breaking: First major version bump for V3
 
 ## `7.18.10`
 
