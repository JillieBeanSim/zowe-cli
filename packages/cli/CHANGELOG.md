# Change Log

All notable changes to the Zowe CLI package will be documented in this file.

## Recent Changes

<<<<<<< HEAD
- Enhancement: Added new `zowe zos-jobs search job` command, which allows the user to search spool files for a specified string or regular expresion.
=======
- LTS Breaking: Removed record format (recfm) validation when issuing `zowe files create` commands [#1699](https://github.com/zowe/zowe-cli/issues/1699)
- LTS Breaking: Added Zowe release version output for `--version` [#2028](https://github.com/zowe/zowe-cli/issues/2028)

## `8.0.0-next.202402021649`
>>>>>>> ece1d10c

LTS Breaking: Removed the following previously deprecated items: [#1981](https://github.com/zowe/zowe-cli/pull/1981)
  - Moved the many constants from `zowe-cli/packages/cli/src/Constants.ts` to `zowe-cli/packages/core/src/constants/Core.constants.ts`
  - Removing `ZosFilesCreateExtraOptions.showAttributes` without replacement
  - Moved all constants from `zowe-cli/packages/cli/src/zostso/constants/ZosTso.constants.ts` to  `@zowe/zos-tso-for-zowe-sdk`
  - Removed `isStderrEmptyForProfilesCommand` use `stripProfileDeprecationMessages` from `zowe-cli/__tests__/__packages__/cli-test-utils/src/TestUtils.ts` instead
  - Removed  `allDataSetsArchived`, `datasetsDownloadedSuccessfully`, `noDataSetsMatchingPatternRemain` and `onlyEmptyPartitionedDataSets` from    ZosFiles.messages.ts
  - Removed `getSpoolDownloadFile` use `getSpoolDownloadFilePath` instead
  - Removed constants from ZosmfSession
    - ZOSMF_OPTION_HOST_PROFILE use ZOSMF_OPTION_HOST instead
    - ZOSMF_OPTION_USER_PROFILE use ZOSMF_OPTION_USER instead
    - ZOSMF_OPTION_PASSWORD_PROFILE use ZOSMF_OPTION_PASSWORD instead
  - Removed constants from SshSession.ts
    - SSH_OPTION_USER_PROFILE use SSH_OPTION_USER
    - SSH_OPTION_HOST_PROFILE use SSH_OPTION_HOST
  - Removed zosmfProfile from `ZosFilesBase.handler.ts`
  - Removed statCmdFlag as an export from Shell.ts
  

## `8.0.0-next.202401262128`

- Enhancement: Adding `--binary` and `--encoding` options to `zosfiles edit`

## `8.0.0-next.202401191954`

- LTS Breaking: Removed all 'profiles' commands, since they only worked with now-obsolete V1 profiles.
- BugFix: Properly construct workflow error messages to display properly with V3 error formatting.

## `8.0.0-next.202401081937`

- BugFix: Fixed typo in command help for `zowe zos-workflows create` commands.

## `8.0.0-next.202401031939`

- Enhancement: Revised help text for consistency [#1756](https://github.com/zowe/zowe-cli/issues/1756)

## `8.0.0-next.202311291643`

- LTS Breaking: Replaced the `ZOWE_EDITOR` environment variable with `ZOWE_OPT_EDITOR` and `--editor` option on commands [#1867](https://github.com/zowe/zowe-cli/issues/1867)

## `8.0.0-next.202311282012`

- LTS Breaking: Moved `getDataSet` from the `zosfiles` command group to the `zosfiles` SDK as `ZosFilesUtils.getDataSetFromName` [#1696](https://github.com/zowe/zowe-cli/issues/1696)

## `8.0.0-next.202311141517`

- LTS Breaking: Alter the format of error messages to be more clear and actionable.
- LTS Breaking: Remove the ```bright``` command from the product.

## `8.0.0-next.202311132045`

- Major: First major version bump for V3

## `7.22.0`

- Enhancement: Hid the progress bar if `CI` environment variable is set, or if `FORCE_COLOR` environment variable is set to `0`. [#1845](https://github.com/zowe/zowe-cli/issues/1845)

## `7.21.2`

- BugFix: Correct extra character being displayed at the end of lines when issuing `zowe files compare` on Windows. [#1992](https://github.com/zowe/zowe-cli/issues/1992)
- BugFix: Correct the online help description for `zowe files compare uss`. [#1754](https://github.com/zowe/zowe-cli/issues/1754)
- BugFix: Fixed typo in command help for `zowe zos-workflows create` commands.

## `7.20.1`

- BugFix: Add missing npm-shrinkwrap

## `7.20.0`

- Deprecated: `getDataSet` in the `zosfiles` command group utility functions, use `zosfiles` SDK's `ZosFilesUtils.getDataSetFromName` instead. [#1696](https://github.com/zowe/zowe-cli/issues/1696)

## `7.18.10`

- BugFix: Added missing z/OSMF connection options to the z/OS Logs command group.

## `7.18.9`

- Enhancement: Incorporate all source code from the zowe/imperative Github repository into the zowe/zowe-cli repository. This change should have no user impact.
- BugFix: Removed out of date `Perf-Timing` performance timing package.
- BugFix: Fix behavior where a specified directory was being lowercased on non-PDS datasets when downloading all datasets [#1722](https://github.com/zowe/zowe-cli/issues/1722)

## `7.18.8`

- BugFix: Fix bug where encoding is not passed to the Download USS Directory API [#1825](https://github.com/zowe/zowe-cli/issues/1825)

## `7.18.7`

- BugFix: Bump Imperative to `5.18.2` to fix issues with normalizing newlines on file uploads [#1815](https://github.com/zowe/zowe-cli/issues/1815)

## `7.18.6`

- BugFix: Bump Secrets SDK to `7.18.6` to use `core-foundation-rs` instead of the now-archived `security-framework` crate, and to include the edge-case bug fix for Linux.

## `7.18.5`

- BugFix: Bump Secrets SDK to `7.18.5` to resolve build failures for FreeBSD users.

## `7.18.4`

- BugFix: Bump Secrets SDK to `7.18.4` - uses more reliable resolution logic for `prebuilds` folder; adds static CRT for Windows builds.

## `7.18.0`

- Enhancement: Updated daemon on MacOS to use universal binary which adds support for Apple Silicon.
- Enhancement: Added support for mutliple `zowe auth login apiml` operations on a single `zowe config secure` call. [#1734](https://github.com/zowe/zowe-cli/pull/1734)
- Enhancement: Replaced use of `node-keytar` with the `keyring` module from `@zowe/secrets-for-zowe-sdk`.
- Enhancement: Updated the Imperative Framework to add support for unique cookie identifiers from API ML. [#1734](https://github.com/zowe/zowe-cli/pull/1734)
- BugFix: Fixed an issue in the Daemon server which prevents users on Windows with uppercase letters in their username from using the Daemon
- BugFix: Add check for invalid block size when creating a sequential dataset. [#1439](https://github.com/zowe/zowe-cli/issues/1439)
- BugFix: Allowed `logout` operations with invalid and/or expired tokens. [#1734](https://github.com/zowe/zowe-cli/pull/1734)
- BugFix: Prevented misleading `basePath error` when credentials are invalid. [#1734](https://github.com/zowe/zowe-cli/pull/1734)

## `7.17.0`

- Enhancement: Created zos-files edit commands to edit a dataset or uss file locally [PR #1672](https://github.com/zowe/zowe-cli/pull/1672)

## `7.16.5`

- BugFix: Fixed `zowe files create data-set` failing when no additional options are specified.
- BugFix: Added check for invalid block size when creating a sequential data set. [#1439](https://github.com/zowe/zowe-cli/issues/1439)
- BugFix: Added the ability to list all data set members when some members have invalid names.
- BugFix: Removed extra calls to list datasets matching patterns if authentication to z/OSMF fails.

## `7.16.4`

- BugFix: Fixed `secondary` option being specified as `1` on `BLANK` type datasets with the `zowe files create data-set` command [#1595](https://github.com/zowe/zowe-cli/issues/1595)


## `7.16.3`

- BugFix: Updated `imperative` to fix undesired behavior in the `zowe config list` command in certain situations.

## `7.16.2`

- BugFix: Updated `tar` dependency.

## `7.16.1`

- BugFix: Fixed `--range` option ignored on `zowe files view uss-file` command.
- BugFix: Fixed `--binary` option ignored by commands that upload and download USS directories when ".zosattributes" file is used.
- BugFix: Fixed `--include-hidden` option ignored by `zowe files upload dir-to-uss` without the `--recursive` option.

## `7.16.0`

- Enhancement: Updated daemon to use `tokio` library instead of unmaintained `named_pipe` library.

## `7.15.0`

- Enhancement: Added the `zowe files copy dsclp` command to copy a dataset from one LPAR to another.  [#1098](https://github.com/zowe/zowe-cli/issues/1098)

## `7.14.1`:

- Enhancement: Re-enabled color in the daemon client [#1379](https://github.com/zowe/zowe-cli/issues/1379)
- BugFix: Enabled ANSI in Windows based terminals [#1701](https://github.com/zowe/zowe-cli/issues/1701)
- BugFix: Changed daemon to spawn as its own process [#1241](https://github.com/zowe/zowe-cli/issues/1241) [#1277](https://github.com/zowe/zowe-cli/issues/1277) [#1309](https://github.com/zowe/zowe-cli/issues/1309)
- BugFix: Updated Imperative to allow for special handling of chalk and coloring in daemon client

## `7.13.0`

- Enhancement: Updated Imperative to add `--prune` option to `zowe config secure` command. [Imperative #547](https://github.com/zowe/imperative/issues/547)

## `7.12.0`

- Enhancement: Added `range` option to `zos-files view uss-file` command
- BugFix: Fixed `encoding` option for `zos-files view uss-file` command [#1495](https://github.com/zowe/zowe-cli/issues/1495)
- BugFix: Adds notification that `encoding`, `binary`, and `record` options conflict on the `zos-files view data-set` and `zos-files view uss-file` commands
- BugFix: Updated Imperative to fix the `zowe auth li` and `zowe auth lo` aliases [Imperative #964](https://github.com/zowe/imperative/issues/964)

## `7.11.3`

- BugFix: Fixed URI encoding on `zos-jobs` commands [#1596](https://github.com/zowe/zowe-cli/issues/1596)
- BugFix: Updated Imperative to fix an error on Windows preventing plug-ins from installing if a local file or directory contains a space. [Imperative #959](https://github.com/zowe/imperative/issues/959)

## `7.11.2`

- BugFix: Updated daemon executable to resolve technical debt
- BugFix: Fixed URI encoding on `zos-files` commands [#1073](https://github.com/zowe/zowe-cli/issues/1073)

## `7.11.1`

- BugFix: Solved daemon issue where Windows usernames were treated as case-sensitive when checking the daemon process owner during Zowe commands.

## `7.11.0`
- Enhancement: Added support for a CLI specific environment variable file. [#1484](https://github.com/zowe/zowe-cli/issues/1484)
- BugFix: Enabled option to download output from a submitted job with the -d flag. The -e flag now enables changes to file extension as originally intended. [#729](https://github.com/zowe/zowe-cli/issues/729)

## `7.10.4`
- BugFix: Changed default value for modify-jobs option in the zowe jobs command group to 2.0. This change results in calls to z/OSMF becoming synchronous, and a successful response from the modify, cancel, and delete commands indicates the requested action was completed successfully. [#1459](https://github.com/zowe/zowe-cli/issues/1459)

## `7.10.3`
- BugFix: Fix in employing `--context-lines` option for all diff/compare commands. Fixed broken `--seqnum` option implementation.[#1529](https://github.com/zowe/zowe-cli/issues/1529)

## `7.10.2`
- BugFix: Updated Imperative to include bugfixes in version `5.8.2`.

## `7.10.0`

- Enhancement: Added support for downloading job spool content in binary and record formats.

## `7.9.7`

- BugFix: Updated Imperative to include bugfixes in version `5.7.7`.

## `7.9.6`

- BugFix: Updated Imperative to include bugfixes in version `5.7.6`.

## `7.9.5`

- BugFix: Fixed daemon broken pipe error on Windows [#1538](https://github.com/zowe/zowe-cli/issues/1538)

## `7.9.4`

- BugFix: Removed all line break encodings from strings for `zos-files compare local-file-data-set` [#1528](https://github.com/zowe/zowe-cli/issues/1528)

## `7.9.3`

- BugFix: Updated Imperative to include bugfixes in version `5.7.5`.

## `7.9.0`

- Enhancement: Added new functions to support the changing of a job class and the hold status of a job. Can now call `zowe jobs modify job [jobid]` with options `--jobclass`, `--hold` and `--release`. [#1156](https://github.com/zowe/zowe-cli/issues/1156)
- BugFix: Documented that token-type and token-value do not apply to SSH commands.
- BugFix: Updated Imperative to include bugfixes in version `5.7.2`.

## `7.8.0`

- Enhancement: Updated Imperative to incorporate new `zowe config report-env` command from version `5.7.0`.
- Enhancement: Added design documentation for roadmap feature to store secure properties in memory.

## `7.7.0`

- Enhancement: Allow `zowe files view ds ... --range SSS-EEE | SSS,NNN`. [#1539](https://github.com/zowe/zowe-cli/issues/1539)
- Enhancement: Added `ZosFilesCreateOptions.alcunit` option to PDS definition. [#1203](https://github.com/zowe/zowe-cli/issues/1203)
- BugFix: Fixed example 3 where no `--like` option is specified in `zowe zos-files create data-set`. [#1252](https://github.com/zowe/zowe-cli/issues/1252)

## `7.6.2`

- BugFix: Updated `minimatch` and `keytar` dependencies for technical currency.
- BugFix: Updated example for `zowe profiles create zosmf-profile` command. [#1152](https://github.com/zowe/zowe-cli/issues/1152)
- BugFix: Restore info message on daemon startup. [#1506](https://github.com/zowe/zowe-cli/issues/1506)

## `7.6.1`

- BugFix: Updated `ssh2` dependency to fix "Received unexpected packet type" error on SSH commands. [#1516](https://github.com/zowe/zowe-cli/issues/1516)
- BugFix: Updated Imperative to include bugfixes in version `5.5.3`.

## `7.6.0`

- Enhancement: Added the `zowe files download uss-dir` command to download the contents of a USS directory. [#1038](https://github.com/zowe/zowe-cli/issues/1038)
- Enhancement: Updated the `zowe files upload file-to-uss` and `zowe files upload dir-to-uss` commands to improve how they handle file encoding. [#1479](https://github.com/zowe/zowe-cli/issues/1479)
  - Both commands now "chtag" files after uploading them to indicate their remote encoding. This matches the already existing behavior of the `zowe files download uss-file` command which checks file tags before downloading.
  - The behavior of ".zosattributes" files which can specify local and remote encoding has been changed. Files are now converted to the remote encoding, not just tagged. If no encoding is specified, the default transfer mode is text instead of binary to be consistent with z/OSMF default behavior.
- BugFix: Updated Imperative to include bugfixes in version `5.5.2`.

## `7.5.1`

- BugFix: Updated Imperative to include bugfixes in version `5.5.1`.

## `7.5.0`

- Enhancement: Added the browser-view option to `zowe zos-files compare data-set` command to compare two datasets and display the differences on the browser. [#1443](https://github.com/zowe/zowe-cli/issues/1443)
- Enhancement: Added a command `zowe zos-files compare local-file-data-set` to compare a local-file and a dataset, & display the differences in the browser and terminal. [#1444](https://github.com/zowe/zowe-cli/issues/1444)
- Enhancement: Added a command `zowe zos-files compare uss-files` to compare two uss-files, & display the differences in the browser and terminal. [#1445](https://github.com/zowe/zowe-cli/issues/1445)
- Enhancement: Added a command `zowe zos-files compare local-file-uss-file` to compare a local-file and a uss-file, & display the differences in the browser and terminal. [#1446](https://github.com/zowe/zowe-cli/issues/1446)
- Enhancement: Added a command `zowe zos-files compare spool-dd` to compare two spool-dds', & display the differences in the browser and terminal. [#1447](https://github.com/zowe/zowe-cli/issues/1447)
- Enhancement: Added a command `zowe zos-files compare local-file-spool-dd` to compare a local-file and a spool-dd', & display the differences in the browser and terminal. [#1448](https://github.com/zowe/zowe-cli/issues/1448)
- Enhancement: Added `ZOWE_CLI_PLUGINS_DIR` environment variable to override location where plugins are installed. [#1483](https://github.com/zowe/zowe-cli/issues/1483)
- BugFix: Updated Imperative to include bugfixes in version `5.5.0`.

## `7.4.2`

- BugFix: Renamed `download data-set-matching` to `download data-sets-matching`. The old name still exists as an alias.
- BugFix: Fixed output of `download data-sets-matching` being printed twice when some data sets fail to download.

## `7.4.1`

- BugFix: Updated Imperative to fix error when installing plug-ins that do not define profiles.

## `7.4.0`

- Enhancement: Added the `zowe zos-files compare data-set` command to compare two datasets and display the differences on the terminal. [#1442](https://github.com/zowe/zowe-cli/issues/1442)
- BugFix: Alter the `zowe daemon disable` command to only kill the daemon running for the current user.

## `7.3.1`

- BugFix: Updated Imperative to fix CLI commands failing with error "Cannot find module 'ansi-colors'".

## `7.3.0`

- Enhancement: Added the `zowe files download data-sets-matching` command to download multiple data sets at once. [#1287](https://github.com/zowe/zowe-cli/issues/1287)
  - Note: If you used this command previously in the extended files plug-in for Zowe v1, the `--fail-fast` option now defaults to true which is different from the original behavior.

## `7.2.4`

- BugFix: Fixed the Zowe Daemon binary exiting with an error if the daemon server does not start within 3 seconds.

## `7.2.3`

- BugFix: Updated Imperative to address `ProfileInfo` related issues.

## `7.2.2`

- BugFix: Updated Imperative to address `ProfileInfo` related issues.

## `7.2.1`

- BugFix: Fixed name of the positional in `zowe zos-jobs submit uss-file` command.
- BugFix: Updated the description of the `zowe zos-jobs view all-spool-content` command.
- BugFix: Updated the descriptions of the `zowe zos-files view uss-file` and  `zowe zos-files view data-set` commands.
- BugFix: Removed the `zowe zos-files view uss-file <file> --record` option.
- BugFix: Fixed description of the `zowe zos-jobs delete` command group.
- BugFix: Added `--modify-version` option to `zowe zos-jobs delete old-jobs` command for feature parity with `zowe zos-jobs delete job`.

## `7.2.0`

- Enhancement: Added the `zowe zos-jobs view all-spool-content` command to view all spool content given a job id. [#946](https://github.com/zowe/zowe-cli/issues/946)
- Enhancement: Added the `zowe jobs submit uss-file` command to submit a job from a USS file. [#1286](https://github.com/zowe/zowe-cli/issues/1286)
- Enhancement: Added the `zowe files view data-set` and `zowe files view uss-file` commands to view a dataset or USS file. [#1283](https://github.com/zowe/zowe-cli/issues/1283)
- Enhancement: Added the `zowe jobs delete old-jobs` command to delete (purge) jobs in OUTPUT status. [#1285](https://github.com/zowe/zowe-cli/issues/1285)
- BugFix: Updated Imperative to address `ProfileInfo` related issues. [zowe/vscode-extension-for-zowe#1777](https://github.com/zowe/vscode-extension-for-zowe/issues/1777)

## `7.1.3`

- BugFix: Fixed issue where `config auto-init` could report that it modified a config file that did not yet exist.
- BugFix: Updated Imperative to fix `config import` and `config secure` commands not respecting the `--reject-unauthorized` option.

## `7.1.2`

- BugFix: Fixed an issue where privateKey is not being respected. [#1398](https://github.com/zowe/zowe-cli/issues/1398) [#1392](https://github.com/zowe/zowe-cli/issues/1392)

## `7.1.1`

- BugFix: Moved `authConfig` object from the core SDK into the CLI's base profile definition to fix invalid handler path.

## `7.1.0`

- Enhancement: Updated the `zowe config auto-init` command to allow using certificates for authentication. [#1359](https://github.com/zowe/zowe-cli/issues/1359)
- Enhancement: Exposed profile type configuration from the respective SDKs.
- BugFix: Fixed issue where SSH command waits forever when user has expired password. [#989](https://github.com/zowe/zowe-cli/issues/989)

## `7.0.2`

- BugFix: Updated Imperative to fix a v1 profiles bug when storing a profile with no secure properties.

## `7.0.1`

- BugFix: Fixed ProfileInfo API targeting default base profile instead of the operating layer's base profile. [Imperative #791](https://github.com/zowe/imperative/issues/791)

## `7.0.0`

- Major: Introduced Team Profiles, Daemon mode, and more. See the prerelease items (if any) below for more details.

## `7.0.0-next.202204142300`

- BugFix: Updated the imperative version to consume ProfileInfo API updates and to remove the `moment` dependency.

## `7.0.0-next.202204141408`

- Enhancement: Updated the version number of the Zowe-CLI executable.

## `7.0.0-next.202204111828`

- Enhancement: Added help for `zowe daemon restart` command.
- Enhancement: Changed type of `encoding` property on z/OSMF profile from number to string to support more values (e.g., "ISO8859-1").

## `7.0.0-next.202204111523`

- Enhancement: Launch a separate Zowe CLI daemon for each user on multi-user systems.
- **Next Breaking**: Removed environment variables ZOWE_DAEMON and ZOWE_DAEMON_LOCK. Replaced them with ZOWE_DAEMON_DIR and ZOWE_DAEMON_PIPE.

## `7.0.0-next.202204111431`

- BugFix: Updated Imperative to enhance backward compatibility with v1 profiles and other enhancements and bug fixes (More details: Imperative [v5.0.0-next.202204051515](https://github.com/zowe/imperative/blob/next/CHANGELOG.md#500-next202204051515) and [v5.0.0-next.202204081605](https://github.com/zowe/imperative/blob/next/CHANGELOG.md#500-next202204081605))

## `7.0.0-next.202203311904`

- BugFix: Updated `zowe auth login apiml`, `zowe auth logout apiml` and `zowe config auto-init` comamnds to use v2 APIML APIs [#1339](https://github.com/zowe/zowe-cli/issues/1339)
- BugFix: Updated Imperative to avoid loading the credential manager if the given config file is not secure. [Imperative #762](https://github.com/zowe/imperative/issues/762)

## `7.0.0-next.202203282106`

- Enhancement: Added support for `--record` format on `zowe zos-files download (data-set|all-members)` and `zowe zos-files upload (dir-to-pds|file-to-data-set|stdin-to-data-set)` [#539](https://github.com/zowe/zowe-cli/issues/539)

## `7.0.0-next.202203211751`

- BugFix: Updated Imperative to allow applications to update credentials from the `ProfileInfo` APIs. [zowe/vscode-extension-for-zowe#1646](https://github.com/zowe/vscode-extension-for-zowe/issues/1646)

## `7.0.0-next.202203101634`

- Enhancement: Added prompt for base profile host property to `zowe config init`. [#1219](https://github.com/zowe/zowe-cli/issues/1219)

## `7.0.0-next.202203042035`

- BugFix: Allows the CLI to complete installation when there is invalid config JSON [#1198](https://github.com/zowe/zowe-cli/issues/1198)

## `7.0.0-next.202203041732`

- Enhancement: The `zowe daemon enable` and `zowe daemon disable` commands run a process in the background so that they no longer require a user to copy and paste another command to successfully perform the operation.

## `7.0.0-next.202202241854`

- **LTS Breaking**: Added `stdin` property to `IHandlerParameters` which defaults to `process.stdin` and is overridden with another readable stream in daemon mode.
  - CLI plug-ins that read from `process.stdin` in their command handlers should replace it with `{IHandlerParameters}.stdin` to be compatible with Zowe v2 daemon mode.
  - This may be a breaking change for unit tests that mock the `IHandlerParameters` interface since a required property has been added.
  - It is recommended to replace `IHandlerParameters` mocks with the `mockHandlerParameters` method in the @zowe/cli-test-utils package which should protect you from future breaking changes to this interface.
- BugFix: Fixed Daemon Concurrency problems in Windows by introducing a lock file

## `7.0.0-next.202202171858`

- **Next Breaking**: Use sockets and named pipes instead of ports for daemon communication for improved access control.
- BugFix: Fixed Keytar not present in top level dependencies when CLI is installed non-globally. [#1314](https://github.com/zowe/zowe-cli/issues/1314)

## `7.0.0-next.202202151759`

- BugFix: Updated Imperative to convert previously used profile property names into V2-compliant property names.

## `7.0.0-next.202202112312`

- BugFix: Fixed packaging of daemon binary for macOS.

## `7.0.0-next.202202092037`

- BugFix: Fixed some optional dependencies missing from npm-shrinkwrap file.

## `7.0.0-next.202202041954`

- BugFix: Fixed daemon binaries missing from package and Keytar binaries not found at install time.

## `7.0.0-next.202202041533`

- BugFix: Updated Imperative to improve log messages when Keytar module fails to load.

## `7.0.0-next.202201261615`

- BugFix: Included an npm-shrinkwrap file to lock-down all transitive dependencies.

## `7.0.0-next.202201252014`

- BugFix: Fixed 'daemon disable' command to kill any running zowe daemon on Linux and Mac. [#1270](https://github.com/zowe/zowe-cli/issues/1270)
- BugFix: Fixed stdin data being corrupted when daemon server processes CLI command containing double-byte characters.
- Enhancement: Added a user message within 'daemon enable' and disable to open a new terminal when needed.
- **LTS Breaking**: Make the `user` field on SSH profiles secure. [#682](https://github.com/zowe/zowe-cli/issues/682)

## `7.0.0-next.202201121428`

- BugFix: Set executable attribute on zowe executable file on Linux and Mac.
- Enhancement: Ensure `zowe config auto-init` command saves the `rejectUnauthorized` value. [#1109](https://github.com/zowe/zowe-cli/issues/1109)

## `7.0.0-next.202201111811`

- BugFix: Update Imperative to absorb bugfixes introduced in version `5.0.0-next.202201102100`.
- Enhancement: Add the commands `zowe daemon enable` and `zowe daemon disable`. These commands enable end-users to set up daemon mode without having to download a separate executable and place it by hand into some directory.
- Enhancement: Refactored communication between Imperative daemon client and server. Previously the client only sent CLI arguments and the current working directory. Now it sends a JSON object that also includes environment variables and input piped from stdin. [#1179](https://github.com/zowe/zowe-cli/issues/1179)
- **Next Breaking**: The Daemon-related class named `Processor` was renamed to `DaemonDecider`.
- **Next Breaking**: Remove `--dcd` argument which was reserved for `--daemon-current-directory`.
- **Next Breaking**: Add user check to daemon communication

## `7.0.0-next.202112281543`

- Enhancement: update a "show attributes" flag to be `-a` instead of `--pa`.  `--pa` is a "hidden" alias.

## `7.0.0-next.202112201801`

- BugFix: Fixed socket connection error on macOS after commands that run in daemon mode. [#1192](https://github.com/zowe/zowe-cli/issues/1192)
- BugFix: Fixed daemon failing to run in path that contains space in directory name. [#1237](https://github.com/zowe/zowe-cli/issues/1237)

## `7.0.0-next.202112142155`

- Enhancement: Upgrade Imperative so that secure prompts do not show input and zowe.config.json secure properties are not logged. [#1106](https://github.com/zowe/zowe-cli/issues/1106)

## `7.0.0-next.202112081943`

- **Next Breaking**: Remove hardcoded `--dcd` argument sent between imperative daemon server and client.

## `7.0.0-next.202112021313`

- **Next Breaking**: Use JSON-based communication protocol between imperative daemon server and client.

## `7.0.0-next.202111221932`

- BugFix: Changed credentials to be stored securely by default for v1 profiles to be consistent with the experience for v2 profiles. [#1128](https://github.com/zowe/zowe-cli/issues/1128)

## `7.0.0-next.202111111904`

- Daemon mode updates:
    - Enhancements:
        - Renamed the platform-specific executable from zowex to zowe, so that existing zowe commands used from the command line or in scripts do not have to change when running in daemon mode.
        - Automatically launch the background daemon when one is not running.
        - The daemon no longer has its own visible window, making it much more daemon-like.
        - An environment variable named ZOWE_USE_DAEMON can be set to "no" to prevent the use of the daemon. Commands are then passed to the traditional zowe-CLI command. Thus, you can temporarily use the traditional Zowe CLI command to correct some display limitations (like displaying colors).
    - Bug fixes:
        - Eliminate the display of escape characters when colors are displayed while running in daemon mode. [#938](https://github.com/zowe/zowe-cli/issues/938). Currently accomplished by not displaying colors in daemon mode.
        - Command-line arguments that contain spaces no longer require extra quotes or escapes. [#978](https://github.com/zowe/zowe-cli/issues/978)

## `7.0.0-next.202111111709`

- Enhancement: Upgrade Imperative so Daemon Mode can launch and warn about invalid team configuration files. [#943](https://github.com/zowe/zowe-cli/issues/943) [#1190](https://github.com/zowe/zowe-cli/issues/1190)

## `7.0.0-next.202111041425`

- Enhancement: Added `autoStore` property to config JSON files which defaults to true. When this property is enabled and the CLI prompts you to enter connection info, the values you enter will be saved to disk (or credential vault if they are secure) for future use. [zowe/zowe-cli#923](https://github.com/zowe/zowe-cli/issues/923)

## `7.0.0-next.202110211759`

- Enhancement: Display the set of changes made by the 'zowe config auto-init' command.

## `7.0.0-next.202110071909`

- Enhancement: Added `config update-schemas [--depth <value>]` command. [#1059](https://github.com/zowe/zowe-cli/issues/1059)
- **LTS Breaking**: Changed default log level from DEBUG to WARN to reduce the volume of logs written to disk. The log level can still be overridden using environment variables.

## `7.0.0-next.202109281609`

- Enhancement: Added `config import` command that imports team config files from a local path or web URL. [#1083](https://github.com/zowe/zowe-cli/issues/1083)
- Enhancement: Added Help Doc examples for the `zowe config` group of commands. [#1061](https://github.com/zowe/zowe-cli/issues/1061)

## `7.0.0-next.202109032014`

- Enhancement: Log in to API ML to obtain token value instead of prompting for it in `config secure` command.

## `7.0.0-next.202108311536`

- Security: Don't expose port that daemon server listens on (default port is 4000).

## `7.0.0-next.202108202027`

- Update Imperative dependency for the following new features:
  - **LTS Breaking**: Make `fail-on-error` option true by default on `zowe plugins validate` command.
  - Enhancement: Improved command suggestions
  - Performance: Improved the way that HTTP response chunks are saved, reducing time complexity from O(n<sup>2</sup>) to O(n). This dramatically improves performance for larger requests. [Imperative #618](https://github.com/zowe/imperative/pull/618)

## `7.0.0-next.202108121907`

- Enhancement: Flattened the default profiles structure created by the `config init` command.
- **Next Breaking**: Split up authToken property in team config into tokenType and tokenValue properties to be consistent with Zowe v1 profiles.

## `7.0.0-next.202107131230`

- Enhancement: Adds the `config auto-init` command, allowing users to automatically generate a configuration using information stored in conformant installed plugins and the API Mediation Layer.

## `7.0.0-next.202102011525`

- Enhancement: Added new "config" command group to manage config JSON files. This is intended to replace the profiles API, and makes it easier for users to create, share, and switch between profile configurations.
- Enhancement: Added daemon mode which runs a persistent background process "zowex" to improve CLI response time. The "zowex" binary can be downloaded from GitHub releases.
- Enhancement: Added support for secure credential storage without any plug-ins required. On Linux there are some software requirements for this feature which are listed [here](https://github.com/zowe/zowe-cli-scs-plugin#software-requirements).
- Deprecated: The "profiles" command group for managing global profiles in "~/.zowe/profiles". Use the new "config" command group instead.
- **LTS Breaking**: Removed "config" command group for managing app settings in "~/.zowe/imperative/settings.json". If app settings already exist they are still loaded for backwards compatibility.

## `6.40.1`

- BugFix: Updated the imperative version to remove the `moment` dependency.

## `6.40.0`

- Enhancement: Added the `exec-data` option for `zowe jobs list jobs` command to return execution data about the job in addition to the default information. [#1158](https://github.com/zowe/zowe-cli/issues/1158)

## `6.39.1`

- BugFix: Updated Imperative to consume security updates in `4.18.2`.


## `6.39.0`

- BugFix: Provided more accurate output for `zowe zos-jobs delete job` and `zowe zos-jobs cancel job` commands [#1333](https://github.com/zowe/zowe-cli/issues/1333)
- BugFix: Fixed inconsistent case on `modify-version` option for `zowe zos-jobs delete job` and `zowe zos-jobs cancel job` commands [#1333](https://github.com/zowe/zowe-cli/issues/1333)
- Enhancement: Added support for `--record` format on `zowe zos-files download (data-set|all-members)` and `zowe zos-files upload (dir-to-pds|file-to-data-set|stdin-to-data-set)` [#539](https://github.com/zowe/zowe-cli/issues/539)

## `6.38.0`

- Enhancement: Exported the `@zowe/imperative` package as the `imperative` namespace.
  If your project depends on both Zowe CLI and Imperative, you can now `import { imperative } from "@zowe/cli"` without declaring `@zowe/imperative` as a separate dependency in package.json. No change is required for CLI plug-ins.
- BugFix: Fixed inconsistent capitalization with z/OS console command. [#961](https://github.com/zowe/zowe-cli/issues/961)

## `6.37.8`

- Documentation: Updated help text for the `zowe jobs submit stdin` command. [#1284](https://github.com/zowe/zowe-cli/issues/1284)

## `6.37.7`

- BugFix: Fixed some optional dependencies missing from npm-shrinkwrap file.

## `6.37.6`

- BugFix: Pruned dev dependencies from npm-shrinkwrap file.

## `6.37.5`

- BugFix: Included an npm-shrinkwrap file to lock-down all transitive dependencies.

## `6.37.3`

- BugFix: Updated imperative to resolve `--hw` line-break issues. [Imperative #715](https://github.com/zowe/imperative/issues/715)

## `6.37.2`

- BugFix: Disabled gzip compression for z/OSMF requests that download binary files. [#1170](https://github.com/zowe/zowe-cli/issues/1170)

## `6.37.1`

- BugFix: Updated Imperative to absorb bugfixes introduced in version `4.17.2`.

## `6.37.0`

- Enhancement: Added new feature to manage zos-logs. z/OSMF version 2.4 or higher is required. Ensure that the [z/OSMF Operations Log Support is available via APAR and associated PTFs](https://www.ibm.com/support/pages/apar/PH35930). [#1104](https://github.com/zowe/zowe-cli/issues/1104)

## `6.36.1`

- BugFix: Fixed an issue where plugin install and uninstall did not work with NPM version 8. [Imperative #683](https://github.com/zowe/imperative/issues/683)

## `6.36.0`

- Enhancement: Added the command tree JSON object to the `zowe --available-commands` command's data object, returned when `--response-format-json` is specified.

## `6.35.0`

- Enhancement: Removed the misleading `workflow-name` option for the `zowe zos-workflows list definition-file-details` help example. [#659](https://github.com/zowe/zowe-cli/issues/659)
- Enhancement: Exposed new option `modifyVersion` for the `zowe zos-jobs delete job` and `zowe zos-jobs cancel job` commands. [#1092](https://github.com/zowe/zowe-cli/issues/1092)

## `6.34.1`

- BugFix: Reverts hiding the cert-key-file path so users can see what path was specified and check if the file exists.

## `6.34.0`

- Enhancement: Add support for PEM certificate based authentication.

## `6.33.4`

- BugFix: Updated dependencies to resolve problems with the ansi-regex package.

## `6.33.3`

- Enhancement: Update post-install script to display a message when the CLI successfully installs due to increased error messaging from USS SDK when optional pre-requisites are not installed.

## `6.33.1`

- Bugfix: Fixed capitalization of handler paths for `zowe files rename ds` and `zowe files rename dsm` commands.

## `6.33.0`

- Enhancement: Exposed new option `start` for the `zowe zos-files list data-set` command. [#495](https://github.com/zowe/zowe-cli/issues/495)
- Enhancement: Updated Imperative to add the following features:
  - Enhancement: Improved command suggestions for mistyped commands, add aliases to command suggestions.
  - Enhancement: The `plugins validate` command will return an error code when plugins have errors if the new `--fail-on-error` option is specified. Also adds `--fail-on-warning` option to return with an error code when plugins have warnings. [Imperative #463](https://github.com/zowe/imperative/issues/463)
  - BugFix: Fixed regression where characters are not correctly escaped in web help causing extra slashes ("\") to appear. [Imperative #644](https://github.com/zowe/imperative/issues/644)
- Renamed the zos-files `--responseTimeout` option to `--response-timeout` in help docs for consistency. [#803](https://github.com/zowe/zowe-cli/issues/803)

## `6.32.2`

- Fixed inconsistencies in punctuation for command descriptions by adding missing periods. [#66](https://github.com/zowe/zowe-cli/issues/66)

## `6.32.1`

- BugFix: Updated Imperative version to fix web help issues.
- Expanded help text of --data-set-type on create data set command by adding an example of creating PDSE. [#52](https://github.com/zowe/zowe-cli/issues/52)

## `6.32.0`

- Enhancement: Added a `--volume-serial` option to the `zowe zos-files list data-set` command. Use this option to filter data sets by volume serial. [#61](https://github.com/zowe/zowe-cli/issues/61)
- Enhancement: Removed 'z/OS' from zos-files help upload and download commands. [#60](https://github.com/zowe/zowe-cli/issues/60)

## `6.31.2`

- Enhancement: Added new aliases for zos-files commands in delete, download, and list relating to USS files. You can now interact with `uf` or `uss`.  [#983](https://github.com/zowe/zowe-cli/issues/983)

## `6.31.0`

- Enhancement: Add the option --jcl-symbols to the jobs submit command to enable users to specify JCL symbol names and values.

## `6.30.0`

- Enhancement: made changes to definition files for zowe ssh commands  [#603](https://github.com/zowe/zowe-cli/issues/603)

## `6.29.0`

- Enhancement: Added a standard data set template with no parameters set.

## `6.28.0`

- Enhancement: Updated Imperative version to handle GZIP compression on REST requests.

## `6.27.1`

- BugFix: Removed the conflicting alias `-o` for `--protocol` option.

## `6.27.0`

- Enhancement: Added a `like` option to the `zowe zos-files create data-set` command. Use this option to like datasets. [#771](https://github.com/zowe/zowe-cli/issues/771)
- Enhancement: Added a `--protocol` option to allow you to specify the HTTP or HTTPS protocol used. Default value remains HTTPS.[#498](https://github.com/zowe/zowe-cli/issues/498)
- Enhancement: Added an example for running a Db2 command with the `zowe zos-console issue command` command. [#641](https://github.com/zowe/zowe-cli/issues/641)

## `6.26.0`

- Enhancement: Updated Imperative version to support npm@7. This fixes an error when installing plugins.

## `6.25.2`

- Documented early access features that are available in "next" release.

## `6.25.1`

- Bugfix: Updated Imperative version to fix vulnerability.

## `6.25.0`

- Enhancement: Added a `--replace` option to the `zowe zos-files copy data-set` command. Use this option if you want to replace like-named members in the target data set. [#808](https://github.com/zowe/zowe-cli/issues/808)
- Enhancement: Improved a cryptic error message that was shown if TSO address space failed to start for the `zowe zos-tso issue command` command. [#28](https://github.com/zowe/zowe-cli/issues/28)
- Bugfix: Removed "[object Object]" text that appeared in some error messages. The proper text "Imperative API Error" is now displayed. [#836](https://github.com/zowe/zowe-cli/pull/836)

## `6.24.6`

- BugFix: Improved performance of `zowe zos-files list` commands when very long lists are printed to console. [#861](https://github.com/zowe/zowe-cli/issues/861)

## `6.24.5`

- Bugfix: Updated Imperative dependency version to one that does not contain a vulnerable dependency

## `6.24.3`

- Bugfix: Fixed incorrect syntax of example for `zowe files create data-set-vsam`. [#823](https://github.com/zowe/zowe-cli/issues/823)

## `6.24.2`

- Revert: Revert changes made in 6.24.1, problem was determined to be bundling pipeline

## `6.24.1`

- Bugfix: Change SDK package structure to allow for backwards compatibility for some projects importing the CLI

## `6.24.0`

- Enhancement: Published the APIs in Zowe CLI as separate SDK packages. [#750](https://github.com/zowe/zowe-cli/issues/750)
- The "@zowe/cli" package still includes both API and CLI methods. In addition, the following SDK packages are now available:
  - @zowe/provisioning-for-zowe-sdk
  - @zowe/zos-console-for-zowe-sdk
  - @zowe/zos-files-for-zowe-sdk
  - @zowe/zos-jobs-for-zowe-sdk
  - @zowe/zos-tso-for-zowe-sdk
  - @zowe/zos-uss-for-zowe-sdk
  - @zowe/zos-workflows-for-zowe-sdk
  - @zowe/zosmf-for-zowe-sdk
  - @zowe/core-for-zowe-sdk

## `6.23.0`

- Enhancement: Added a `--pattern` option to the `zowe files list all-members` command. The option lets you restrict returned member names to only names that match a given pattern. The argument syntax is the same as the "pattern" parameter of the ISPF LMMLIST service. [#810](https://github.com/zowe/zowe-cli/issues/810)
- Enhancement: Added new options `--lrecl` and `--recfm` to the `zos-files create` command. Use these options to specify a logical record length and record format for data sets that you create. [#788](https://github.com/zowe/zowe-cli/issues/788)

## `6.22.0`

- Enhancement: Added the `--encoding` option for the `zowe zos-files upload dir-to-pds` command. This option lets you upload multiple members with a single command. [#764](https://github.com/zowe/zowe-cli/issues/764)
- BugFix: Fixed an issue where the output of the `zowe zos-uss issue ssh` command would sometimes omit the last line. [#795](https://github.com/zowe/zowe-cli/issues/795)

## `6.21.1`

- BugFix: Renamed the z/OS Files API option from `storeclass` to `storclass`. This fixed an issue where the CLI could define the wrong storage class on `create dataset` commands. [#503](https://github.com/zowe/zowe-cli/issues/503)

## `6.21.0`

- Enhancement: Added a `--responseTimeout` option to the z/OS Files APIs, CLI commands, and z/OSMF profiles. Specify `--responseTimeout <###>` to set the number of seconds that the TSO servlet request runs before a timout occurs. The default is 30 seconds. You can set the option to between 5 and 600 seconds (inclusive). [#760](https://github.com/zowe/zowe-cli/issues/760)

## `6.20.0`

- Added API usage examples to each package Readme (files, jobs, etc...). [#751](https://github.com/zowe/zowe-cli/issues/751).
- Fixed an issue where the CLI exited with status code 0 in case of an error. [#748](https://github.com/zowe/zowe-cli/issues/748)
- Added new method "dataSetLike(session, dataSetName, options)" to `Create` class, for use when creating a dataset with parameters like another data set. [#766](https://github.com/zowe/zowe-cli/issues/766)

## `6.19.1`

- Update Imperative version
- Fix compilation error

## `6.19.0`

- Add CLI command to delete migrated data sets `zowe zos-files delete migrated-data-sets`.

## `6.18.0`

- Add the --fail-fast option to the `zowe zos-files download all-members` command
  - Specifying `--fail-fast false` allows member downloads to continue if one or more fail

## `6.17.3`

- Update Imperative version to include compatibility fix for `ISession` type

## `6.17.2`

- Update Imperative version (again) to include security fix

## `6.17.1`

- Update Imperative version to fix issue "Can't use service profile after storing token in base profile"

## `6.17.0`

- Added API to delete migrated data sets.

## `6.16.0`

- Upgrade Zowe commands to prompt for any of the following values if the option is missing: host, port, user, and password.
- Add ability to log into and out of the APIML, getting and using a token
- Add `--base-profile` option to all commands that use profiles, allowing them to make use of base profiles containing shared values.

## `6.15.0`

- Add `encoding` option to `zosmf` profile type.

## `6.14.0`

- Add encoding / code page support for data set upload and download operations in library and CLI.

## `6.13.0`

- Add `files hrec ds` command to recall data sets.
- Make account optional in TSO profiles.
- Make user and host optional in SSH profiles.
- Fix broken links in readme.

## `6.12.0`

- Make username, password, and host optional on z/OSMF profiles and update profile creation doc to reflect the change.
- Don't overwrite files when downloading spool output from job with duplicate step names.

## `6.11.2`

- Update imperative version (again) in order to fix vulnerabilities

## `6.11.1`

- Update imperative version (to fix EPERM issues on Windows)

## `6.11.0`

- Add preserve-original-letter-case option for download to keep generated folders and files in original uppercase.

## `6.10.3`

- Update Migrate and Recall data set APIs to have a base handler function.

## `6.10.2`

- Update Imperative to 4.6.
- Update top-level doc links in help description.

## `6.10.1`

- Update Imperative dependency to fix vulnerability.

## `6.10.0`

- Add `files rename ds` and `files rename dsm` commands to rename data sets and data set members. Thanks @CForrest97

## `6.9.2`

- Return non-zero exit code when upload command fails. Thanks @tjohnsonBCM

## `6.9.1`

- Support `#` character in account number supplied to TSO commands. Thanks @awharn

## `6.9.0`

- Add API to recall migrated datasets. Thanks @Pranay154

## `6.8.2`

- Update the Zowe logo to the new logo. Thanks @awharn

## `6.8.1`

- Add utility function to access ImperativeConfig. Thanks @tjohnsonBCM

## `6.8.0`

- Add possibility to use Etags with download and upload APIs. Thanks @Alexandru-Dimitru
- Add option to return Etag on upload. Thanks @Alexandru-Dimitru

## `6.0.0`

- Rename `files list zfs` command to `files list fs` since it is not specific to zFS file systems.

## `5.0.0`

- Use new streaming RestClient APIs to reduce memory usage when downloading and uploading files.

## `4.0.0`

- Remove the method `Get.dataSetStreamed`. Use `ZosmfRestClient.getStreamed` instead.

## `3.0.0`

- Rename package from "@brightside/core" to "@zowe/cli".
- Change behavior of the method `Shell.executeSsh` to use `stdoutHandler` instead of `streamCallBack`. This eliminates dependency on the `ClientChannel` type of the ssh2 package.<|MERGE_RESOLUTION|>--- conflicted
+++ resolved
@@ -4,14 +4,11 @@
 
 ## Recent Changes
 
-<<<<<<< HEAD
 - Enhancement: Added new `zowe zos-jobs search job` command, which allows the user to search spool files for a specified string or regular expresion.
-=======
 - LTS Breaking: Removed record format (recfm) validation when issuing `zowe files create` commands [#1699](https://github.com/zowe/zowe-cli/issues/1699)
 - LTS Breaking: Added Zowe release version output for `--version` [#2028](https://github.com/zowe/zowe-cli/issues/2028)
 
 ## `8.0.0-next.202402021649`
->>>>>>> ece1d10c
 
 LTS Breaking: Removed the following previously deprecated items: [#1981](https://github.com/zowe/zowe-cli/pull/1981)
   - Moved the many constants from `zowe-cli/packages/cli/src/Constants.ts` to `zowe-cli/packages/core/src/constants/Core.constants.ts`
