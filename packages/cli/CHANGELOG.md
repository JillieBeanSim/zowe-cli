# Change Log

All notable changes to the Zowe CLI package will be documented in this file.

<<<<<<< HEAD
## Recent Changes

- Migrated from TSLint (now deprecated) to ESLint for static code analysis.
=======
## `6.33.0`

- Enhancement: Expose new option `start` for the `zowe zos-files list data-set` command. [#495](https://github.com/zowe/zowe-cli/issues/495)
- Enhancement: Update Imperative to add the following features:
  - Enhancement: Improved command suggestions for mistyped commands, add aliases to command suggestions
  - Enhancement: The `plugins validate` command will return an error code when plugins have errors if the new `--fail-on-error` option is specified. Also adds `--fail-on-warning` option to return with an error code when plugins have warnings. [#463](https://github.com/zowe/imperative/issues/463)
  - BugFix: Fixed regression where characters are not correctly escaped in web help causing extra slashes ("\") to appear. [#644](https://github.com/zowe/imperative/issues/644)
- Renamed the zos-files `--responseTimeout` option to `--response-timeout` in help docs for consistency. [#803](https://github.com/zowe/zowe-cli/issues/803)
>>>>>>> 84ace8a8

## `6.32.2`

- Fixed inconsistencies in punctuation for command descriptions by adding missing periods. [#66](https://github.com/zowe/zowe-cli/issues/66)

## `6.32.1`

- BugFix: Updated Imperative version to fix web help issues.
- Expanded help text of --data-set-type on create data set command by adding an example of creating PDSE. [#52](https://github.com/zowe/zowe-cli/issues/52)

## `6.32.0`

- Enhancement: Added a `--volume-serial` option to the `zowe zos-files list data-set` command. Use this option to filter data sets by volume serial. [#61](https://github.com/zowe/zowe-cli/issues/61)
- Enhancement: Removed 'z/OS' from zos-files help upload and download commands. [#60](https://github.com/zowe/zowe-cli/issues/60)

## `6.31.2`

- Enhancement: Added new aliases for zos-files commands in delete, download, and list relating to USS files. You can now interact with `uf` or `uss`.  [#983](https://github.com/zowe/zowe-cli/issues/983)

## `6.31.0`

- Enhancement: Add the option --jcl-symbols to the jobs submit command to enable users to specify JCL symbol names and values.

## `6.30.0`

- Enhancement: made changes to definition files for zowe ssh commands  [#603](https://github.com/zowe/zowe-cli/issues/603)

## `6.29.0`

- Enhancement: Added a standard data set template with no parameters set.

## `6.28.0`

- Enhancement: Updated Imperative version to handle GZIP compression on REST requests.

## `6.27.1`

- BugFix: Removed the conflicting alias `-o` for `--protocol` option.

## `6.27.0`

- Enhancement: Added a `like` option to the `zowe zos-files create data-set` command. Use this option to like datasets. [#771](https://github.com/zowe/zowe-cli/issues/771)
- Enhancement: Added a `--protocol` option to allow you to specify the HTTP or HTTPS protocol used. Default value remains HTTPS.[#498](https://github.com/zowe/zowe-cli/issues/498)
- Enhancement: Added an example for running a Db2 command with the `zowe zos-console issue command` command. [#641](https://github.com/zowe/zowe-cli/issues/641)

## `6.26.0`

- Enhancement: Updated Imperative version to support npm@7. This fixes an error when installing plugins.

## `6.25.2`

- Documented early access features that are available in "next" release.

## `6.25.1`

- Bugfix: Updated Imperative version to fix vulnerability.

## `6.25.0`

- Enhancement: Added a `--replace` option to the `zowe zos-files copy data-set` command. Use this option if you want to replace like-named members in the target data set. [#808](https://github.com/zowe/zowe-cli/issues/808)
- Enhancement: Improved a cryptic error message that was shown if TSO address space failed to start for the `zowe zos-tso issue command` command. [#28](https://github.com/zowe/zowe-cli/issues/28)
- Bugfix: Removed "[object Object]" text that appeared in some error messages. The proper text "Imperative API Error" is now displayed. [#836](https://github.com/zowe/zowe-cli/pull/836)

## `6.24.6`

- BugFix: Improved performance of `zowe zos-files list` commands when very long lists are printed to console. [#861](https://github.com/zowe/zowe-cli/issues/861)

## `6.24.5`

- Bugfix: Updated Imperative dependency version to one that does not contain a vulnerable dependency

## `6.24.3`

- Bugfix: Fixed incorrect syntax of example for `zowe files create data-set-vsam`. [#823](https://github.com/zowe/zowe-cli/issues/823)

## `6.24.2`

- Revert: Revert changes made in 6.24.1, problem was determined to be bundling pipeline

## `6.24.1`

- Bugfix: Change SDK package structure to allow for backwards compatibility for some projects importing the CLI

## `6.24.0`

- Enhancement: Published the APIs in Zowe CLI as separate SDK packages. [#750](https://github.com/zowe/zowe-cli/issues/750)
- The "@zowe/cli" package still includes both API and CLI methods. In addition, the following SDK packages are now available:
  - @zowe/provisioning-for-zowe-sdk
  - @zowe/zos-console-for-zowe-sdk
  - @zowe/zos-files-for-zowe-sdk
  - @zowe/zos-jobs-for-zowe-sdk
  - @zowe/zos-tso-for-zowe-sdk
  - @zowe/zos-uss-for-zowe-sdk
  - @zowe/zos-workflows-for-zowe-sdk
  - @zowe/zosmf-for-zowe-sdk
  - @zowe/core-for-zowe-sdk

## `6.23.0`

- Enhancement: Added a `--pattern` option to the `zowe files list all-members` command. The option lets you restrict returned member names to only names that match a given pattern. The argument syntax is the same as the "pattern" parameter of the ISPF LMMLIST service. [#810](https://github.com/zowe/zowe-cli/issues/810)
- Enhancement: Added new options `--lrecl` and `--recfm` to the `zos-files create` command. Use these options to specify a logical record length and record format for data sets that you create. [#788](https://github.com/zowe/zowe-cli/issues/788)

## `6.22.0`

- Enhancement: Added the `--encoding` option for the `zowe zos-files upload dir-to-pds` command. This option lets you upload multiple members with a single command. [#764](https://github.com/zowe/zowe-cli/issues/764)
- BugFix: Fixed an issue where the output of the `zowe zos-uss issue ssh` command would sometimes omit the last line. [#795](https://github.com/zowe/zowe-cli/issues/795)

## `6.21.1`

- BugFix: Renamed the z/OS Files API option from `storeclass` to `storclass`. This fixed an issue where the CLI could define the wrong storage class on `create dataset` commands. [#503](https://github.com/zowe/zowe-cli/issues/503)

## `6.21.0`

- Enhancement: Added a `--responseTimeout` option to the z/OS Files APIs, CLI commands, and z/OSMF profiles. Specify `--responseTimeout <###>` to set the number of seconds that the TSO servlet request runs before a timout occurs. The default is 30 seconds. You can set the option to between 5 and 600 seconds (inclusive). [#760](https://github.com/zowe/zowe-cli/issues/760)

## `6.20.0`

- Added API usage examples to each package Readme (files, jobs, etc...). [#751](https://github.com/zowe/zowe-cli/issues/751).
- Fixed an issue where the CLI exited with status code 0 in case of an error. [#748](https://github.com/zowe/zowe-cli/issues/748)
- Added new method "dataSetLike(session, dataSetName, options)" to `Create` class, for use when creating a dataset with parameters like another data set. [#766](https://github.com/zowe/zowe-cli/issues/766)

## `6.19.1`

- Update Imperative version
- Fix compilation error

## `6.19.0`

- Add CLI command to delete migrated data sets `zowe zos-files delete migrated-data-sets`.

## `6.18.0`

- Add the --fail-fast option to the `zowe zos-files download all-members` command
  - Specifying `--fail-fast false` allows member downloads to continue if one or more fail

## `6.17.3`

- Update Imperative version to include compatibility fix for `ISession` type

## `6.17.2`

- Update Imperative version (again) to include security fix

## `6.17.1`

- Update Imperative version to fix issue "Can't use service profile after storing token in base profile"

## `6.17.0`

- Added API to delete migrated data sets.

## `6.16.0`

- Upgrade Zowe commands to prompt for any of the following values if the option is missing: host, port, user, and password.
- Add ability to log into and out of the APIML, getting and using a token
- Add `--base-profile` option to all commands that use profiles, allowing them to make use of base profiles containing shared values.

## `6.15.0`

- Add `encoding` option to `zosmf` profile type.

## `6.14.0`

- Add encoding / code page support for data set upload and download operations in library and CLI.

## `6.13.0`

- Add `files hrec ds` command to recall data sets.
- Make account optional in TSO profiles.
- Make user and host optional in SSH profiles.
- Fix broken links in readme.

## `6.12.0`

- Make username, password, and host optional on z/OSMF profiles and update profile creation doc to reflect the change.
- Don't overwrite files when downloading spool output from job with duplicate step names.

## `6.11.2`

- Update imperative version (again) in order to fix vulnerabilities

## `6.11.1`

- Update imperative version (to fix EPERM issues on Windows)

## `6.11.0`

- Add preserve-original-letter-case option for download to keep generated folders and files in original uppercase.

## `6.10.3`

- Update Migrate and Recall data set APIs to have a base handler function.

## `6.10.2`

- Update Imperative to 4.6.
- Update top-level doc links in help description.

## `6.10.1`

- Update Imperative dependency to fix vulnerability.

## `6.10.0`

- Add `files rename ds` and `files rename dsm` commands to rename data sets and data set members. Thanks @CForrest97

## `6.9.2`

- Return non-zero exit code when upload command fails. Thanks @tjohnsonBCM

## `6.9.1`

- Support `#` character in account number supplied to TSO commands. Thanks @awharn

## `6.9.0`

- Add API to recall migrated datasets. Thanks @Pranay154

## `6.8.2`

- Update the Zowe logo to the new logo. Thanks @awharn

## `6.8.1`

- Add utility function to access ImperativeConfig. Thanks @tjohnsonBCM

## `6.8.0`

- Add possibility to use Etags with download and upload APIs. Thanks @Alexandru-Dimitru
- Add option to return Etag on upload. Thanks @Alexandru-Dimitru

## `6.0.0`

- Rename `files list zfs` command to `files list fs` since it is not specific to zFS file systems.

## `5.0.0`

- Use new streaming RestClient APIs to reduce memory usage when downloading and uploading files.

## `4.0.0`

- Remove the method `Get.dataSetStreamed`. Use `ZosmfRestClient.getStreamed` instead.

## `3.0.0`

- Rename package from "@brightside/core" to "@zowe/cli".
- Change behavior of the method `Shell.executeSsh` to use `stdoutHandler` instead of `streamCallBack`. This eliminates dependency on the `ClientChannel` type of the ssh2 package.<|MERGE_RESOLUTION|>--- conflicted
+++ resolved
@@ -2,11 +2,6 @@
 
 All notable changes to the Zowe CLI package will be documented in this file.
 
-<<<<<<< HEAD
-## Recent Changes
-
-- Migrated from TSLint (now deprecated) to ESLint for static code analysis.
-=======
 ## `6.33.0`
 
 - Enhancement: Expose new option `start` for the `zowe zos-files list data-set` command. [#495](https://github.com/zowe/zowe-cli/issues/495)
@@ -15,7 +10,6 @@
   - Enhancement: The `plugins validate` command will return an error code when plugins have errors if the new `--fail-on-error` option is specified. Also adds `--fail-on-warning` option to return with an error code when plugins have warnings. [#463](https://github.com/zowe/imperative/issues/463)
   - BugFix: Fixed regression where characters are not correctly escaped in web help causing extra slashes ("\") to appear. [#644](https://github.com/zowe/imperative/issues/644)
 - Renamed the zos-files `--responseTimeout` option to `--response-timeout` in help docs for consistency. [#803](https://github.com/zowe/zowe-cli/issues/803)
->>>>>>> 84ace8a8
 
 ## `6.32.2`
 
