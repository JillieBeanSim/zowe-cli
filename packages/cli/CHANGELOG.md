--- conflicted
+++ resolved
@@ -2,15 +2,12 @@
 
 All notable changes to the Zowe CLI package will be documented in this file.
 
-<<<<<<< HEAD
 ## Recent Changes
 - BugFix: Fix in employing `--context-lines` option for all diff/compare commands. Fixed broken `--seqnum` option implementation.[#1529](https://github.com/zowe/zowe-cli/issues/1529)
-=======
+
 ## `7.10.2`
-
 - BugFix: Updated Imperative to include bugfixes in version `5.8.2`.
 
->>>>>>> 0e557413
 ## `7.10.0`
 
 - Enhancement: Added support for downloading job spool content in binary and record formats.
