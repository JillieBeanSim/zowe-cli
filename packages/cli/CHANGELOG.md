--- conflicted
+++ resolved
@@ -4,11 +4,8 @@
 
 ## Recent Changes
 
-<<<<<<< HEAD
+- Enhancement: Exposed profile type configuration from the respective SDKs.
 - BugFix: Fixed issue where SSH command waits forever when user has expired password. [#989](https://github.com/zowe/zowe-cli/issues/989)
-=======
-- Enhancement: Exposed profile type configuration from the respective SDKs.
->>>>>>> 1c00ebee
 
 ## `7.0.2`
 
