# Change Log

All notable changes to the Zowe CLI package will be documented in this file.

## Recent Changes

<<<<<<< HEAD
- Enhancement: Created zos-files edit commands to edit a dataset or uss file locally [PR #1672](https://github.com/zowe/zowe-cli/pull/1672)
=======
- BugFix: Add check for invalid block size when creating a sequential dataset. [#1439](https://github.com/zowe/zowe-cli/issues/1439)
>>>>>>> eb77eaaf

## `7.16.4`

BugFix: Fixed `secondary` option being specified as `1` on `BLANK` type datasets with the `zowe files create data-set` command [#1595](https://github.com/zowe/zowe-cli/issues/1595)


## `7.16.3`

- BugFix: Updated `imperative` to fix undesired behavior in the `zowe config list` command in certain situations.

## `7.16.2`

- BugFix: Updated `tar` dependency.

## `7.16.1`

- BugFix: Fixed `--range` option ignored on `zowe files view uss-file` command.
- BugFix: Fixed `--binary` option ignored by commands that upload and download USS directories when ".zosattributes" file is used.
- BugFix: Fixed `--include-hidden` option ignored by `zowe files upload dir-to-uss` without the `--recursive` option.

## `7.16.0`

- Enhancement: Updated daemon to use `tokio` library instead of unmaintained `named_pipe` library.

## `7.15.0`

- Enhancement: Added the `zowe files copy dsclp` command to copy a dataset from one LPAR to another.  [#1098](https://github.com/zowe/zowe-cli/issues/1098)

## `7.14.1`:

- Enhancement: Re-enabled color in the daemon client [#1379](https://github.com/zowe/zowe-cli/issues/1379)
- BugFix: Enabled ANSI in Windows based terminals [#1701](https://github.com/zowe/zowe-cli/issues/1701)
- BugFix: Changed daemon to spawn as its own process [#1241](https://github.com/zowe/zowe-cli/issues/1241) [#1277](https://github.com/zowe/zowe-cli/issues/1277) [#1309](https://github.com/zowe/zowe-cli/issues/1309)
- BugFix: Updated Imperative to allow for special handling of chalk and coloring in daemon client

## `7.13.0`

- Enhancement: Updated Imperative to add `--prune` option to `zowe config secure` command. [Imperative #547](https://github.com/zowe/imperative/issues/547)

## `7.12.0`

- Enhancement: Added `range` option to `zos-files view uss-file` command
- BugFix: Fixed `encoding` option for `zos-files view uss-file` command [#1495](https://github.com/zowe/zowe-cli/issues/1495)
- BugFix: Adds notification that `encoding`, `binary`, and `record` options conflict on the `zos-files view data-set` and `zos-files view uss-file` commands
- BugFix: Updated Imperative to fix the `zowe auth li` and `zowe auth lo` aliases [Imperative #964](https://github.com/zowe/imperative/issues/964)

## `7.11.3`

- BugFix: Fixed URI encoding on `zos-jobs` commands [#1596](https://github.com/zowe/zowe-cli/issues/1596)
- BugFix: Updated Imperative to fix an error on Windows preventing plug-ins from installing if a local file or directory contains a space. [Imperative #959](https://github.com/zowe/imperative/issues/959)

## `7.11.2`

- BugFix: Updated daemon executable to resolve technical debt
- BugFix: Fixed URI encoding on `zos-files` commands [#1073](https://github.com/zowe/zowe-cli/issues/1073)

## `7.11.1`

- BugFix: Solved daemon issue where Windows usernames were treated as case-sensitive when checking the daemon process owner during Zowe commands.

## `7.11.0`
- Enhancement: Added support for a CLI specific environment variable file. [#1484](https://github.com/zowe/zowe-cli/issues/1484)
- BugFix: Enabled option to download output from a submitted job with the -d flag. The -e flag now enables changes to file extension as originally intended. [#729](https://github.com/zowe/zowe-cli/issues/729)

## `7.10.4`
- BugFix: Changed default value for modify-jobs option in the zowe jobs command group to 2.0. This change results in calls to z/OSMF becoming synchronous, and a successful response from the modify, cancel, and delete commands indicates the requested action was completed successfully. [#1459](https://github.com/zowe/zowe-cli/issues/1459)

## `7.10.3`
- BugFix: Fix in employing `--context-lines` option for all diff/compare commands. Fixed broken `--seqnum` option implementation.[#1529](https://github.com/zowe/zowe-cli/issues/1529)

## `7.10.2`
- BugFix: Updated Imperative to include bugfixes in version `5.8.2`.

## `7.10.0`

- Enhancement: Added support for downloading job spool content in binary and record formats.

## `7.9.7`

- BugFix: Updated Imperative to include bugfixes in version `5.7.7`.

## `7.9.6`

- BugFix: Updated Imperative to include bugfixes in version `5.7.6`.

## `7.9.5`

- BugFix: Fixed daemon broken pipe error on Windows [#1538](https://github.com/zowe/zowe-cli/issues/1538)

## `7.9.4`

- BugFix: Removed all line break encodings from strings for `zos-files compare local-file-data-set` [#1528](https://github.com/zowe/zowe-cli/issues/1528)

## `7.9.3`

- BugFix: Updated Imperative to include bugfixes in version `5.7.5`.

## `7.9.0`

- Enhancement: Added new functions to support the changing of a job class and the hold status of a job. Can now call `zowe jobs modify job [jobid]` with options `--jobclass`, `--hold` and `--release`. [#1156](https://github.com/zowe/zowe-cli/issues/1156)
- BugFix: Documented that token-type and token-value do not apply to SSH commands.
- BugFix: Updated Imperative to include bugfixes in version `5.7.2`.

## `7.8.0`

- Enhancement: Updated Imperative to incorporate new `zowe config report-env` command from version `5.7.0`.
- Enhancement: Added design documentation for roadmap feature to store secure properties in memory.

## `7.7.0`

- Enhancement: Allow `zowe files view ds ... --range SSS-EEE | SSS,NNN`. [#1539](https://github.com/zowe/zowe-cli/issues/1539)
- Enhancement: Added `ZosFilesCreateOptions.alcunit` option to PDS definition. [#1203](https://github.com/zowe/zowe-cli/issues/1203)
- BugFix: Fixed example 3 where no `--like` option is specified in `zowe zos-files create data-set`. [#1252](https://github.com/zowe/zowe-cli/issues/1252)

## `7.6.2`

- BugFix: Updated `minimatch` and `keytar` dependencies for technical currency.
- BugFix: Updated example for `zowe profiles create zosmf-profile` command. [#1152](https://github.com/zowe/zowe-cli/issues/1152)
- BugFix: Restore info message on daemon startup. [#1506](https://github.com/zowe/zowe-cli/issues/1506)

## `7.6.1`

- BugFix: Updated `ssh2` dependency to fix "Received unexpected packet type" error on SSH commands. [#1516](https://github.com/zowe/zowe-cli/issues/1516)
- BugFix: Updated Imperative to include bugfixes in version `5.5.3`.

## `7.6.0`

- Enhancement: Added the `zowe files download uss-dir` command to download the contents of a USS directory. [#1038](https://github.com/zowe/zowe-cli/issues/1038)
- Enhancement: Updated the `zowe files upload file-to-uss` and `zowe files upload dir-to-uss` commands to improve how they handle file encoding. [#1479](https://github.com/zowe/zowe-cli/issues/1479)
  - Both commands now "chtag" files after uploading them to indicate their remote encoding. This matches the already existing behavior of the `zowe files download uss-file` command which checks file tags before downloading.
  - The behavior of ".zosattributes" files which can specify local and remote encoding has been changed. Files are now converted to the remote encoding, not just tagged. If no encoding is specified, the default transfer mode is text instead of binary to be consistent with z/OSMF default behavior.
- BugFix: Updated Imperative to include bugfixes in version `5.5.2`.

## `7.5.1`

- BugFix: Updated Imperative to include bugfixes in version `5.5.1`.

## `7.5.0`

- Enhancement: Added the browser-view option to `zowe zos-files compare data-set` command to compare two datasets and display the differences on the browser. [#1443](https://github.com/zowe/zowe-cli/issues/1443)
- Enhancement: Added a command `zowe zos-files compare local-file-data-set` to compare a local-file and a dataset, & display the differences in the browser and terminal. [#1444](https://github.com/zowe/zowe-cli/issues/1444)
- Enhancement: Added a command `zowe zos-files compare uss-files` to compare two uss-files, & display the differences in the browser and terminal. [#1445](https://github.com/zowe/zowe-cli/issues/1445)
- Enhancement: Added a command `zowe zos-files compare local-file-uss-file` to compare a local-file and a uss-file, & display the differences in the browser and terminal. [#1446](https://github.com/zowe/zowe-cli/issues/1446)
- Enhancement: Added a command `zowe zos-files compare spool-dd` to compare two spool-dds', & display the differences in the browser and terminal. [#1447](https://github.com/zowe/zowe-cli/issues/1447)
- Enhancement: Added a command `zowe zos-files compare local-file-spool-dd` to compare a local-file and a spool-dd', & display the differences in the browser and terminal. [#1448](https://github.com/zowe/zowe-cli/issues/1448)
- Enhancement: Added `ZOWE_CLI_PLUGINS_DIR` environment variable to override location where plugins are installed. [#1483](https://github.com/zowe/zowe-cli/issues/1483)
- BugFix: Updated Imperative to include bugfixes in version `5.5.0`.

## `7.4.2`

- BugFix: Renamed `download data-set-matching` to `download data-sets-matching`. The old name still exists as an alias.
- BugFix: Fixed output of `download data-sets-matching` being printed twice when some data sets fail to download.

## `7.4.1`

- BugFix: Updated Imperative to fix error when installing plug-ins that do not define profiles.

## `7.4.0`

- Enhancement: Added the `zowe zos-files compare data-set` command to compare two datasets and display the differences on the terminal. [#1442](https://github.com/zowe/zowe-cli/issues/1442)
- BugFix: Alter the `zowe daemon disable` command to only kill the daemon running for the current user.

## `7.3.1`

- BugFix: Updated Imperative to fix CLI commands failing with error "Cannot find module 'ansi-colors'".

## `7.3.0`

- Enhancement: Added the `zowe files download data-sets-matching` command to download multiple data sets at once. [#1287](https://github.com/zowe/zowe-cli/issues/1287)
  - Note: If you used this command previously in the extended files plug-in for Zowe v1, the `--fail-fast` option now defaults to true which is different from the original behavior.

## `7.2.4`

- BugFix: Fixed the Zowe Daemon binary exiting with an error if the daemon server does not start within 3 seconds.

## `7.2.3`

- BugFix: Updated Imperative to address `ProfileInfo` related issues.

## `7.2.2`

- BugFix: Updated Imperative to address `ProfileInfo` related issues.

## `7.2.1`

- BugFix: Fixed name of the positional in `zowe zos-jobs submit uss-file` command.
- BugFix: Updated the description of the `zowe zos-jobs view all-spool-content` command.
- BugFix: Updated the descriptions of the `zowe zos-files view uss-file` and  `zowe zos-files view data-set` commands.
- BugFix: Removed the `zowe zos-files view uss-file <file> --record` option.
- BugFix: Fixed description of the `zowe zos-jobs delete` command group.
- BugFix: Added `--modify-version` option to `zowe zos-jobs delete old-jobs` command for feature parity with `zowe zos-jobs delete job`.

## `7.2.0`

- Enhancement: Added the `zowe zos-jobs view all-spool-content` command to view all spool content given a job id. [#946](https://github.com/zowe/zowe-cli/issues/946)
- Enhancement: Added the `zowe jobs submit uss-file` command to submit a job from a USS file. [#1286](https://github.com/zowe/zowe-cli/issues/1286)
- Enhancement: Added the `zowe files view data-set` and `zowe files view uss-file` commands to view a dataset or USS file. [#1283](https://github.com/zowe/zowe-cli/issues/1283)
- Enhancement: Added the `zowe jobs delete old-jobs` command to delete (purge) jobs in OUTPUT status. [#1285](https://github.com/zowe/zowe-cli/issues/1285)
- BugFix: Updated Imperative to address `ProfileInfo` related issues. [zowe/vscode-extension-for-zowe#1777](https://github.com/zowe/vscode-extension-for-zowe/issues/1777)

## `7.1.3`

- BugFix: Fixed issue where `config auto-init` could report that it modified a config file that did not yet exist.
- BugFix: Updated Imperative to fix `config import` and `config secure` commands not respecting the `--reject-unauthorized` option.

## `7.1.2`

- BugFix: Fixed an issue where privateKey is not being respected. [#1398](https://github.com/zowe/zowe-cli/issues/1398) [#1392](https://github.com/zowe/zowe-cli/issues/1392)

## `7.1.1`

- BugFix: Moved `authConfig` object from the core SDK into the CLI's base profile definition to fix invalid handler path.

## `7.1.0`

- Enhancement: Updated the `zowe config auto-init` command to allow using certificates for authentication. [#1359](https://github.com/zowe/zowe-cli/issues/1359)
- Enhancement: Exposed profile type configuration from the respective SDKs.
- BugFix: Fixed issue where SSH command waits forever when user has expired password. [#989](https://github.com/zowe/zowe-cli/issues/989)

## `7.0.2`

- BugFix: Updated Imperative to fix a v1 profiles bug when storing a profile with no secure properties.

## `7.0.1`

- BugFix: Fixed ProfileInfo API targeting default base profile instead of the operating layer's base profile. [Imperative #791](https://github.com/zowe/imperative/issues/791)

## `7.0.0`

- Major: Introduced Team Profiles, Daemon mode, and more. See the prerelease items (if any) below for more details.

## `7.0.0-next.202204142300`

- BugFix: Updated the imperative version to consume ProfileInfo API updates and to remove the `moment` dependency.

## `7.0.0-next.202204141408`

- Enhancement: Updated the version number of the Zowe-CLI executable.

## `7.0.0-next.202204111828`

- Enhancement: Added help for `zowe daemon restart` command.
- Enhancement: Changed type of `encoding` property on z/OSMF profile from number to string to support more values (e.g., "ISO8859-1").

## `7.0.0-next.202204111523`

- Enhancement: Launch a separate Zowe CLI daemon for each user on multi-user systems.
- **Next Breaking**: Removed environment variables ZOWE_DAEMON and ZOWE_DAEMON_LOCK. Replaced them with ZOWE_DAEMON_DIR and ZOWE_DAEMON_PIPE.

## `7.0.0-next.202204111431`

- BugFix: Updated Imperative to enhance backward compatibility with v1 profiles and other enhancements and bug fixes (More details: Imperative [v5.0.0-next.202204051515](https://github.com/zowe/imperative/blob/next/CHANGELOG.md#500-next202204051515) and [v5.0.0-next.202204081605](https://github.com/zowe/imperative/blob/next/CHANGELOG.md#500-next202204081605))

## `7.0.0-next.202203311904`

- BugFix: Updated `zowe auth login apiml`, `zowe auth logout apiml` and `zowe config auto-init` comamnds to use v2 APIML APIs [#1339](https://github.com/zowe/zowe-cli/issues/1339)
- BugFix: Updated Imperative to avoid loading the credential manager if the given config file is not secure. [Imperative #762](https://github.com/zowe/imperative/issues/762)

## `7.0.0-next.202203282106`

- Enhancement: Added support for `--record` format on `zowe zos-files download (data-set|all-members)` and `zowe zos-files upload (dir-to-pds|file-to-data-set|stdin-to-data-set)` [#539](https://github.com/zowe/zowe-cli/issues/539)

## `7.0.0-next.202203211751`

- BugFix: Updated Imperative to allow applications to update credentials from the `ProfileInfo` APIs. [zowe/vscode-extension-for-zowe#1646](https://github.com/zowe/vscode-extension-for-zowe/issues/1646)

## `7.0.0-next.202203101634`

- Enhancement: Added prompt for base profile host property to `zowe config init`. [#1219](https://github.com/zowe/zowe-cli/issues/1219)

## `7.0.0-next.202203042035`

- BugFix: Allows the CLI to complete installation when there is invalid config JSON [#1198](https://github.com/zowe/zowe-cli/issues/1198)

## `7.0.0-next.202203041732`

- Enhancement: The `zowe daemon enable` and `zowe daemon disable` commands run a process in the background so that they no longer require a user to copy and paste another command to successfully perform the operation.

## `7.0.0-next.202202241854`

- **LTS Breaking**: Added `stdin` property to `IHandlerParameters` which defaults to `process.stdin` and is overridden with another readable stream in daemon mode.
  - CLI plug-ins that read from `process.stdin` in their command handlers should replace it with `{IHandlerParameters}.stdin` to be compatible with Zowe v2 daemon mode.
  - This may be a breaking change for unit tests that mock the `IHandlerParameters` interface since a required property has been added.
  - It is recommended to replace `IHandlerParameters` mocks with the `mockHandlerParameters` method in the @zowe/cli-test-utils package which should protect you from future breaking changes to this interface.
- BugFix: Fixed Daemon Concurrency problems in Windows by introducing a lock file

## `7.0.0-next.202202171858`

- **Next Breaking**: Use sockets and named pipes instead of ports for daemon communication for improved access control.
- BugFix: Fixed Keytar not present in top level dependencies when CLI is installed non-globally. [#1314](https://github.com/zowe/zowe-cli/issues/1314)

## `7.0.0-next.202202151759`

- BugFix: Updated Imperative to convert previously used profile property names into V2-compliant property names.

## `7.0.0-next.202202112312`

- BugFix: Fixed packaging of daemon binary for macOS.

## `7.0.0-next.202202092037`

- BugFix: Fixed some optional dependencies missing from npm-shrinkwrap file.

## `7.0.0-next.202202041954`

- BugFix: Fixed daemon binaries missing from package and Keytar binaries not found at install time.

## `7.0.0-next.202202041533`

- BugFix: Updated Imperative to improve log messages when Keytar module fails to load.

## `7.0.0-next.202201261615`

- BugFix: Included an npm-shrinkwrap file to lock-down all transitive dependencies.

## `7.0.0-next.202201252014`

- BugFix: Fixed 'daemon disable' command to kill any running zowe daemon on Linux and Mac. [#1270](https://github.com/zowe/zowe-cli/issues/1270)
- BugFix: Fixed stdin data being corrupted when daemon server processes CLI command containing double-byte characters.
- Enhancement: Added a user message within 'daemon enable' and disable to open a new terminal when needed.
- **LTS Breaking**: Make the `user` field on SSH profiles secure. [#682](https://github.com/zowe/zowe-cli/issues/682)

## `7.0.0-next.202201121428`

- BugFix: Set executable attribute on zowe executable file on Linux and Mac.
- Enhancement: Ensure `zowe config auto-init` command saves the `rejectUnauthorized` value. [#1109](https://github.com/zowe/zowe-cli/issues/1109)

## `7.0.0-next.202201111811`

- BugFix: Update Imperative to absorb bugfixes introduced in version `5.0.0-next.202201102100`.
- Enhancement: Add the commands `zowe daemon enable` and `zowe daemon disable`. These commands enable end-users to set up daemon mode without having to download a separate executable and place it by hand into some directory.
- Enhancement: Refactored communication between Imperative daemon client and server. Previously the client only sent CLI arguments and the current working directory. Now it sends a JSON object that also includes environment variables and input piped from stdin. [#1179](https://github.com/zowe/zowe-cli/issues/1179)
- **Next Breaking**: The Daemon-related class named `Processor` was renamed to `DaemonDecider`.
- **Next Breaking**: Remove `--dcd` argument which was reserved for `--daemon-current-directory`.
- **Next Breaking**: Add user check to daemon communication

## `7.0.0-next.202112281543`

- Enhancement: update a "show attributes" flag to be `-a` instead of `--pa`.  `--pa` is a "hidden" alias.

## `7.0.0-next.202112201801`

- BugFix: Fixed socket connection error on macOS after commands that run in daemon mode. [#1192](https://github.com/zowe/zowe-cli/issues/1192)
- BugFix: Fixed daemon failing to run in path that contains space in directory name. [#1237](https://github.com/zowe/zowe-cli/issues/1237)

## `7.0.0-next.202112142155`

- Enhancement: Upgrade Imperative so that secure prompts do not show input and zowe.config.json secure properties are not logged. [#1106](https://github.com/zowe/zowe-cli/issues/1106)

## `7.0.0-next.202112081943`

- **Next Breaking**: Remove hardcoded `--dcd` argument sent between imperative daemon server and client.

## `7.0.0-next.202112021313`

- **Next Breaking**: Use JSON-based communication protocol between imperative daemon server and client.

## `7.0.0-next.202111221932`

- BugFix: Changed credentials to be stored securely by default for v1 profiles to be consistent with the experience for v2 profiles. [#1128](https://github.com/zowe/zowe-cli/issues/1128)

## `7.0.0-next.202111111904`

- Daemon mode updates:
    - Enhancements:
        - Renamed the platform-specific executable from zowex to zowe, so that existing zowe commands used from the command line or in scripts do not have to change when running in daemon mode.
        - Automatically launch the background daemon when one is not running.
        - The daemon no longer has its own visible window, making it much more daemon-like.
        - An environment variable named ZOWE_USE_DAEMON can be set to "no" to prevent the use of the daemon. Commands are then passed to the traditional zowe-CLI command. Thus, you can temporarily use the traditional Zowe CLI command to correct some display limitations (like displaying colors).
    - Bug fixes:
        - Eliminate the display of escape characters when colors are displayed while running in daemon mode. [#938](https://github.com/zowe/zowe-cli/issues/938). Currently accomplished by not displaying colors in daemon mode.
        - Command-line arguments that contain spaces no longer require extra quotes or escapes. [#978](https://github.com/zowe/zowe-cli/issues/978)

## `7.0.0-next.202111111709`

- Enhancement: Upgrade Imperative so Daemon Mode can launch and warn about invalid team configuration files. [#943](https://github.com/zowe/zowe-cli/issues/943) [#1190](https://github.com/zowe/zowe-cli/issues/1190)

## `7.0.0-next.202111041425`

- Enhancement: Added `autoStore` property to config JSON files which defaults to true. When this property is enabled and the CLI prompts you to enter connection info, the values you enter will be saved to disk (or credential vault if they are secure) for future use. [zowe/zowe-cli#923](https://github.com/zowe/zowe-cli/issues/923)

## `7.0.0-next.202110211759`

- Enhancement: Display the set of changes made by the 'zowe config auto-init' command.

## `7.0.0-next.202110071909`

- Enhancement: Added `config update-schemas [--depth <value>]` command. [#1059](https://github.com/zowe/zowe-cli/issues/1059)
- **LTS Breaking**: Changed default log level from DEBUG to WARN to reduce the volume of logs written to disk. The log level can still be overridden using environment variables.

## `7.0.0-next.202109281609`

- Enhancement: Added `config import` command that imports team config files from a local path or web URL. [#1083](https://github.com/zowe/zowe-cli/issues/1083)
- Enhancement: Added Help Doc examples for the `zowe config` group of commands. [#1061](https://github.com/zowe/zowe-cli/issues/1061)

## `7.0.0-next.202109032014`

- Enhancement: Log in to API ML to obtain token value instead of prompting for it in `config secure` command.

## `7.0.0-next.202108311536`

- Security: Don't expose port that daemon server listens on (default port is 4000).

## `7.0.0-next.202108202027`

- Update Imperative dependency for the following new features:
  - **LTS Breaking**: Make `fail-on-error` option true by default on `zowe plugins validate` command.
  - Enhancement: Improved command suggestions
  - Performance: Improved the way that HTTP response chunks are saved, reducing time complexity from O(n<sup>2</sup>) to O(n). This dramatically improves performance for larger requests. [Imperative #618](https://github.com/zowe/imperative/pull/618)

## `7.0.0-next.202108121907`

- Enhancement: Flattened the default profiles structure created by the `config init` command.
- **Next Breaking**: Split up authToken property in team config into tokenType and tokenValue properties to be consistent with Zowe v1 profiles.

## `7.0.0-next.202107131230`

- Enhancement: Adds the `config auto-init` command, allowing users to automatically generate a configuration using information stored in conformant installed plugins and the API Mediation Layer.

## `7.0.0-next.202102011525`

- Enhancement: Added new "config" command group to manage config JSON files. This is intended to replace the profiles API, and makes it easier for users to create, share, and switch between profile configurations.
- Enhancement: Added daemon mode which runs a persistent background process "zowex" to improve CLI response time. The "zowex" binary can be downloaded from GitHub releases.
- Enhancement: Added support for secure credential storage without any plug-ins required. On Linux there are some software requirements for this feature which are listed [here](https://github.com/zowe/zowe-cli-scs-plugin#software-requirements).
- Deprecated: The "profiles" command group for managing global profiles in "~/.zowe/profiles". Use the new "config" command group instead.
- **LTS Breaking**: Removed "config" command group for managing app settings in "~/.zowe/imperative/settings.json". If app settings already exist they are still loaded for backwards compatibility.

## `6.40.1`

- BugFix: Updated the imperative version to remove the `moment` dependency.

## `6.40.0`

- Enhancement: Added the `exec-data` option for `zowe jobs list jobs` command to return execution data about the job in addition to the default information. [#1158](https://github.com/zowe/zowe-cli/issues/1158)

## `6.39.1`

- BugFix: Updated Imperative to consume security updates in `4.18.2`.


## `6.39.0`

- BugFix: Provided more accurate output for `zowe zos-jobs delete job` and `zowe zos-jobs cancel job` commands [#1333](https://github.com/zowe/zowe-cli/issues/1333)
- BugFix: Fixed inconsistent case on `modify-version` option for `zowe zos-jobs delete job` and `zowe zos-jobs cancel job` commands [#1333](https://github.com/zowe/zowe-cli/issues/1333)
- Enhancement: Added support for `--record` format on `zowe zos-files download (data-set|all-members)` and `zowe zos-files upload (dir-to-pds|file-to-data-set|stdin-to-data-set)` [#539](https://github.com/zowe/zowe-cli/issues/539)

## `6.38.0`

- Enhancement: Exported the `@zowe/imperative` package as the `imperative` namespace.
  If your project depends on both Zowe CLI and Imperative, you can now `import { imperative } from "@zowe/cli"` without declaring `@zowe/imperative` as a separate dependency in package.json. No change is required for CLI plug-ins.
- BugFix: Fixed inconsistent capitalization with z/OS console command. [#961](https://github.com/zowe/zowe-cli/issues/961)

## `6.37.8`

- Documentation: Updated help text for the `zowe jobs submit stdin` command. [#1284](https://github.com/zowe/zowe-cli/issues/1284)

## `6.37.7`

- BugFix: Fixed some optional dependencies missing from npm-shrinkwrap file.

## `6.37.6`

- BugFix: Pruned dev dependencies from npm-shrinkwrap file.

## `6.37.5`

- BugFix: Included an npm-shrinkwrap file to lock-down all transitive dependencies.

## `6.37.3`

- BugFix: Updated imperative to resolve `--hw` line-break issues. [Imperative #715](https://github.com/zowe/imperative/issues/715)

## `6.37.2`

- BugFix: Disabled gzip compression for z/OSMF requests that download binary files. [#1170](https://github.com/zowe/zowe-cli/issues/1170)

## `6.37.1`

- BugFix: Updated Imperative to absorb bugfixes introduced in version `4.17.2`.

## `6.37.0`

- Enhancement: Added new feature to manage zos-logs. z/OSMF version 2.4 or higher is required. Ensure that the [z/OSMF Operations Log Support is available via APAR and associated PTFs](https://www.ibm.com/support/pages/apar/PH35930). [#1104](https://github.com/zowe/zowe-cli/issues/1104)

## `6.36.1`

- BugFix: Fixed an issue where plugin install and uninstall did not work with NPM version 8. [Imperative #683](https://github.com/zowe/imperative/issues/683)

## `6.36.0`

- Enhancement: Added the command tree JSON object to the `zowe --available-commands` command's data object, returned when `--response-format-json` is specified.

## `6.35.0`

- Enhancement: Removed the misleading `workflow-name` option for the `zowe zos-workflows list definition-file-details` help example. [#659](https://github.com/zowe/zowe-cli/issues/659)
- Enhancement: Exposed new option `modifyVersion` for the `zowe zos-jobs delete job` and `zowe zos-jobs cancel job` commands. [#1092](https://github.com/zowe/zowe-cli/issues/1092)

## `6.34.1`

- BugFix: Reverts hiding the cert-key-file path so users can see what path was specified and check if the file exists.

## `6.34.0`

- Enhancement: Add support for PEM certificate based authentication.

## `6.33.4`

- BugFix: Updated dependencies to resolve problems with the ansi-regex package.

## `6.33.3`

- Enhancement: Update post-install script to display a message when the CLI successfully installs due to increased error messaging from USS SDK when optional pre-requisites are not installed.

## `6.33.1`

- Bugfix: Fixed capitalization of handler paths for `zowe files rename ds` and `zowe files rename dsm` commands.

## `6.33.0`

- Enhancement: Exposed new option `start` for the `zowe zos-files list data-set` command. [#495](https://github.com/zowe/zowe-cli/issues/495)
- Enhancement: Updated Imperative to add the following features:
  - Enhancement: Improved command suggestions for mistyped commands, add aliases to command suggestions.
  - Enhancement: The `plugins validate` command will return an error code when plugins have errors if the new `--fail-on-error` option is specified. Also adds `--fail-on-warning` option to return with an error code when plugins have warnings. [Imperative #463](https://github.com/zowe/imperative/issues/463)
  - BugFix: Fixed regression where characters are not correctly escaped in web help causing extra slashes ("\") to appear. [Imperative #644](https://github.com/zowe/imperative/issues/644)
- Renamed the zos-files `--responseTimeout` option to `--response-timeout` in help docs for consistency. [#803](https://github.com/zowe/zowe-cli/issues/803)

## `6.32.2`

- Fixed inconsistencies in punctuation for command descriptions by adding missing periods. [#66](https://github.com/zowe/zowe-cli/issues/66)

## `6.32.1`

- BugFix: Updated Imperative version to fix web help issues.
- Expanded help text of --data-set-type on create data set command by adding an example of creating PDSE. [#52](https://github.com/zowe/zowe-cli/issues/52)

## `6.32.0`

- Enhancement: Added a `--volume-serial` option to the `zowe zos-files list data-set` command. Use this option to filter data sets by volume serial. [#61](https://github.com/zowe/zowe-cli/issues/61)
- Enhancement: Removed 'z/OS' from zos-files help upload and download commands. [#60](https://github.com/zowe/zowe-cli/issues/60)

## `6.31.2`

- Enhancement: Added new aliases for zos-files commands in delete, download, and list relating to USS files. You can now interact with `uf` or `uss`.  [#983](https://github.com/zowe/zowe-cli/issues/983)

## `6.31.0`

- Enhancement: Add the option --jcl-symbols to the jobs submit command to enable users to specify JCL symbol names and values.

## `6.30.0`

- Enhancement: made changes to definition files for zowe ssh commands  [#603](https://github.com/zowe/zowe-cli/issues/603)

## `6.29.0`

- Enhancement: Added a standard data set template with no parameters set.

## `6.28.0`

- Enhancement: Updated Imperative version to handle GZIP compression on REST requests.

## `6.27.1`

- BugFix: Removed the conflicting alias `-o` for `--protocol` option.

## `6.27.0`

- Enhancement: Added a `like` option to the `zowe zos-files create data-set` command. Use this option to like datasets. [#771](https://github.com/zowe/zowe-cli/issues/771)
- Enhancement: Added a `--protocol` option to allow you to specify the HTTP or HTTPS protocol used. Default value remains HTTPS.[#498](https://github.com/zowe/zowe-cli/issues/498)
- Enhancement: Added an example for running a Db2 command with the `zowe zos-console issue command` command. [#641](https://github.com/zowe/zowe-cli/issues/641)

## `6.26.0`

- Enhancement: Updated Imperative version to support npm@7. This fixes an error when installing plugins.

## `6.25.2`

- Documented early access features that are available in "next" release.

## `6.25.1`

- Bugfix: Updated Imperative version to fix vulnerability.

## `6.25.0`

- Enhancement: Added a `--replace` option to the `zowe zos-files copy data-set` command. Use this option if you want to replace like-named members in the target data set. [#808](https://github.com/zowe/zowe-cli/issues/808)
- Enhancement: Improved a cryptic error message that was shown if TSO address space failed to start for the `zowe zos-tso issue command` command. [#28](https://github.com/zowe/zowe-cli/issues/28)
- Bugfix: Removed "[object Object]" text that appeared in some error messages. The proper text "Imperative API Error" is now displayed. [#836](https://github.com/zowe/zowe-cli/pull/836)

## `6.24.6`

- BugFix: Improved performance of `zowe zos-files list` commands when very long lists are printed to console. [#861](https://github.com/zowe/zowe-cli/issues/861)

## `6.24.5`

- Bugfix: Updated Imperative dependency version to one that does not contain a vulnerable dependency

## `6.24.3`

- Bugfix: Fixed incorrect syntax of example for `zowe files create data-set-vsam`. [#823](https://github.com/zowe/zowe-cli/issues/823)

## `6.24.2`

- Revert: Revert changes made in 6.24.1, problem was determined to be bundling pipeline

## `6.24.1`

- Bugfix: Change SDK package structure to allow for backwards compatibility for some projects importing the CLI

## `6.24.0`

- Enhancement: Published the APIs in Zowe CLI as separate SDK packages. [#750](https://github.com/zowe/zowe-cli/issues/750)
- The "@zowe/cli" package still includes both API and CLI methods. In addition, the following SDK packages are now available:
  - @zowe/provisioning-for-zowe-sdk
  - @zowe/zos-console-for-zowe-sdk
  - @zowe/zos-files-for-zowe-sdk
  - @zowe/zos-jobs-for-zowe-sdk
  - @zowe/zos-tso-for-zowe-sdk
  - @zowe/zos-uss-for-zowe-sdk
  - @zowe/zos-workflows-for-zowe-sdk
  - @zowe/zosmf-for-zowe-sdk
  - @zowe/core-for-zowe-sdk

## `6.23.0`

- Enhancement: Added a `--pattern` option to the `zowe files list all-members` command. The option lets you restrict returned member names to only names that match a given pattern. The argument syntax is the same as the "pattern" parameter of the ISPF LMMLIST service. [#810](https://github.com/zowe/zowe-cli/issues/810)
- Enhancement: Added new options `--lrecl` and `--recfm` to the `zos-files create` command. Use these options to specify a logical record length and record format for data sets that you create. [#788](https://github.com/zowe/zowe-cli/issues/788)

## `6.22.0`

- Enhancement: Added the `--encoding` option for the `zowe zos-files upload dir-to-pds` command. This option lets you upload multiple members with a single command. [#764](https://github.com/zowe/zowe-cli/issues/764)
- BugFix: Fixed an issue where the output of the `zowe zos-uss issue ssh` command would sometimes omit the last line. [#795](https://github.com/zowe/zowe-cli/issues/795)

## `6.21.1`

- BugFix: Renamed the z/OS Files API option from `storeclass` to `storclass`. This fixed an issue where the CLI could define the wrong storage class on `create dataset` commands. [#503](https://github.com/zowe/zowe-cli/issues/503)

## `6.21.0`

- Enhancement: Added a `--responseTimeout` option to the z/OS Files APIs, CLI commands, and z/OSMF profiles. Specify `--responseTimeout <###>` to set the number of seconds that the TSO servlet request runs before a timout occurs. The default is 30 seconds. You can set the option to between 5 and 600 seconds (inclusive). [#760](https://github.com/zowe/zowe-cli/issues/760)

## `6.20.0`

- Added API usage examples to each package Readme (files, jobs, etc...). [#751](https://github.com/zowe/zowe-cli/issues/751).
- Fixed an issue where the CLI exited with status code 0 in case of an error. [#748](https://github.com/zowe/zowe-cli/issues/748)
- Added new method "dataSetLike(session, dataSetName, options)" to `Create` class, for use when creating a dataset with parameters like another data set. [#766](https://github.com/zowe/zowe-cli/issues/766)

## `6.19.1`

- Update Imperative version
- Fix compilation error

## `6.19.0`

- Add CLI command to delete migrated data sets `zowe zos-files delete migrated-data-sets`.

## `6.18.0`

- Add the --fail-fast option to the `zowe zos-files download all-members` command
  - Specifying `--fail-fast false` allows member downloads to continue if one or more fail

## `6.17.3`

- Update Imperative version to include compatibility fix for `ISession` type

## `6.17.2`

- Update Imperative version (again) to include security fix

## `6.17.1`

- Update Imperative version to fix issue "Can't use service profile after storing token in base profile"

## `6.17.0`

- Added API to delete migrated data sets.

## `6.16.0`

- Upgrade Zowe commands to prompt for any of the following values if the option is missing: host, port, user, and password.
- Add ability to log into and out of the APIML, getting and using a token
- Add `--base-profile` option to all commands that use profiles, allowing them to make use of base profiles containing shared values.

## `6.15.0`

- Add `encoding` option to `zosmf` profile type.

## `6.14.0`

- Add encoding / code page support for data set upload and download operations in library and CLI.

## `6.13.0`

- Add `files hrec ds` command to recall data sets.
- Make account optional in TSO profiles.
- Make user and host optional in SSH profiles.
- Fix broken links in readme.

## `6.12.0`

- Make username, password, and host optional on z/OSMF profiles and update profile creation doc to reflect the change.
- Don't overwrite files when downloading spool output from job with duplicate step names.

## `6.11.2`

- Update imperative version (again) in order to fix vulnerabilities

## `6.11.1`

- Update imperative version (to fix EPERM issues on Windows)

## `6.11.0`

- Add preserve-original-letter-case option for download to keep generated folders and files in original uppercase.

## `6.10.3`

- Update Migrate and Recall data set APIs to have a base handler function.

## `6.10.2`

- Update Imperative to 4.6.
- Update top-level doc links in help description.

## `6.10.1`

- Update Imperative dependency to fix vulnerability.

## `6.10.0`

- Add `files rename ds` and `files rename dsm` commands to rename data sets and data set members. Thanks @CForrest97

## `6.9.2`

- Return non-zero exit code when upload command fails. Thanks @tjohnsonBCM

## `6.9.1`

- Support `#` character in account number supplied to TSO commands. Thanks @awharn

## `6.9.0`

- Add API to recall migrated datasets. Thanks @Pranay154

## `6.8.2`

- Update the Zowe logo to the new logo. Thanks @awharn

## `6.8.1`

- Add utility function to access ImperativeConfig. Thanks @tjohnsonBCM

## `6.8.0`

- Add possibility to use Etags with download and upload APIs. Thanks @Alexandru-Dimitru
- Add option to return Etag on upload. Thanks @Alexandru-Dimitru

## `6.0.0`

- Rename `files list zfs` command to `files list fs` since it is not specific to zFS file systems.

## `5.0.0`

- Use new streaming RestClient APIs to reduce memory usage when downloading and uploading files.

## `4.0.0`

- Remove the method `Get.dataSetStreamed`. Use `ZosmfRestClient.getStreamed` instead.

## `3.0.0`

- Rename package from "@brightside/core" to "@zowe/cli".
- Change behavior of the method `Shell.executeSsh` to use `stdoutHandler` instead of `streamCallBack`. This eliminates dependency on the `ClientChannel` type of the ssh2 package.<|MERGE_RESOLUTION|>--- conflicted
+++ resolved
@@ -4,11 +4,9 @@
 
 ## Recent Changes
 
-<<<<<<< HEAD
 - Enhancement: Created zos-files edit commands to edit a dataset or uss file locally [PR #1672](https://github.com/zowe/zowe-cli/pull/1672)
-=======
+
 - BugFix: Add check for invalid block size when creating a sequential dataset. [#1439](https://github.com/zowe/zowe-cli/issues/1439)
->>>>>>> eb77eaaf
 
 ## `7.16.4`
 
