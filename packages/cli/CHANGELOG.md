# Change Log

All notable changes to the Zowe CLI package will be documented in this file.

## Recent Changes
<<<<<<< HEAD
- Enhancement: Created zos-files edit commands to edit a dataset or uss file locally [PR #1672](https://github.com/zowe/zowe-cli/pull/1672)
=======

- BugFix: Updated `tar` dependency.

## `7.16.1`

- BugFix: Fixed `--range` option ignored on `zowe files view uss-file` command.
- BugFix: Fixed `--binary` option ignored by commands that upload and download USS directories when ".zosattributes" file is used.
- BugFix: Fixed `--include-hidden` option ignored by `zowe files upload dir-to-uss` without the `--recursive` option.

>>>>>>> 1add47f7
## `7.16.0`

- Enhancement: Updated daemon to use `tokio` library instead of unmaintained `named_pipe` library.

## `7.15.0`

- Enhancement: Added the `zowe files copy dsclp` command to copy a dataset from one LPAR to another.  [#1098](https://github.com/zowe/zowe-cli/issues/1098)

## `7.14.1`:

- Enhancement: Re-enabled color in the daemon client [#1379](https://github.com/zowe/zowe-cli/issues/1379)
- BugFix: Enabled ANSI in Windows based terminals [#1701](https://github.com/zowe/zowe-cli/issues/1701)
- BugFix: Changed daemon to spawn as its own process [#1241](https://github.com/zowe/zowe-cli/issues/1241) [#1277](https://github.com/zowe/zowe-cli/issues/1277) [#1309](https://github.com/zowe/zowe-cli/issues/1309)
- BugFix: Updated Imperative to allow for special handling of chalk and coloring in daemon client

## `7.13.0`

- Enhancement: Updated Imperative to add `--prune` option to `zowe config secure` command. [Imperative #547](https://github.com/zowe/imperative/issues/547)

## `7.12.0`

- Enhancement: Added `range` option to `zos-files view uss-file` command
- BugFix: Fixed `encoding` option for `zos-files view uss-file` command [#1495](https://github.com/zowe/zowe-cli/issues/1495)
- BugFix: Adds notification that `encoding`, `binary`, and `record` options conflict on the `zos-files view data-set` and `zos-files view uss-file` commands
- BugFix: Updated Imperative to fix the `zowe auth li` and `zowe auth lo` aliases [Imperative #964](https://github.com/zowe/imperative/issues/964)

## `7.11.3`

- BugFix: Fixed URI encoding on `zos-jobs` commands [#1596](https://github.com/zowe/zowe-cli/issues/1596)
- BugFix: Updated Imperative to fix an error on Windows preventing plug-ins from installing if a local file or directory contains a space. [Imperative #959](https://github.com/zowe/imperative/issues/959)

## `7.11.2`

- BugFix: Updated daemon executable to resolve technical debt
- BugFix: Fixed URI encoding on `zos-files` commands [#1073](https://github.com/zowe/zowe-cli/issues/1073)

## `7.11.1`

- BugFix: Solved daemon issue where Windows usernames were treated as case-sensitive when checking the daemon process owner during Zowe commands.

## `7.11.0`
- Enhancement: Added support for a CLI specific environment variable file. [#1484](https://github.com/zowe/zowe-cli/issues/1484)
- BugFix: Enabled option to download output from a submitted job with the -d flag. The -e flag now enables changes to file extension as originally intended. [#729](https://github.com/zowe/zowe-cli/issues/729)

## `7.10.4`
- BugFix: Changed default value for modify-jobs option in the zowe jobs command group to 2.0. This change results in calls to z/OSMF becoming synchronous, and a successful response from the modify, cancel, and delete commands indicates the requested action was completed successfully. [#1459](https://github.com/zowe/zowe-cli/issues/1459)

## `7.10.3`
- BugFix: Fix in employing `--context-lines` option for all diff/compare commands. Fixed broken `--seqnum` option implementation.[#1529](https://github.com/zowe/zowe-cli/issues/1529)

## `7.10.2`
- BugFix: Updated Imperative to include bugfixes in version `5.8.2`.

## `7.10.0`

- Enhancement: Added support for downloading job spool content in binary and record formats.

## `7.9.7`

- BugFix: Updated Imperative to include bugfixes in version `5.7.7`.

## `7.9.6`

- BugFix: Updated Imperative to include bugfixes in version `5.7.6`.

## `7.9.5`

- BugFix: Fixed daemon broken pipe error on Windows [#1538](https://github.com/zowe/zowe-cli/issues/1538)

## `7.9.4`

- BugFix: Removed all line break encodings from strings for `zos-files compare local-file-data-set` [#1528](https://github.com/zowe/zowe-cli/issues/1528)

## `7.9.3`

- BugFix: Updated Imperative to include bugfixes in version `5.7.5`.

## `7.9.0`

- Enhancement: Added new functions to support the changing of a job class and the hold status of a job. Can now call `zowe jobs modify job [jobid]` with options `--jobclass`, `--hold` and `--release`. [#1156](https://github.com/zowe/zowe-cli/issues/1156)
- BugFix: Documented that token-type and token-value do not apply to SSH commands.
- BugFix: Updated Imperative to include bugfixes in version `5.7.2`.

## `7.8.0`

- Enhancement: Updated Imperative to incorporate new `zowe config report-env` command from version `5.7.0`.
- Enhancement: Added design documentation for roadmap feature to store secure properties in memory.

## `7.7.0`

- Enhancement: Allow `zowe files view ds ... --range SSS-EEE | SSS,NNN`. [#1539](https://github.com/zowe/zowe-cli/issues/1539)
- Enhancement: Added `ZosFilesCreateOptions.alcunit` option to PDS definition. [#1203](https://github.com/zowe/zowe-cli/issues/1203)
- BugFix: Fixed example 3 where no `--like` option is specified in `zowe zos-files create data-set`. [#1252](https://github.com/zowe/zowe-cli/issues/1252)

## `7.6.2`

- BugFix: Updated `minimatch` and `keytar` dependencies for technical currency.
- BugFix: Updated example for `zowe profiles create zosmf-profile` command. [#1152](https://github.com/zowe/zowe-cli/issues/1152)
- BugFix: Restore info message on daemon startup. [#1506](https://github.com/zowe/zowe-cli/issues/1506)

## `7.6.1`

- BugFix: Updated `ssh2` dependency to fix "Received unexpected packet type" error on SSH commands. [#1516](https://github.com/zowe/zowe-cli/issues/1516)
- BugFix: Updated Imperative to include bugfixes in version `5.5.3`.

## `7.6.0`

- Enhancement: Added the `zowe files download uss-dir` command to download the contents of a USS directory. [#1038](https://github.com/zowe/zowe-cli/issues/1038)
- Enhancement: Updated the `zowe files upload file-to-uss` and `zowe files upload dir-to-uss` commands to improve how they handle file encoding. [#1479](https://github.com/zowe/zowe-cli/issues/1479)
  - Both commands now "chtag" files after uploading them to indicate their remote encoding. This matches the already existing behavior of the `zowe files download uss-file` command which checks file tags before downloading.
  - The behavior of ".zosattributes" files which can specify local and remote encoding has been changed. Files are now converted to the remote encoding, not just tagged. If no encoding is specified, the default transfer mode is text instead of binary to be consistent with z/OSMF default behavior.
- BugFix: Updated Imperative to include bugfixes in version `5.5.2`.

## `7.5.1`

- BugFix: Updated Imperative to include bugfixes in version `5.5.1`.

## `7.5.0`

- Enhancement: Added the browser-view option to `zowe zos-files compare data-set` command to compare two datasets and display the differences on the browser. [#1443](https://github.com/zowe/zowe-cli/issues/1443)
- Enhancement: Added a command `zowe zos-files compare local-file-data-set` to compare a local-file and a dataset, & display the differences in the browser and terminal. [#1444](https://github.com/zowe/zowe-cli/issues/1444)
- Enhancement: Added a command `zowe zos-files compare uss-files` to compare two uss-files, & display the differences in the browser and terminal. [#1445](https://github.com/zowe/zowe-cli/issues/1445)
- Enhancement: Added a command `zowe zos-files compare local-file-uss-file` to compare a local-file and a uss-file, & display the differences in the browser and terminal. [#1446](https://github.com/zowe/zowe-cli/issues/1446)
- Enhancement: Added a command `zowe zos-files compare spool-dd` to compare two spool-dds', & display the differences in the browser and terminal. [#1447](https://github.com/zowe/zowe-cli/issues/1447)
- Enhancement: Added a command `zowe zos-files compare local-file-spool-dd` to compare a local-file and a spool-dd', & display the differences in the browser and terminal. [#1448](https://github.com/zowe/zowe-cli/issues/1448)
- Enhancement: Added `ZOWE_CLI_PLUGINS_DIR` environment variable to override location where plugins are installed. [#1483](https://github.com/zowe/zowe-cli/issues/1483)
- BugFix: Updated Imperative to include bugfixes in version `5.5.0`.

## `7.4.2`

- BugFix: Renamed `download data-set-matching` to `download data-sets-matching`. The old name still exists as an alias.
- BugFix: Fixed output of `download data-sets-matching` being printed twice when some data sets fail to download.

## `7.4.1`

- BugFix: Updated Imperative to fix error when installing plug-ins that do not define profiles.

## `7.4.0`

- Enhancement: Added the `zowe zos-files compare data-set` command to compare two datasets and display the differences on the terminal. [#1442](https://github.com/zowe/zowe-cli/issues/1442)
- BugFix: Alter the `zowe daemon disable` command to only kill the daemon running for the current user.

## `7.3.1`

- BugFix: Updated Imperative to fix CLI commands failing with error "Cannot find module 'ansi-colors'".

## `7.3.0`

- Enhancement: Added the `zowe files download data-sets-matching` command to download multiple data sets at once. [#1287](https://github.com/zowe/zowe-cli/issues/1287)
  - Note: If you used this command previously in the extended files plug-in for Zowe v1, the `--fail-fast` option now defaults to true which is different from the original behavior.

## `7.2.4`

- BugFix: Fixed the Zowe Daemon binary exiting with an error if the daemon server does not start within 3 seconds.

## `7.2.3`

- BugFix: Updated Imperative to address `ProfileInfo` related issues.

## `7.2.2`

- BugFix: Updated Imperative to address `ProfileInfo` related issues.

## `7.2.1`

- BugFix: Fixed name of the positional in `zowe zos-jobs submit uss-file` command.
- BugFix: Updated the description of the `zowe zos-jobs view all-spool-content` command.
- BugFix: Updated the descriptions of the `zowe zos-files view uss-file` and  `zowe zos-files view data-set` commands.
- BugFix: Removed the `zowe zos-files view uss-file <file> --record` option.
- BugFix: Fixed description of the `zowe zos-jobs delete` command group.
- BugFix: Added `--modify-version` option to `zowe zos-jobs delete old-jobs` command for feature parity with `zowe zos-jobs delete job`.

## `7.2.0`

- Enhancement: Added the `zowe zos-jobs view all-spool-content` command to view all spool content given a job id. [#946](https://github.com/zowe/zowe-cli/issues/946)
- Enhancement: Added the `zowe jobs submit uss-file` command to submit a job from a USS file. [#1286](https://github.com/zowe/zowe-cli/issues/1286)
- Enhancement: Added the `zowe files view data-set` and `zowe files view uss-file` commands to view a dataset or USS file. [#1283](https://github.com/zowe/zowe-cli/issues/1283)
- Enhancement: Added the `zowe jobs delete old-jobs` command to delete (purge) jobs in OUTPUT status. [#1285](https://github.com/zowe/zowe-cli/issues/1285)
- BugFix: Updated Imperative to address `ProfileInfo` related issues. [zowe/vscode-extension-for-zowe#1777](https://github.com/zowe/vscode-extension-for-zowe/issues/1777)

## `7.1.3`

- BugFix: Fixed issue where `config auto-init` could report that it modified a config file that did not yet exist.
- BugFix: Updated Imperative to fix `config import` and `config secure` commands not respecting the `--reject-unauthorized` option.

## `7.1.2`

- BugFix: Fixed an issue where privateKey is not being respected. [#1398](https://github.com/zowe/zowe-cli/issues/1398) [#1392](https://github.com/zowe/zowe-cli/issues/1392)

## `7.1.1`

- BugFix: Moved `authConfig` object from the core SDK into the CLI's base profile definition to fix invalid handler path.

## `7.1.0`

- Enhancement: Updated the `zowe config auto-init` command to allow using certificates for authentication. [#1359](https://github.com/zowe/zowe-cli/issues/1359)
- Enhancement: Exposed profile type configuration from the respective SDKs.
- BugFix: Fixed issue where SSH command waits forever when user has expired password. [#989](https://github.com/zowe/zowe-cli/issues/989)

## `7.0.2`

- BugFix: Updated Imperative to fix a v1 profiles bug when storing a profile with no secure properties.

## `7.0.1`

- BugFix: Fixed ProfileInfo API targeting default base profile instead of the operating layer's base profile. [Imperative #791](https://github.com/zowe/imperative/issues/791)

## `7.0.0`

- Major: Introduced Team Profiles, Daemon mode, and more. See the prerelease items (if any) below for more details.

## `7.0.0-next.202204142300`

- BugFix: Updated the imperative version to consume ProfileInfo API updates and to remove the `moment` dependency.

## `7.0.0-next.202204141408`

- Enhancement: Updated the version number of the Zowe-CLI executable.

## `7.0.0-next.202204111828`

- Enhancement: Added help for `zowe daemon restart` command.
- Enhancement: Changed type of `encoding` property on z/OSMF profile from number to string to support more values (e.g., "ISO8859-1").

## `7.0.0-next.202204111523`

- Enhancement: Launch a separate Zowe CLI daemon for each user on multi-user systems.
- **Next Breaking**: Removed environment variables ZOWE_DAEMON and ZOWE_DAEMON_LOCK. Replaced them with ZOWE_DAEMON_DIR and ZOWE_DAEMON_PIPE.

## `7.0.0-next.202204111431`

- BugFix: Updated Imperative to enhance backward compatibility with v1 profiles and other enhancements and bug fixes (More details: Imperative [v5.0.0-next.202204051515](https://github.com/zowe/imperative/blob/next/CHANGELOG.md#500-next202204051515) and [v5.0.0-next.202204081605](https://github.com/zowe/imperative/blob/next/CHANGELOG.md#500-next202204081605))

## `7.0.0-next.202203311904`

- BugFix: Updated `zowe auth login apiml`, `zowe auth logout apiml` and `zowe config auto-init` comamnds to use v2 APIML APIs [#1339](https://github.com/zowe/zowe-cli/issues/1339)
- BugFix: Updated Imperative to avoid loading the credential manager if the given config file is not secure. [Imperative #762](https://github.com/zowe/imperative/issues/762)

## `7.0.0-next.202203282106`

- Enhancement: Added support for `--record` format on `zowe zos-files download (data-set|all-members)` and `zowe zos-files upload (dir-to-pds|file-to-data-set|stdin-to-data-set)` [#539](https://github.com/zowe/zowe-cli/issues/539)

## `7.0.0-next.202203211751`

- BugFix: Updated Imperative to allow applications to update credentials from the `ProfileInfo` APIs. [zowe/vscode-extension-for-zowe#1646](https://github.com/zowe/vscode-extension-for-zowe/issues/1646)

## `7.0.0-next.202203101634`

- Enhancement: Added prompt for base profile host property to `zowe config init`. [#1219](https://github.com/zowe/zowe-cli/issues/1219)

## `7.0.0-next.202203042035`

- BugFix: Allows the CLI to complete installation when there is invalid config JSON [#1198](https://github.com/zowe/zowe-cli/issues/1198)

## `7.0.0-next.202203041732`

- Enhancement: The `zowe daemon enable` and `zowe daemon disable` commands run a process in the background so that they no longer require a user to copy and paste another command to successfully perform the operation.

## `7.0.0-next.202202241854`

- **LTS Breaking**: Added `stdin` property to `IHandlerParameters` which defaults to `process.stdin` and is overridden with another readable stream in daemon mode.
  - CLI plug-ins that read from `process.stdin` in their command handlers should replace it with `{IHandlerParameters}.stdin` to be compatible with Zowe v2 daemon mode.
  - This may be a breaking change for unit tests that mock the `IHandlerParameters` interface since a required property has been added.
  - It is recommended to replace `IHandlerParameters` mocks with the `mockHandlerParameters` method in the @zowe/cli-test-utils package which should protect you from future breaking changes to this interface.
- BugFix: Fixed Daemon Concurrency problems in Windows by introducing a lock file

## `7.0.0-next.202202171858`

- **Next Breaking**: Use sockets and named pipes instead of ports for daemon communication for improved access control.
- BugFix: Fixed Keytar not present in top level dependencies when CLI is installed non-globally. [#1314](https://github.com/zowe/zowe-cli/issues/1314)

## `7.0.0-next.202202151759`

- BugFix: Updated Imperative to convert previously used profile property names into V2-compliant property names.

## `7.0.0-next.202202112312`

- BugFix: Fixed packaging of daemon binary for macOS.

## `7.0.0-next.202202092037`

- BugFix: Fixed some optional dependencies missing from npm-shrinkwrap file.

## `7.0.0-next.202202041954`

- BugFix: Fixed daemon binaries missing from package and Keytar binaries not found at install time.

## `7.0.0-next.202202041533`

- BugFix: Updated Imperative to improve log messages when Keytar module fails to load.

## `7.0.0-next.202201261615`

- BugFix: Included an npm-shrinkwrap file to lock-down all transitive dependencies.

## `7.0.0-next.202201252014`

- BugFix: Fixed 'daemon disable' command to kill any running zowe daemon on Linux and Mac. [#1270](https://github.com/zowe/zowe-cli/issues/1270)
- BugFix: Fixed stdin data being corrupted when daemon server processes CLI command containing double-byte characters.
- Enhancement: Added a user message within 'daemon enable' and disable to open a new terminal when needed.
- **LTS Breaking**: Make the `user` field on SSH profiles secure. [#682](https://github.com/zowe/zowe-cli/issues/682)

## `7.0.0-next.202201121428`

- BugFix: Set executable attribute on zowe executable file on Linux and Mac.
- Enhancement: Ensure `zowe config auto-init` command saves the `rejectUnauthorized` value. [#1109](https://github.com/zowe/zowe-cli/issues/1109)

## `7.0.0-next.202201111811`

- BugFix: Update Imperative to absorb bugfixes introduced in version `5.0.0-next.202201102100`.
- Enhancement: Add the commands `zowe daemon enable` and `zowe daemon disable`. These commands enable end-users to set up daemon mode without having to download a separate executable and place it by hand into some directory.
- Enhancement: Refactored communication between Imperative daemon client and server. Previously the client only sent CLI arguments and the current working directory. Now it sends a JSON object that also includes environment variables and input piped from stdin. [#1179](https://github.com/zowe/zowe-cli/issues/1179)
- **Next Breaking**: The Daemon-related class named `Processor` was renamed to `DaemonDecider`.
- **Next Breaking**: Remove `--dcd` argument which was reserved for `--daemon-current-directory`.
- **Next Breaking**: Add user check to daemon communication

## `7.0.0-next.202112281543`

- Enhancement: update a "show attributes" flag to be `-a` instead of `--pa`.  `--pa` is a "hidden" alias.

## `7.0.0-next.202112201801`

- BugFix: Fixed socket connection error on macOS after commands that run in daemon mode. [#1192](https://github.com/zowe/zowe-cli/issues/1192)
- BugFix: Fixed daemon failing to run in path that contains space in directory name. [#1237](https://github.com/zowe/zowe-cli/issues/1237)

## `7.0.0-next.202112142155`

- Enhancement: Upgrade Imperative so that secure prompts do not show input and zowe.config.json secure properties are not logged. [#1106](https://github.com/zowe/zowe-cli/issues/1106)

## `7.0.0-next.202112081943`

- **Next Breaking**: Remove hardcoded `--dcd` argument sent between imperative daemon server and client.

## `7.0.0-next.202112021313`

- **Next Breaking**: Use JSON-based communication protocol between imperative daemon server and client.

## `7.0.0-next.202111221932`

- BugFix: Changed credentials to be stored securely by default for v1 profiles to be consistent with the experience for v2 profiles. [#1128](https://github.com/zowe/zowe-cli/issues/1128)

## `7.0.0-next.202111111904`

- Daemon mode updates:
    - Enhancements:
        - Renamed the platform-specific executable from zowex to zowe, so that existing zowe commands used from the command line or in scripts do not have to change when running in daemon mode.
        - Automatically launch the background daemon when one is not running.
        - The daemon no longer has its own visible window, making it much more daemon-like.
        - An environment variable named ZOWE_USE_DAEMON can be set to "no" to prevent the use of the daemon. Commands are then passed to the traditional zowe-CLI command. Thus, you can temporarily use the traditional Zowe CLI command to correct some display limitations (like displaying colors).
    - Bug fixes:
        - Eliminate the display of escape characters when colors are displayed while running in daemon mode. [#938](https://github.com/zowe/zowe-cli/issues/938). Currently accomplished by not displaying colors in daemon mode.
        - Command-line arguments that contain spaces no longer require extra quotes or escapes. [#978](https://github.com/zowe/zowe-cli/issues/978)

## `7.0.0-next.202111111709`

- Enhancement: Upgrade Imperative so Daemon Mode can launch and warn about invalid team configuration files. [#943](https://github.com/zowe/zowe-cli/issues/943) [#1190](https://github.com/zowe/zowe-cli/issues/1190)

## `7.0.0-next.202111041425`

- Enhancement: Added `autoStore` property to config JSON files which defaults to true. When this property is enabled and the CLI prompts you to enter connection info, the values you enter will be saved to disk (or credential vault if they are secure) for future use. [zowe/zowe-cli#923](https://github.com/zowe/zowe-cli/issues/923)

## `7.0.0-next.202110211759`

- Enhancement: Display the set of changes made by the 'zowe config auto-init' command.

## `7.0.0-next.202110071909`

- Enhancement: Added `config update-schemas [--depth <value>]` command. [#1059](https://github.com/zowe/zowe-cli/issues/1059)
- **LTS Breaking**: Changed default log level from DEBUG to WARN to reduce the volume of logs written to disk. The log level can still be overridden using environment variables.

## `7.0.0-next.202109281609`

- Enhancement: Added `config import` command that imports team config files from a local path or web URL. [#1083](https://github.com/zowe/zowe-cli/issues/1083)
- Enhancement: Added Help Doc examples for the `zowe config` group of commands. [#1061](https://github.com/zowe/zowe-cli/issues/1061)

## `7.0.0-next.202109032014`

- Enhancement: Log in to API ML to obtain token value instead of prompting for it in `config secure` command.

## `7.0.0-next.202108311536`

- Security: Don't expose port that daemon server listens on (default port is 4000).

## `7.0.0-next.202108202027`

- Update Imperative dependency for the following new features:
  - **LTS Breaking**: Make `fail-on-error` option true by default on `zowe plugins validate` command.
  - Enhancement: Improved command suggestions
  - Performance: Improved the way that HTTP response chunks are saved, reducing time complexity from O(n<sup>2</sup>) to O(n). This dramatically improves performance for larger requests. [Imperative #618](https://github.com/zowe/imperative/pull/618)

## `7.0.0-next.202108121907`

- Enhancement: Flattened the default profiles structure created by the `config init` command.
- **Next Breaking**: Split up authToken property in team config into tokenType and tokenValue properties to be consistent with Zowe v1 profiles.

## `7.0.0-next.202107131230`

- Enhancement: Adds the `config auto-init` command, allowing users to automatically generate a configuration using information stored in conformant installed plugins and the API Mediation Layer.

## `7.0.0-next.202102011525`

- Enhancement: Added new "config" command group to manage config JSON files. This is intended to replace the profiles API, and makes it easier for users to create, share, and switch between profile configurations.
- Enhancement: Added daemon mode which runs a persistent background process "zowex" to improve CLI response time. The "zowex" binary can be downloaded from GitHub releases.
- Enhancement: Added support for secure credential storage without any plug-ins required. On Linux there are some software requirements for this feature which are listed [here](https://github.com/zowe/zowe-cli-scs-plugin#software-requirements).
- Deprecated: The "profiles" command group for managing global profiles in "~/.zowe/profiles". Use the new "config" command group instead.
- **LTS Breaking**: Removed "config" command group for managing app settings in "~/.zowe/imperative/settings.json". If app settings already exist they are still loaded for backwards compatibility.

## `6.40.1`

- BugFix: Updated the imperative version to remove the `moment` dependency.

## `6.40.0`

- Enhancement: Added the `exec-data` option for `zowe jobs list jobs` command to return execution data about the job in addition to the default information. [#1158](https://github.com/zowe/zowe-cli/issues/1158)

## `6.39.1`

- BugFix: Updated Imperative to consume security updates in `4.18.2`.


## `6.39.0`

- BugFix: Provided more accurate output for `zowe zos-jobs delete job` and `zowe zos-jobs cancel job` commands [#1333](https://github.com/zowe/zowe-cli/issues/1333)
- BugFix: Fixed inconsistent case on `modify-version` option for `zowe zos-jobs delete job` and `zowe zos-jobs cancel job` commands [#1333](https://github.com/zowe/zowe-cli/issues/1333)
- Enhancement: Added support for `--record` format on `zowe zos-files download (data-set|all-members)` and `zowe zos-files upload (dir-to-pds|file-to-data-set|stdin-to-data-set)` [#539](https://github.com/zowe/zowe-cli/issues/539)

## `6.38.0`

- Enhancement: Exported the `@zowe/imperative` package as the `imperative` namespace.
  If your project depends on both Zowe CLI and Imperative, you can now `import { imperative } from "@zowe/cli"` without declaring `@zowe/imperative` as a separate dependency in package.json. No change is required for CLI plug-ins.
- BugFix: Fixed inconsistent capitalization with z/OS console command. [#961](https://github.com/zowe/zowe-cli/issues/961)

## `6.37.8`

- Documentation: Updated help text for the `zowe jobs submit stdin` command. [#1284](https://github.com/zowe/zowe-cli/issues/1284)

## `6.37.7`

- BugFix: Fixed some optional dependencies missing from npm-shrinkwrap file.

## `6.37.6`

- BugFix: Pruned dev dependencies from npm-shrinkwrap file.

## `6.37.5`

- BugFix: Included an npm-shrinkwrap file to lock-down all transitive dependencies.

## `6.37.3`

- BugFix: Updated imperative to resolve `--hw` line-break issues. [Imperative #715](https://github.com/zowe/imperative/issues/715)

## `6.37.2`

- BugFix: Disabled gzip compression for z/OSMF requests that download binary files. [#1170](https://github.com/zowe/zowe-cli/issues/1170)

## `6.37.1`

- BugFix: Updated Imperative to absorb bugfixes introduced in version `4.17.2`.

## `6.37.0`

- Enhancement: Added new feature to manage zos-logs. z/OSMF version 2.4 or higher is required. Ensure that the [z/OSMF Operations Log Support is available via APAR and associated PTFs](https://www.ibm.com/support/pages/apar/PH35930). [#1104](https://github.com/zowe/zowe-cli/issues/1104)

## `6.36.1`

- BugFix: Fixed an issue where plugin install and uninstall did not work with NPM version 8. [Imperative #683](https://github.com/zowe/imperative/issues/683)

## `6.36.0`

- Enhancement: Added the command tree JSON object to the `zowe --available-commands` command's data object, returned when `--response-format-json` is specified.

## `6.35.0`

- Enhancement: Removed the misleading `workflow-name` option for the `zowe zos-workflows list definition-file-details` help example. [#659](https://github.com/zowe/zowe-cli/issues/659)
- Enhancement: Exposed new option `modifyVersion` for the `zowe zos-jobs delete job` and `zowe zos-jobs cancel job` commands. [#1092](https://github.com/zowe/zowe-cli/issues/1092)

## `6.34.1`

- BugFix: Reverts hiding the cert-key-file path so users can see what path was specified and check if the file exists.

## `6.34.0`

- Enhancement: Add support for PEM certificate based authentication.

## `6.33.4`

- BugFix: Updated dependencies to resolve problems with the ansi-regex package.

## `6.33.3`

- Enhancement: Update post-install script to display a message when the CLI successfully installs due to increased error messaging from USS SDK when optional pre-requisites are not installed.

## `6.33.1`

- Bugfix: Fixed capitalization of handler paths for `zowe files rename ds` and `zowe files rename dsm` commands.

## `6.33.0`

- Enhancement: Exposed new option `start` for the `zowe zos-files list data-set` command. [#495](https://github.com/zowe/zowe-cli/issues/495)
- Enhancement: Updated Imperative to add the following features:
  - Enhancement: Improved command suggestions for mistyped commands, add aliases to command suggestions.
  - Enhancement: The `plugins validate` command will return an error code when plugins have errors if the new `--fail-on-error` option is specified. Also adds `--fail-on-warning` option to return with an error code when plugins have warnings. [Imperative #463](https://github.com/zowe/imperative/issues/463)
  - BugFix: Fixed regression where characters are not correctly escaped in web help causing extra slashes ("\") to appear. [Imperative #644](https://github.com/zowe/imperative/issues/644)
- Renamed the zos-files `--responseTimeout` option to `--response-timeout` in help docs for consistency. [#803](https://github.com/zowe/zowe-cli/issues/803)

## `6.32.2`

- Fixed inconsistencies in punctuation for command descriptions by adding missing periods. [#66](https://github.com/zowe/zowe-cli/issues/66)

## `6.32.1`

- BugFix: Updated Imperative version to fix web help issues.
- Expanded help text of --data-set-type on create data set command by adding an example of creating PDSE. [#52](https://github.com/zowe/zowe-cli/issues/52)

## `6.32.0`

- Enhancement: Added a `--volume-serial` option to the `zowe zos-files list data-set` command. Use this option to filter data sets by volume serial. [#61](https://github.com/zowe/zowe-cli/issues/61)
- Enhancement: Removed 'z/OS' from zos-files help upload and download commands. [#60](https://github.com/zowe/zowe-cli/issues/60)

## `6.31.2`

- Enhancement: Added new aliases for zos-files commands in delete, download, and list relating to USS files. You can now interact with `uf` or `uss`.  [#983](https://github.com/zowe/zowe-cli/issues/983)

## `6.31.0`

- Enhancement: Add the option --jcl-symbols to the jobs submit command to enable users to specify JCL symbol names and values.

## `6.30.0`

- Enhancement: made changes to definition files for zowe ssh commands  [#603](https://github.com/zowe/zowe-cli/issues/603)

## `6.29.0`

- Enhancement: Added a standard data set template with no parameters set.

## `6.28.0`

- Enhancement: Updated Imperative version to handle GZIP compression on REST requests.

## `6.27.1`

- BugFix: Removed the conflicting alias `-o` for `--protocol` option.

## `6.27.0`

- Enhancement: Added a `like` option to the `zowe zos-files create data-set` command. Use this option to like datasets. [#771](https://github.com/zowe/zowe-cli/issues/771)
- Enhancement: Added a `--protocol` option to allow you to specify the HTTP or HTTPS protocol used. Default value remains HTTPS.[#498](https://github.com/zowe/zowe-cli/issues/498)
- Enhancement: Added an example for running a Db2 command with the `zowe zos-console issue command` command. [#641](https://github.com/zowe/zowe-cli/issues/641)

## `6.26.0`

- Enhancement: Updated Imperative version to support npm@7. This fixes an error when installing plugins.

## `6.25.2`

- Documented early access features that are available in "next" release.

## `6.25.1`

- Bugfix: Updated Imperative version to fix vulnerability.

## `6.25.0`

- Enhancement: Added a `--replace` option to the `zowe zos-files copy data-set` command. Use this option if you want to replace like-named members in the target data set. [#808](https://github.com/zowe/zowe-cli/issues/808)
- Enhancement: Improved a cryptic error message that was shown if TSO address space failed to start for the `zowe zos-tso issue command` command. [#28](https://github.com/zowe/zowe-cli/issues/28)
- Bugfix: Removed "[object Object]" text that appeared in some error messages. The proper text "Imperative API Error" is now displayed. [#836](https://github.com/zowe/zowe-cli/pull/836)

## `6.24.6`

- BugFix: Improved performance of `zowe zos-files list` commands when very long lists are printed to console. [#861](https://github.com/zowe/zowe-cli/issues/861)

## `6.24.5`

- Bugfix: Updated Imperative dependency version to one that does not contain a vulnerable dependency

## `6.24.3`

- Bugfix: Fixed incorrect syntax of example for `zowe files create data-set-vsam`. [#823](https://github.com/zowe/zowe-cli/issues/823)

## `6.24.2`

- Revert: Revert changes made in 6.24.1, problem was determined to be bundling pipeline

## `6.24.1`

- Bugfix: Change SDK package structure to allow for backwards compatibility for some projects importing the CLI

## `6.24.0`

- Enhancement: Published the APIs in Zowe CLI as separate SDK packages. [#750](https://github.com/zowe/zowe-cli/issues/750)
- The "@zowe/cli" package still includes both API and CLI methods. In addition, the following SDK packages are now available:
  - @zowe/provisioning-for-zowe-sdk
  - @zowe/zos-console-for-zowe-sdk
  - @zowe/zos-files-for-zowe-sdk
  - @zowe/zos-jobs-for-zowe-sdk
  - @zowe/zos-tso-for-zowe-sdk
  - @zowe/zos-uss-for-zowe-sdk
  - @zowe/zos-workflows-for-zowe-sdk
  - @zowe/zosmf-for-zowe-sdk
  - @zowe/core-for-zowe-sdk

## `6.23.0`

- Enhancement: Added a `--pattern` option to the `zowe files list all-members` command. The option lets you restrict returned member names to only names that match a given pattern. The argument syntax is the same as the "pattern" parameter of the ISPF LMMLIST service. [#810](https://github.com/zowe/zowe-cli/issues/810)
- Enhancement: Added new options `--lrecl` and `--recfm` to the `zos-files create` command. Use these options to specify a logical record length and record format for data sets that you create. [#788](https://github.com/zowe/zowe-cli/issues/788)

## `6.22.0`

- Enhancement: Added the `--encoding` option for the `zowe zos-files upload dir-to-pds` command. This option lets you upload multiple members with a single command. [#764](https://github.com/zowe/zowe-cli/issues/764)
- BugFix: Fixed an issue where the output of the `zowe zos-uss issue ssh` command would sometimes omit the last line. [#795](https://github.com/zowe/zowe-cli/issues/795)

## `6.21.1`

- BugFix: Renamed the z/OS Files API option from `storeclass` to `storclass`. This fixed an issue where the CLI could define the wrong storage class on `create dataset` commands. [#503](https://github.com/zowe/zowe-cli/issues/503)

## `6.21.0`

- Enhancement: Added a `--responseTimeout` option to the z/OS Files APIs, CLI commands, and z/OSMF profiles. Specify `--responseTimeout <###>` to set the number of seconds that the TSO servlet request runs before a timout occurs. The default is 30 seconds. You can set the option to between 5 and 600 seconds (inclusive). [#760](https://github.com/zowe/zowe-cli/issues/760)

## `6.20.0`

- Added API usage examples to each package Readme (files, jobs, etc...). [#751](https://github.com/zowe/zowe-cli/issues/751).
- Fixed an issue where the CLI exited with status code 0 in case of an error. [#748](https://github.com/zowe/zowe-cli/issues/748)
- Added new method "dataSetLike(session, dataSetName, options)" to `Create` class, for use when creating a dataset with parameters like another data set. [#766](https://github.com/zowe/zowe-cli/issues/766)

## `6.19.1`

- Update Imperative version
- Fix compilation error

## `6.19.0`

- Add CLI command to delete migrated data sets `zowe zos-files delete migrated-data-sets`.

## `6.18.0`

- Add the --fail-fast option to the `zowe zos-files download all-members` command
  - Specifying `--fail-fast false` allows member downloads to continue if one or more fail

## `6.17.3`

- Update Imperative version to include compatibility fix for `ISession` type

## `6.17.2`

- Update Imperative version (again) to include security fix

## `6.17.1`

- Update Imperative version to fix issue "Can't use service profile after storing token in base profile"

## `6.17.0`

- Added API to delete migrated data sets.

## `6.16.0`

- Upgrade Zowe commands to prompt for any of the following values if the option is missing: host, port, user, and password.
- Add ability to log into and out of the APIML, getting and using a token
- Add `--base-profile` option to all commands that use profiles, allowing them to make use of base profiles containing shared values.

## `6.15.0`

- Add `encoding` option to `zosmf` profile type.

## `6.14.0`

- Add encoding / code page support for data set upload and download operations in library and CLI.

## `6.13.0`

- Add `files hrec ds` command to recall data sets.
- Make account optional in TSO profiles.
- Make user and host optional in SSH profiles.
- Fix broken links in readme.

## `6.12.0`

- Make username, password, and host optional on z/OSMF profiles and update profile creation doc to reflect the change.
- Don't overwrite files when downloading spool output from job with duplicate step names.

## `6.11.2`

- Update imperative version (again) in order to fix vulnerabilities

## `6.11.1`

- Update imperative version (to fix EPERM issues on Windows)

## `6.11.0`

- Add preserve-original-letter-case option for download to keep generated folders and files in original uppercase.

## `6.10.3`

- Update Migrate and Recall data set APIs to have a base handler function.

## `6.10.2`

- Update Imperative to 4.6.
- Update top-level doc links in help description.

## `6.10.1`

- Update Imperative dependency to fix vulnerability.

## `6.10.0`

- Add `files rename ds` and `files rename dsm` commands to rename data sets and data set members. Thanks @CForrest97

## `6.9.2`

- Return non-zero exit code when upload command fails. Thanks @tjohnsonBCM

## `6.9.1`

- Support `#` character in account number supplied to TSO commands. Thanks @awharn

## `6.9.0`

- Add API to recall migrated datasets. Thanks @Pranay154

## `6.8.2`

- Update the Zowe logo to the new logo. Thanks @awharn

## `6.8.1`

- Add utility function to access ImperativeConfig. Thanks @tjohnsonBCM

## `6.8.0`

- Add possibility to use Etags with download and upload APIs. Thanks @Alexandru-Dimitru
- Add option to return Etag on upload. Thanks @Alexandru-Dimitru

## `6.0.0`

- Rename `files list zfs` command to `files list fs` since it is not specific to zFS file systems.

## `5.0.0`

- Use new streaming RestClient APIs to reduce memory usage when downloading and uploading files.

## `4.0.0`

- Remove the method `Get.dataSetStreamed`. Use `ZosmfRestClient.getStreamed` instead.

## `3.0.0`

- Rename package from "@brightside/core" to "@zowe/cli".
- Change behavior of the method `Shell.executeSsh` to use `stdoutHandler` instead of `streamCallBack`. This eliminates dependency on the `ClientChannel` type of the ssh2 package.<|MERGE_RESOLUTION|>--- conflicted
+++ resolved
@@ -3,9 +3,7 @@
 All notable changes to the Zowe CLI package will be documented in this file.
 
 ## Recent Changes
-<<<<<<< HEAD
 - Enhancement: Created zos-files edit commands to edit a dataset or uss file locally [PR #1672](https://github.com/zowe/zowe-cli/pull/1672)
-=======
 
 - BugFix: Updated `tar` dependency.
 
@@ -15,7 +13,6 @@
 - BugFix: Fixed `--binary` option ignored by commands that upload and download USS directories when ".zosattributes" file is used.
 - BugFix: Fixed `--include-hidden` option ignored by `zowe files upload dir-to-uss` without the `--recursive` option.
 
->>>>>>> 1add47f7
 ## `7.16.0`
 
 - Enhancement: Updated daemon to use `tokio` library instead of unmaintained `named_pipe` library.
