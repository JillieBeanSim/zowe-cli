--- conflicted
+++ resolved
@@ -4,15 +4,13 @@
 
 ## Recent Changes
 
-<<<<<<< HEAD
 - Enhancement: Add the commands `zowe daemon enable` and `zowe daemon disable`. These commands enable end-users to set up daemon mode without having to download a separate executable and place it by hand into some directory.
 - **Next Breaking**: The Daemon-related class named `Processor` was renamed to `DaemonDecider`.
-=======
+
 - BugFix: Update Imperative to absorb bugfixes introduced in version `5.0.0-next.202201102100`.
 - Enhancement: Refactored communication between Imperative daemon client and server. Previously the client only sent CLI arguments and the current working directory. Now it sends a JSON object that also includes environment variables and input piped from stdin. [#1179](https://github.com/zowe/zowe-cli/issues/1179)
 - **Next Breaking**: Remove `--dcd` argument which was reserved for `--daemon-current-directory`.
 - **Next Breaking**: Add user check to daemon communication
->>>>>>> c83b49a6
 
 ## `7.0.0-next.202112281543`
 
