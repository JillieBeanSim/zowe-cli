# Change Log

All notable changes to the Zowe CLI package will be documented in this file.

## Recent Changes

<<<<<<< HEAD
- BugFix: Fixed Keytar not present in top level dependencies when CLI is installed non-globally. [#1314](https://github.com/zowe/zowe-cli/issues/1314)
=======
- **NEXT BREAKING** Enhancement: Use sockets and named pipes instead of ports for daemon communication for improved access control.
>>>>>>> 79bf53cc

## `7.0.0-next.202202151759`

- BugFix: Updated Imperative to convert previously used profile property names into V2-compliant property names.

## `7.0.0-next.202202112312`

- BugFix: Fixed packaging of daemon binary for macOS.

## `7.0.0-next.202202092037`

- BugFix: Fixed some optional dependencies missing from npm-shrinkwrap file.

## `7.0.0-next.202202041954`

- BugFix: Fixed daemon binaries missing from package and Keytar binaries not found at install time.

## `7.0.0-next.202202041533`

- BugFix: Updated Imperative to improve log messages when Keytar module fails to load.

## `7.0.0-next.202201261615`

- BugFix: Included an npm-shrinkwrap file to lock-down all transitive dependencies.

## `7.0.0-next.202201252014`

- BugFix: Fixed 'daemon disable' command to kill any running zowe daemon on Linux and Mac. [#1270](https://github.com/zowe/zowe-cli/issues/1270)
- BugFix: Fixed stdin data being corrupted when daemon server processes CLI command containing double-byte characters.
- Enhancement: Added a user message within 'daemon enable' and disable to open a new terminal when needed.
- **BREAKING** Enhancement: Make the `user` field on SSH profiles secure. [#682](https://github.com/zowe/zowe-cli/issues/682)

## `7.0.0-next.202201121428`

- BugFix: Set executable attribute on zowe executable file on Linux and Mac.
- Enhancement: Ensure `zowe config auto-init` command saves the `rejectUnauthorized` value. [#1109](https://github.com/zowe/zowe-cli/issues/1109)

## `7.0.0-next.202201111811`

- BugFix: Update Imperative to absorb bugfixes introduced in version `5.0.0-next.202201102100`.
- Enhancement: Add the commands `zowe daemon enable` and `zowe daemon disable`. These commands enable end-users to set up daemon mode without having to download a separate executable and place it by hand into some directory.
- Enhancement: Refactored communication between Imperative daemon client and server. Previously the client only sent CLI arguments and the current working directory. Now it sends a JSON object that also includes environment variables and input piped from stdin. [#1179](https://github.com/zowe/zowe-cli/issues/1179)
- **Next Breaking**: The Daemon-related class named `Processor` was renamed to `DaemonDecider`.
- **Next Breaking**: Remove `--dcd` argument which was reserved for `--daemon-current-directory`.
- **Next Breaking**: Add user check to daemon communication

## `7.0.0-next.202112281543`

- Enhancement: update a "show attributes" flag to be `-a` instead of `--pa`.  `--pa` is a "hidden" alias.

## `7.0.0-next.202112201801`

- BugFix: Fixed socket connection error on macOS after commands that run in daemon mode. [#1192](https://github.com/zowe/zowe-cli/issues/1192)
- BugFix: Fixed daemon failing to run in path that contains space in directory name. [#1237](https://github.com/zowe/zowe-cli/issues/1237)

## `7.0.0-next.202112142155`

- Enhancement: Upgrade Imperative so that secure prompts do not show input and zowe.config.json secure properties are not logged. [#1106](https://github.com/zowe/zowe-cli/issues/1106)

## `7.0.0-next.202112081943`

- **Next Breaking**: Remove hardcoded `--dcd` argument sent between imperative daemon server and client.

## `7.0.0-next.202112021313`

- **Next Breaking**: Use JSON-based communication protocol between imperative daemon server and client.

## `7.0.0-next.202111221932`

- BugFix: Changed credentials to be stored securely by default for v1 profiles to be consistent with the experience for v2 profiles. [#1128](https://github.com/zowe/zowe-cli/issues/1128)

## `7.0.0-next.202111111904`

- Daemon mode updates:
    - Enhancements:
        - Renamed the platform-specific executable from zowex to zowe, so that existing zowe commands used from the command line or in scripts do not have to change when running in daemon mode.
        - Automatically launch the background daemon when one is not running.
        - The daemon no longer has its own visible window, making it much more daemon-like.
        - An environment variable named ZOWE_USE_DAEMON can be set to "no" to prevent the use of the daemon. Commands are then passed to the traditional zowe-CLI command. Thus, you can temporarily use the traditional Zowe CLI command to correct some display limitations (like displaying colors).
    - Bug fixes:
        - Eliminate the display of escape characters when colors are displayed while running in daemon mode. [#938](https://github.com/zowe/zowe-cli/issues/938). Currently accomplished by not displaying colors in daemon mode.
        - Command-line arguments that contain spaces no longer require extra quotes or escapes. [#978](https://github.com/zowe/zowe-cli/issues/978)

## `7.0.0-next.202111111709`

- Enhancement: Upgrade Imperative so Daemon Mode can launch and warn about invalid team configuration files. [#943](https://github.com/zowe/zowe-cli/issues/943) [#1190](https://github.com/zowe/zowe-cli/issues/1190)

## `7.0.0-next.202111041425`

- Enhancement: Added `autoStore` property to config JSON files which defaults to true. When this property is enabled and the CLI prompts you to enter connection info, the values you enter will be saved to disk (or credential vault if they are secure) for future use. [zowe/zowe-cli#923](https://github.com/zowe/zowe-cli/issues/923)

## `7.0.0-next.202110211759`

- Enhancement: Display the set of changes made by the 'zowe config auto-init' command.

## `7.0.0-next.202110071909`

- Enhancement: Added `config update-schemas [--depth <value>]` command. [#1059](https://github.com/zowe/zowe-cli/issues/1059)
- Breaking: Changed default log level from DEBUG to WARN to reduce the volume of logs written to disk. The log level can still be overridden using environment variables.

## `7.0.0-next.202109281609`

- Enhancement: Added `config import` command that imports team config files from a local path or web URL. [#1083](https://github.com/zowe/zowe-cli/issues/1083)
- Enhancement: Added Help Doc examples for the `zowe config` group of commands. [#1061](https://github.com/zowe/zowe-cli/issues/1061)

## `7.0.0-next.202109032014`

- Enhancement: Log in to API ML to obtain token value instead of prompting for it in `config secure` command.

## `7.0.0-next.202108311536`

- Security: Don't expose port that daemon server listens on (default port is 4000).

## `7.0.0-next.202108202027`

- Update Imperative dependency for the following new features:
  - Breaking: Make `fail-on-error` option true by default on `zowe plugins validate` command.
  - Enhancement: Improved command suggestions
  - Performance: Improved the way that HTTP response chunks are saved, reducing time complexity from O(n<sup>2</sup>) to O(n). This dramatically improves performance for larger requests. [#618](https://github.com/zowe/imperative/pull/618)

## `7.0.0-next.202108121907`

- Enhancement: Flattened the default profiles structure created by the `config init` command.
- Breaking: Split up authToken property in team config into tokenType and tokenValue properties to be consistent with Zowe v1 profiles.

## `7.0.0-next.202107131230`

- Enhancement: Adds the `config auto-init` command, allowing users to automatically generate a configuration using information stored in conformant installed plugins and the API Mediation Layer.

## `7.0.0-next.202102011525`

- Enhancement: Added new "config" command group to manage config JSON files. This is intended to replace the profiles API, and makes it easier for users to create, share, and switch between profile configurations.
- Enhancement: Added daemon mode which runs a persistent background process "zowex" to improve CLI response time. The "zowex" binary can be downloaded from GitHub releases.
- Enhancement: Added support for secure credential storage without any plug-ins required. On Linux there are some software requirements for this feature which are listed [here](https://github.com/zowe/zowe-cli-scs-plugin#software-requirements).
- Deprecated: The "profiles" command group for managing global profiles in "~/.zowe/profiles". Use the new "config" command group instead.
- **Breaking**: Removed "config" command group for managing app settings in "~/.zowe/imperative/settings.json". If app settings already exist they are still loaded for backwards compatibility.
## `6.37.5`

- BugFix: Included an npm-shrinkwrap file to lock-down all transitive dependencies.

## `6.37.3`

- BugFix: Updated imperative to resolve `--hw` line-break issues. [Imperative #715](https://github.com/zowe/imperative/issues/715)

## `6.37.2`

- BugFix: Disabled gzip compression for z/OSMF requests that download binary files. [#1170](https://github.com/zowe/zowe-cli/issues/1170)

## `6.37.1`

- BugFix: Updated Imperative to absorb bugfixes introduced in version `4.17.2`.

## `6.37.0`

- Enhancement: Added new feature to manage zos-logs. z/OSMF version 2.4 or higher is required. Ensure that the [z/OSMF Operations Log Support is available via APAR and associated PTFs](https://www.ibm.com/support/pages/apar/PH35930). [#1104](https://github.com/zowe/zowe-cli/issues/1104)

## `6.36.1`

- BugFix: Fixed an issue where plugin install and uninstall did not work with NPM version 8. [Imperative #683](https://github.com/zowe/imperative/issues/683)

## `6.36.0`

- Enhancement: Added the command tree JSON object to the `zowe --available-commands` command's data object, returned when `--response-format-json` is specified.

## `6.35.0`

- Enhancement: Removed the misleading `workflow-name` option for the `zowe zos-workflows list definition-file-details` help example. [#659](https://github.com/zowe/zowe-cli/issues/659)
- Enhancement: Exposed new option `modifyVersion` for the `zowe zos-jobs delete job` and `zowe zos-jobs cancel job` commands. [#1092](https://github.com/zowe/zowe-cli/issues/1092)

## `6.34.1`

- BugFix: Reverts hiding the cert-key-file path so users can see what path was specified and check if the file exists.

## `6.34.0`

- Enhancement: Add support for PEM certificate based authentication.

## `6.33.4`

- BugFix: Updated dependencies to resolve problems with the ansi-regex package.

## `6.33.3`

- Enhancement: Update post-install script to display a message when the CLI successfully installs due to increased error messaging from USS SDK when optional pre-requisites are not installed.

## `6.33.1`

- Bugfix: Fixed capitalization of handler paths for `zowe files rename ds` and `zowe files rename dsm` commands.
- Development: Migrated from TSLint (now deprecated) to ESLint for static code analysis.

## `6.33.0`

- Enhancement: Exposed new option `start` for the `zowe zos-files list data-set` command. [#495](https://github.com/zowe/zowe-cli/issues/495)
- Enhancement: Updated Imperative to add the following features:
  - Enhancement: Improved command suggestions for mistyped commands, add aliases to command suggestions.
  - Enhancement: The `plugins validate` command will return an error code when plugins have errors if the new `--fail-on-error` option is specified. Also adds `--fail-on-warning` option to return with an error code when plugins have warnings. [#463](https://github.com/zowe/imperative/issues/463)
  - BugFix: Fixed regression where characters are not correctly escaped in web help causing extra slashes ("\") to appear. [#644](https://github.com/zowe/imperative/issues/644)
- Renamed the zos-files `--responseTimeout` option to `--response-timeout` in help docs for consistency. [#803](https://github.com/zowe/zowe-cli/issues/803)

## `6.32.2`

- Fixed inconsistencies in punctuation for command descriptions by adding missing periods. [#66](https://github.com/zowe/zowe-cli/issues/66)

## `6.32.1`

- BugFix: Updated Imperative version to fix web help issues.
- Expanded help text of --data-set-type on create data set command by adding an example of creating PDSE. [#52](https://github.com/zowe/zowe-cli/issues/52)

## `6.32.0`

- Enhancement: Added a `--volume-serial` option to the `zowe zos-files list data-set` command. Use this option to filter data sets by volume serial. [#61](https://github.com/zowe/zowe-cli/issues/61)
- Enhancement: Removed 'z/OS' from zos-files help upload and download commands. [#60](https://github.com/zowe/zowe-cli/issues/60)

## `6.31.2`

- Enhancement: Added new aliases for zos-files commands in delete, download, and list relating to USS files. You can now interact with `uf` or `uss`.  [#983](https://github.com/zowe/zowe-cli/issues/983)

## `6.31.0`

- Enhancement: Add the option --jcl-symbols to the jobs submit command to enable users to specify JCL symbol names and values.

## `6.30.0`

- Enhancement: made changes to definition files for zowe ssh commands  [#603](https://github.com/zowe/zowe-cli/issues/603)

## `6.29.0`

- Enhancement: Added a standard data set template with no parameters set.

## `6.28.0`

- Enhancement: Updated Imperative version to handle GZIP compression on REST requests.

## `6.27.1`

- BugFix: Removed the conflicting alias `-o` for `--protocol` option.

## `6.27.0`

- Enhancement: Added a `like` option to the `zowe zos-files create data-set` command. Use this option to like datasets. [#771](https://github.com/zowe/zowe-cli/issues/771)
- Enhancement: Added a `--protocol` option to allow you to specify the HTTP or HTTPS protocol used. Default value remains HTTPS.[#498](https://github.com/zowe/zowe-cli/issues/498)
- Enhancement: Added an example for running a Db2 command with the `zowe zos-console issue command` command. [#641](https://github.com/zowe/zowe-cli/issues/641)

## `6.26.0`

- Enhancement: Updated Imperative version to support npm@7. This fixes an error when installing plugins.

## `6.25.2`

- Documented early access features that are available in "next" release.

## `6.25.1`

- Bugfix: Updated Imperative version to fix vulnerability.

## `6.25.0`

- Enhancement: Added a `--replace` option to the `zowe zos-files copy data-set` command. Use this option if you want to replace like-named members in the target data set. [#808](https://github.com/zowe/zowe-cli/issues/808)
- Enhancement: Improved a cryptic error message that was shown if TSO address space failed to start for the `zowe zos-tso issue command` command. [#28](https://github.com/zowe/zowe-cli/issues/28)
- Bugfix: Removed "[object Object]" text that appeared in some error messages. The proper text "Imperative API Error" is now displayed. [#836](https://github.com/zowe/zowe-cli/pull/836)

## `6.24.6`

- BugFix: Improved performance of `zowe zos-files list` commands when very long lists are printed to console. [#861](https://github.com/zowe/zowe-cli/issues/861)

## `6.24.5`

- Bugfix: Updated Imperative dependency version to one that does not contain a vulnerable dependency

## `6.24.3`

- Bugfix: Fixed incorrect syntax of example for `zowe files create data-set-vsam`. [#823](https://github.com/zowe/zowe-cli/issues/823)

## `6.24.2`

- Revert: Revert changes made in 6.24.1, problem was determined to be bundling pipeline

## `6.24.1`

- Bugfix: Change SDK package structure to allow for backwards compatibility for some projects importing the CLI

## `6.24.0`

- Enhancement: Published the APIs in Zowe CLI as separate SDK packages. [#750](https://github.com/zowe/zowe-cli/issues/750)
- The "@zowe/cli" package still includes both API and CLI methods. In addition, the following SDK packages are now available:
  - @zowe/provisioning-for-zowe-sdk
  - @zowe/zos-console-for-zowe-sdk
  - @zowe/zos-files-for-zowe-sdk
  - @zowe/zos-jobs-for-zowe-sdk
  - @zowe/zos-tso-for-zowe-sdk
  - @zowe/zos-uss-for-zowe-sdk
  - @zowe/zos-workflows-for-zowe-sdk
  - @zowe/zosmf-for-zowe-sdk
  - @zowe/core-for-zowe-sdk

## `6.23.0`

- Enhancement: Added a `--pattern` option to the `zowe files list all-members` command. The option lets you restrict returned member names to only names that match a given pattern. The argument syntax is the same as the "pattern" parameter of the ISPF LMMLIST service. [#810](https://github.com/zowe/zowe-cli/issues/810)
- Enhancement: Added new options `--lrecl` and `--recfm` to the `zos-files create` command. Use these options to specify a logical record length and record format for data sets that you create. [#788](https://github.com/zowe/zowe-cli/issues/788)

## `6.22.0`

- Enhancement: Added the `--encoding` option for the `zowe zos-files upload dir-to-pds` command. This option lets you upload multiple members with a single command. [#764](https://github.com/zowe/zowe-cli/issues/764)
- BugFix: Fixed an issue where the output of the `zowe zos-uss issue ssh` command would sometimes omit the last line. [#795](https://github.com/zowe/zowe-cli/issues/795)

## `6.21.1`

- BugFix: Renamed the z/OS Files API option from `storeclass` to `storclass`. This fixed an issue where the CLI could define the wrong storage class on `create dataset` commands. [#503](https://github.com/zowe/zowe-cli/issues/503)

## `6.21.0`

- Enhancement: Added a `--responseTimeout` option to the z/OS Files APIs, CLI commands, and z/OSMF profiles. Specify `--responseTimeout <###>` to set the number of seconds that the TSO servlet request runs before a timout occurs. The default is 30 seconds. You can set the option to between 5 and 600 seconds (inclusive). [#760](https://github.com/zowe/zowe-cli/issues/760)

## `6.20.0`

- Added API usage examples to each package Readme (files, jobs, etc...). [#751](https://github.com/zowe/zowe-cli/issues/751).
- Fixed an issue where the CLI exited with status code 0 in case of an error. [#748](https://github.com/zowe/zowe-cli/issues/748)
- Added new method "dataSetLike(session, dataSetName, options)" to `Create` class, for use when creating a dataset with parameters like another data set. [#766](https://github.com/zowe/zowe-cli/issues/766)

## `6.19.1`

- Update Imperative version
- Fix compilation error

## `6.19.0`

- Add CLI command to delete migrated data sets `zowe zos-files delete migrated-data-sets`.

## `6.18.0`

- Add the --fail-fast option to the `zowe zos-files download all-members` command
  - Specifying `--fail-fast false` allows member downloads to continue if one or more fail

## `6.17.3`

- Update Imperative version to include compatibility fix for `ISession` type

## `6.17.2`

- Update Imperative version (again) to include security fix

## `6.17.1`

- Update Imperative version to fix issue "Can't use service profile after storing token in base profile"

## `6.17.0`

- Added API to delete migrated data sets.

## `6.16.0`

- Upgrade Zowe commands to prompt for any of the following values if the option is missing: host, port, user, and password.
- Add ability to log into and out of the APIML, getting and using a token
- Add `--base-profile` option to all commands that use profiles, allowing them to make use of base profiles containing shared values.

## `6.15.0`

- Add `encoding` option to `zosmf` profile type.

## `6.14.0`

- Add encoding / code page support for data set upload and download operations in library and CLI.

## `6.13.0`

- Add `files hrec ds` command to recall data sets.
- Make account optional in TSO profiles.
- Make user and host optional in SSH profiles.
- Fix broken links in readme.

## `6.12.0`

- Make username, password, and host optional on z/OSMF profiles and update profile creation doc to reflect the change.
- Don't overwrite files when downloading spool output from job with duplicate step names.

## `6.11.2`

- Update imperative version (again) in order to fix vulnerabilities

## `6.11.1`

- Update imperative version (to fix EPERM issues on Windows)

## `6.11.0`

- Add preserve-original-letter-case option for download to keep generated folders and files in original uppercase.

## `6.10.3`

- Update Migrate and Recall data set APIs to have a base handler function.

## `6.10.2`

- Update Imperative to 4.6.
- Update top-level doc links in help description.

## `6.10.1`

- Update Imperative dependency to fix vulnerability.

## `6.10.0`

- Add `files rename ds` and `files rename dsm` commands to rename data sets and data set members. Thanks @CForrest97

## `6.9.2`

- Return non-zero exit code when upload command fails. Thanks @tjohnsonBCM

## `6.9.1`

- Support `#` character in account number supplied to TSO commands. Thanks @awharn

## `6.9.0`

- Add API to recall migrated datasets. Thanks @Pranay154

## `6.8.2`

- Update the Zowe logo to the new logo. Thanks @awharn

## `6.8.1`

- Add utility function to access ImperativeConfig. Thanks @tjohnsonBCM

## `6.8.0`

- Add possibility to use Etags with download and upload APIs. Thanks @Alexandru-Dimitru
- Add option to return Etag on upload. Thanks @Alexandru-Dimitru

## `6.0.0`

- Rename `files list zfs` command to `files list fs` since it is not specific to zFS file systems.

## `5.0.0`

- Use new streaming RestClient APIs to reduce memory usage when downloading and uploading files.

## `4.0.0`

- Remove the method `Get.dataSetStreamed`. Use `ZosmfRestClient.getStreamed` instead.

## `3.0.0`

- Rename package from "@brightside/core" to "@zowe/cli".
- Change behavior of the method `Shell.executeSsh` to use `stdoutHandler` instead of `streamCallBack`. This eliminates dependency on the `ClientChannel` type of the ssh2 package.<|MERGE_RESOLUTION|>--- conflicted
+++ resolved
@@ -4,11 +4,8 @@
 
 ## Recent Changes
 
-<<<<<<< HEAD
+- **NEXT BREAKING** Enhancement: Use sockets and named pipes instead of ports for daemon communication for improved access control.
 - BugFix: Fixed Keytar not present in top level dependencies when CLI is installed non-globally. [#1314](https://github.com/zowe/zowe-cli/issues/1314)
-=======
-- **NEXT BREAKING** Enhancement: Use sockets and named pipes instead of ports for daemon communication for improved access control.
->>>>>>> 79bf53cc
 
 ## `7.0.0-next.202202151759`
 
