--- conflicted
+++ resolved
@@ -2,11 +2,6 @@
 
 All notable changes to the Zowe CLI package will be documented in this file.
 
-<<<<<<< HEAD
-## Recent Changes
-
-- Enhancement: Added a compare base helper with common methods to be used by every files compare command to reduce the code redundancy.
-=======
 ## `7.10.4`
 - BugFix: Changed default value for modify-jobs option in the zowe jobs command group to 2.0. This change results in calls to z/OSMF becoming synchronous, and a successful response from the modify, cancel, and delete commands indicates the requested action was completed successfully. [#1459](https://github.com/zowe/zowe-cli/issues/1459)
 
@@ -45,7 +40,6 @@
 - Enhancement: Added new functions to support the changing of a job class and the hold status of a job. Can now call `zowe jobs modify job [jobid]` with options `--jobclass`, `--hold` and `--release`. [#1156](https://github.com/zowe/zowe-cli/issues/1156)
 - BugFix: Documented that token-type and token-value do not apply to SSH commands.
 - BugFix: Updated Imperative to include bugfixes in version `5.7.2`.
->>>>>>> 6fbe0255
 
 ## `7.8.0`
 
