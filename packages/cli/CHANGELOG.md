# Change Log

All notable changes to the Zowe CLI package will be documented in this file.

## Recent Changes

<<<<<<< HEAD
- BugFix: Fixed typo in command help for `zowe zos-workflows create` commands.
=======
- BugFix: Correct extra character being displayed at the end of lines when issuing `zowe files compare` on Windows. [#1992](https://github.com/zowe/zowe-cli/issues/1992)
- BugFix: Correct the online help description for `zowe files compare uss`. [#1754](https://github.com/zowe/zowe-cli/issues/1754)
>>>>>>> e13f4d57

## `7.20.1`

- BugFix: Add missing npm-shrinkwrap

## `7.20.0`

- Deprecated: `getDataSet` in the `zosfiles` command group utility functions, use `zosfiles` SDK's `ZosFilesUtils.getDataSetFromName` instead. [#1696](https://github.com/zowe/zowe-cli/issues/1696)

## `7.18.10`

- BugFix: Added missing z/OSMF connection options to the z/OS Logs command group.

## `7.18.9`

- Enhancement: Incorporate all source code from the zowe/imperative Github repository into the zowe/zowe-cli repository. This change should have no user impact.
- BugFix: Removed out of date `Perf-Timing` performance timing package.
- BugFix: Fix behavior where a specified directory was being lowercased on non-PDS datasets when downloading all datasets [#1722](https://github.com/zowe/zowe-cli/issues/1722)

## `7.18.8`

- BugFix: Fix bug where encoding is not passed to the Download USS Directory API [#1825](https://github.com/zowe/zowe-cli/issues/1825)

## `7.18.7`

- BugFix: Bump Imperative to `5.18.2` to fix issues with normalizing newlines on file uploads [#1815](https://github.com/zowe/zowe-cli/issues/1815)

## `7.18.6`

- BugFix: Bump Secrets SDK to `7.18.6` to use `core-foundation-rs` instead of the now-archived `security-framework` crate, and to include the edge-case bug fix for Linux.

## `7.18.5`

- BugFix: Bump Secrets SDK to `7.18.5` to resolve build failures for FreeBSD users.

## `7.18.4`

- BugFix: Bump Secrets SDK to `7.18.4` - uses more reliable resolution logic for `prebuilds` folder; adds static CRT for Windows builds.

## `7.18.0`

- Enhancement: Updated daemon on MacOS to use universal binary which adds support for Apple Silicon.
- Enhancement: Added support for mutliple `zowe auth login apiml` operations on a single `zowe config secure` call. [#1734](https://github.com/zowe/zowe-cli/pull/1734)
- Enhancement: Replaced use of `node-keytar` with the `keyring` module from `@zowe/secrets-for-zowe-sdk`.
- Enhancement: Updated the Imperative Framework to add support for unique cookie identifiers from API ML. [#1734](https://github.com/zowe/zowe-cli/pull/1734)
- BugFix: Fixed an issue in the Daemon server which prevents users on Windows with uppercase letters in their username from using the Daemon
- BugFix: Add check for invalid block size when creating a sequential dataset. [#1439](https://github.com/zowe/zowe-cli/issues/1439)
- BugFix: Allowed `logout` operations with invalid and/or expired tokens. [#1734](https://github.com/zowe/zowe-cli/pull/1734)
- BugFix: Prevented misleading `basePath error` when credentials are invalid. [#1734](https://github.com/zowe/zowe-cli/pull/1734)

## `7.17.0`

- Enhancement: Created zos-files edit commands to edit a dataset or uss file locally [PR #1672](https://github.com/zowe/zowe-cli/pull/1672)

## `7.16.5`

- BugFix: Fixed `zowe files create data-set` failing when no additional options are specified.
- BugFix: Added check for invalid block size when creating a sequential data set. [#1439](https://github.com/zowe/zowe-cli/issues/1439)
- BugFix: Added the ability to list all data set members when some members have invalid names.
- BugFix: Removed extra calls to list datasets matching patterns if authentication to z/OSMF fails.

## `7.16.4`

- BugFix: Fixed `secondary` option being specified as `1` on `BLANK` type datasets with the `zowe files create data-set` command [#1595](https://github.com/zowe/zowe-cli/issues/1595)


## `7.16.3`

- BugFix: Updated `imperative` to fix undesired behavior in the `zowe config list` command in certain situations.

## `7.16.2`

- BugFix: Updated `tar` dependency.

## `7.16.1`

- BugFix: Fixed `--range` option ignored on `zowe files view uss-file` command.
- BugFix: Fixed `--binary` option ignored by commands that upload and download USS directories when ".zosattributes" file is used.
- BugFix: Fixed `--include-hidden` option ignored by `zowe files upload dir-to-uss` without the `--recursive` option.

## `7.16.0`

- Enhancement: Updated daemon to use `tokio` library instead of unmaintained `named_pipe` library.

## `7.15.0`

- Enhancement: Added the `zowe files copy dsclp` command to copy a dataset from one LPAR to another.  [#1098](https://github.com/zowe/zowe-cli/issues/1098)

## `7.14.1`:

- Enhancement: Re-enabled color in the daemon client [#1379](https://github.com/zowe/zowe-cli/issues/1379)
- BugFix: Enabled ANSI in Windows based terminals [#1701](https://github.com/zowe/zowe-cli/issues/1701)
- BugFix: Changed daemon to spawn as its own process [#1241](https://github.com/zowe/zowe-cli/issues/1241) [#1277](https://github.com/zowe/zowe-cli/issues/1277) [#1309](https://github.com/zowe/zowe-cli/issues/1309)
- BugFix: Updated Imperative to allow for special handling of chalk and coloring in daemon client

## `7.13.0`

- Enhancement: Updated Imperative to add `--prune` option to `zowe config secure` command. [Imperative #547](https://github.com/zowe/imperative/issues/547)

## `7.12.0`

- Enhancement: Added `range` option to `zos-files view uss-file` command
- BugFix: Fixed `encoding` option for `zos-files view uss-file` command [#1495](https://github.com/zowe/zowe-cli/issues/1495)
- BugFix: Adds notification that `encoding`, `binary`, and `record` options conflict on the `zos-files view data-set` and `zos-files view uss-file` commands
- BugFix: Updated Imperative to fix the `zowe auth li` and `zowe auth lo` aliases [Imperative #964](https://github.com/zowe/imperative/issues/964)

## `7.11.3`

- BugFix: Fixed URI encoding on `zos-jobs` commands [#1596](https://github.com/zowe/zowe-cli/issues/1596)
- BugFix: Updated Imperative to fix an error on Windows preventing plug-ins from installing if a local file or directory contains a space. [Imperative #959](https://github.com/zowe/imperative/issues/959)

## `7.11.2`

- BugFix: Updated daemon executable to resolve technical debt
- BugFix: Fixed URI encoding on `zos-files` commands [#1073](https://github.com/zowe/zowe-cli/issues/1073)

## `7.11.1`

- BugFix: Solved daemon issue where Windows usernames were treated as case-sensitive when checking the daemon process owner during Zowe commands.

## `7.11.0`
- Enhancement: Added support for a CLI specific environment variable file. [#1484](https://github.com/zowe/zowe-cli/issues/1484)
- BugFix: Enabled option to download output from a submitted job with the -d flag. The -e flag now enables changes to file extension as originally intended. [#729](https://github.com/zowe/zowe-cli/issues/729)

## `7.10.4`
- BugFix: Changed default value for modify-jobs option in the zowe jobs command group to 2.0. This change results in calls to z/OSMF becoming synchronous, and a successful response from the modify, cancel, and delete commands indicates the requested action was completed successfully. [#1459](https://github.com/zowe/zowe-cli/issues/1459)

## `7.10.3`
- BugFix: Fix in employing `--context-lines` option for all diff/compare commands. Fixed broken `--seqnum` option implementation.[#1529](https://github.com/zowe/zowe-cli/issues/1529)

## `7.10.2`
- BugFix: Updated Imperative to include bugfixes in version `5.8.2`.

## `7.10.0`

- Enhancement: Added support for downloading job spool content in binary and record formats.

## `7.9.7`

- BugFix: Updated Imperative to include bugfixes in version `5.7.7`.

## `7.9.6`

- BugFix: Updated Imperative to include bugfixes in version `5.7.6`.

## `7.9.5`

- BugFix: Fixed daemon broken pipe error on Windows [#1538](https://github.com/zowe/zowe-cli/issues/1538)

## `7.9.4`

- BugFix: Removed all line break encodings from strings for `zos-files compare local-file-data-set` [#1528](https://github.com/zowe/zowe-cli/issues/1528)

## `7.9.3`

- BugFix: Updated Imperative to include bugfixes in version `5.7.5`.

## `7.9.0`

- Enhancement: Added new functions to support the changing of a job class and the hold status of a job. Can now call `zowe jobs modify job [jobid]` with options `--jobclass`, `--hold` and `--release`. [#1156](https://github.com/zowe/zowe-cli/issues/1156)
- BugFix: Documented that token-type and token-value do not apply to SSH commands.
- BugFix: Updated Imperative to include bugfixes in version `5.7.2`.

## `7.8.0`

- Enhancement: Updated Imperative to incorporate new `zowe config report-env` command from version `5.7.0`.
- Enhancement: Added design documentation for roadmap feature to store secure properties in memory.

## `7.7.0`

- Enhancement: Allow `zowe files view ds ... --range SSS-EEE | SSS,NNN`. [#1539](https://github.com/zowe/zowe-cli/issues/1539)
- Enhancement: Added `ZosFilesCreateOptions.alcunit` option to PDS definition. [#1203](https://github.com/zowe/zowe-cli/issues/1203)
- BugFix: Fixed example 3 where no `--like` option is specified in `zowe zos-files create data-set`. [#1252](https://github.com/zowe/zowe-cli/issues/1252)

## `7.6.2`

- BugFix: Updated `minimatch` and `keytar` dependencies for technical currency.
- BugFix: Updated example for `zowe profiles create zosmf-profile` command. [#1152](https://github.com/zowe/zowe-cli/issues/1152)
- BugFix: Restore info message on daemon startup. [#1506](https://github.com/zowe/zowe-cli/issues/1506)

## `7.6.1`

- BugFix: Updated `ssh2` dependency to fix "Received unexpected packet type" error on SSH commands. [#1516](https://github.com/zowe/zowe-cli/issues/1516)
- BugFix: Updated Imperative to include bugfixes in version `5.5.3`.

## `7.6.0`

- Enhancement: Added the `zowe files download uss-dir` command to download the contents of a USS directory. [#1038](https://github.com/zowe/zowe-cli/issues/1038)
- Enhancement: Updated the `zowe files upload file-to-uss` and `zowe files upload dir-to-uss` commands to improve how they handle file encoding. [#1479](https://github.com/zowe/zowe-cli/issues/1479)
  - Both commands now "chtag" files after uploading them to indicate their remote encoding. This matches the already existing behavior of the `zowe files download uss-file` command which checks file tags before downloading.
  - The behavior of ".zosattributes" files which can specify local and remote encoding has been changed. Files are now converted to the remote encoding, not just tagged. If no encoding is specified, the default transfer mode is text instead of binary to be consistent with z/OSMF default behavior.
- BugFix: Updated Imperative to include bugfixes in version `5.5.2`.

## `7.5.1`

- BugFix: Updated Imperative to include bugfixes in version `5.5.1`.

## `7.5.0`

- Enhancement: Added the browser-view option to `zowe zos-files compare data-set` command to compare two datasets and display the differences on the browser. [#1443](https://github.com/zowe/zowe-cli/issues/1443)
- Enhancement: Added a command `zowe zos-files compare local-file-data-set` to compare a local-file and a dataset, & display the differences in the browser and terminal. [#1444](https://github.com/zowe/zowe-cli/issues/1444)
- Enhancement: Added a command `zowe zos-files compare uss-files` to compare two uss-files, & display the differences in the browser and terminal. [#1445](https://github.com/zowe/zowe-cli/issues/1445)
- Enhancement: Added a command `zowe zos-files compare local-file-uss-file` to compare a local-file and a uss-file, & display the differences in the browser and terminal. [#1446](https://github.com/zowe/zowe-cli/issues/1446)
- Enhancement: Added a command `zowe zos-files compare spool-dd` to compare two spool-dds', & display the differences in the browser and terminal. [#1447](https://github.com/zowe/zowe-cli/issues/1447)
- Enhancement: Added a command `zowe zos-files compare local-file-spool-dd` to compare a local-file and a spool-dd', & display the differences in the browser and terminal. [#1448](https://github.com/zowe/zowe-cli/issues/1448)
- Enhancement: Added `ZOWE_CLI_PLUGINS_DIR` environment variable to override location where plugins are installed. [#1483](https://github.com/zowe/zowe-cli/issues/1483)
- BugFix: Updated Imperative to include bugfixes in version `5.5.0`.

## `7.4.2`

- BugFix: Renamed `download data-set-matching` to `download data-sets-matching`. The old name still exists as an alias.
- BugFix: Fixed output of `download data-sets-matching` being printed twice when some data sets fail to download.

## `7.4.1`

- BugFix: Updated Imperative to fix error when installing plug-ins that do not define profiles.

## `7.4.0`

- Enhancement: Added the `zowe zos-files compare data-set` command to compare two datasets and display the differences on the terminal. [#1442](https://github.com/zowe/zowe-cli/issues/1442)
- BugFix: Alter the `zowe daemon disable` command to only kill the daemon running for the current user.

## `7.3.1`

- BugFix: Updated Imperative to fix CLI commands failing with error "Cannot find module 'ansi-colors'".

## `7.3.0`

- Enhancement: Added the `zowe files download data-sets-matching` command to download multiple data sets at once. [#1287](https://github.com/zowe/zowe-cli/issues/1287)
  - Note: If you used this command previously in the extended files plug-in for Zowe v1, the `--fail-fast` option now defaults to true which is different from the original behavior.

## `7.2.4`

- BugFix: Fixed the Zowe Daemon binary exiting with an error if the daemon server does not start within 3 seconds.

## `7.2.3`

- BugFix: Updated Imperative to address `ProfileInfo` related issues.

## `7.2.2`

- BugFix: Updated Imperative to address `ProfileInfo` related issues.

## `7.2.1`

- BugFix: Fixed name of the positional in `zowe zos-jobs submit uss-file` command.
- BugFix: Updated the description of the `zowe zos-jobs view all-spool-content` command.
- BugFix: Updated the descriptions of the `zowe zos-files view uss-file` and  `zowe zos-files view data-set` commands.
- BugFix: Removed the `zowe zos-files view uss-file <file> --record` option.
- BugFix: Fixed description of the `zowe zos-jobs delete` command group.
- BugFix: Added `--modify-version` option to `zowe zos-jobs delete old-jobs` command for feature parity with `zowe zos-jobs delete job`.

## `7.2.0`

- Enhancement: Added the `zowe zos-jobs view all-spool-content` command to view all spool content given a job id. [#946](https://github.com/zowe/zowe-cli/issues/946)
- Enhancement: Added the `zowe jobs submit uss-file` command to submit a job from a USS file. [#1286](https://github.com/zowe/zowe-cli/issues/1286)
- Enhancement: Added the `zowe files view data-set` and `zowe files view uss-file` commands to view a dataset or USS file. [#1283](https://github.com/zowe/zowe-cli/issues/1283)
- Enhancement: Added the `zowe jobs delete old-jobs` command to delete (purge) jobs in OUTPUT status. [#1285](https://github.com/zowe/zowe-cli/issues/1285)
- BugFix: Updated Imperative to address `ProfileInfo` related issues. [zowe/vscode-extension-for-zowe#1777](https://github.com/zowe/vscode-extension-for-zowe/issues/1777)

## `7.1.3`

- BugFix: Fixed issue where `config auto-init` could report that it modified a config file that did not yet exist.
- BugFix: Updated Imperative to fix `config import` and `config secure` commands not respecting the `--reject-unauthorized` option.

## `7.1.2`

- BugFix: Fixed an issue where privateKey is not being respected. [#1398](https://github.com/zowe/zowe-cli/issues/1398) [#1392](https://github.com/zowe/zowe-cli/issues/1392)

## `7.1.1`

- BugFix: Moved `authConfig` object from the core SDK into the CLI's base profile definition to fix invalid handler path.

## `7.1.0`

- Enhancement: Updated the `zowe config auto-init` command to allow using certificates for authentication. [#1359](https://github.com/zowe/zowe-cli/issues/1359)
- Enhancement: Exposed profile type configuration from the respective SDKs.
- BugFix: Fixed issue where SSH command waits forever when user has expired password. [#989](https://github.com/zowe/zowe-cli/issues/989)

## `7.0.2`

- BugFix: Updated Imperative to fix a v1 profiles bug when storing a profile with no secure properties.

## `7.0.1`

- BugFix: Fixed ProfileInfo API targeting default base profile instead of the operating layer's base profile. [Imperative #791](https://github.com/zowe/imperative/issues/791)

## `7.0.0`

- Major: Introduced Team Profiles, Daemon mode, and more. See the prerelease items (if any) below for more details.

## `7.0.0-next.202204142300`

- BugFix: Updated the imperative version to consume ProfileInfo API updates and to remove the `moment` dependency.

## `7.0.0-next.202204141408`

- Enhancement: Updated the version number of the Zowe-CLI executable.

## `7.0.0-next.202204111828`

- Enhancement: Added help for `zowe daemon restart` command.
- Enhancement: Changed type of `encoding` property on z/OSMF profile from number to string to support more values (e.g., "ISO8859-1").

## `7.0.0-next.202204111523`

- Enhancement: Launch a separate Zowe CLI daemon for each user on multi-user systems.
- **Next Breaking**: Removed environment variables ZOWE_DAEMON and ZOWE_DAEMON_LOCK. Replaced them with ZOWE_DAEMON_DIR and ZOWE_DAEMON_PIPE.

## `7.0.0-next.202204111431`

- BugFix: Updated Imperative to enhance backward compatibility with v1 profiles and other enhancements and bug fixes (More details: Imperative [v5.0.0-next.202204051515](https://github.com/zowe/imperative/blob/next/CHANGELOG.md#500-next202204051515) and [v5.0.0-next.202204081605](https://github.com/zowe/imperative/blob/next/CHANGELOG.md#500-next202204081605))

## `7.0.0-next.202203311904`

- BugFix: Updated `zowe auth login apiml`, `zowe auth logout apiml` and `zowe config auto-init` comamnds to use v2 APIML APIs [#1339](https://github.com/zowe/zowe-cli/issues/1339)
- BugFix: Updated Imperative to avoid loading the credential manager if the given config file is not secure. [Imperative #762](https://github.com/zowe/imperative/issues/762)

## `7.0.0-next.202203282106`

- Enhancement: Added support for `--record` format on `zowe zos-files download (data-set|all-members)` and `zowe zos-files upload (dir-to-pds|file-to-data-set|stdin-to-data-set)` [#539](https://github.com/zowe/zowe-cli/issues/539)

## `7.0.0-next.202203211751`

- BugFix: Updated Imperative to allow applications to update credentials from the `ProfileInfo` APIs. [zowe/vscode-extension-for-zowe#1646](https://github.com/zowe/vscode-extension-for-zowe/issues/1646)

## `7.0.0-next.202203101634`

- Enhancement: Added prompt for base profile host property to `zowe config init`. [#1219](https://github.com/zowe/zowe-cli/issues/1219)

## `7.0.0-next.202203042035`

- BugFix: Allows the CLI to complete installation when there is invalid config JSON [#1198](https://github.com/zowe/zowe-cli/issues/1198)

## `7.0.0-next.202203041732`

- Enhancement: The `zowe daemon enable` and `zowe daemon disable` commands run a process in the background so that they no longer require a user to copy and paste another command to successfully perform the operation.

## `7.0.0-next.202202241854`

- **LTS Breaking**: Added `stdin` property to `IHandlerParameters` which defaults to `process.stdin` and is overridden with another readable stream in daemon mode.
  - CLI plug-ins that read from `process.stdin` in their command handlers should replace it with `{IHandlerParameters}.stdin` to be compatible with Zowe v2 daemon mode.
  - This may be a breaking change for unit tests that mock the `IHandlerParameters` interface since a required property has been added.
  - It is recommended to replace `IHandlerParameters` mocks with the `mockHandlerParameters` method in the @zowe/cli-test-utils package which should protect you from future breaking changes to this interface.
- BugFix: Fixed Daemon Concurrency problems in Windows by introducing a lock file

## `7.0.0-next.202202171858`

- **Next Breaking**: Use sockets and named pipes instead of ports for daemon communication for improved access control.
- BugFix: Fixed Keytar not present in top level dependencies when CLI is installed non-globally. [#1314](https://github.com/zowe/zowe-cli/issues/1314)

## `7.0.0-next.202202151759`

- BugFix: Updated Imperative to convert previously used profile property names into V2-compliant property names.

## `7.0.0-next.202202112312`

- BugFix: Fixed packaging of daemon binary for macOS.

## `7.0.0-next.202202092037`

- BugFix: Fixed some optional dependencies missing from npm-shrinkwrap file.

## `7.0.0-next.202202041954`

- BugFix: Fixed daemon binaries missing from package and Keytar binaries not found at install time.

## `7.0.0-next.202202041533`

- BugFix: Updated Imperative to improve log messages when Keytar module fails to load.

## `7.0.0-next.202201261615`

- BugFix: Included an npm-shrinkwrap file to lock-down all transitive dependencies.

## `7.0.0-next.202201252014`

- BugFix: Fixed 'daemon disable' command to kill any running zowe daemon on Linux and Mac. [#1270](https://github.com/zowe/zowe-cli/issues/1270)
- BugFix: Fixed stdin data being corrupted when daemon server processes CLI command containing double-byte characters.
- Enhancement: Added a user message within 'daemon enable' and disable to open a new terminal when needed.
- **LTS Breaking**: Make the `user` field on SSH profiles secure. [#682](https://github.com/zowe/zowe-cli/issues/682)

## `7.0.0-next.202201121428`

- BugFix: Set executable attribute on zowe executable file on Linux and Mac.
- Enhancement: Ensure `zowe config auto-init` command saves the `rejectUnauthorized` value. [#1109](https://github.com/zowe/zowe-cli/issues/1109)

## `7.0.0-next.202201111811`

- BugFix: Update Imperative to absorb bugfixes introduced in version `5.0.0-next.202201102100`.
- Enhancement: Add the commands `zowe daemon enable` and `zowe daemon disable`. These commands enable end-users to set up daemon mode without having to download a separate executable and place it by hand into some directory.
- Enhancement: Refactored communication between Imperative daemon client and server. Previously the client only sent CLI arguments and the current working directory. Now it sends a JSON object that also includes environment variables and input piped from stdin. [#1179](https://github.com/zowe/zowe-cli/issues/1179)
- **Next Breaking**: The Daemon-related class named `Processor` was renamed to `DaemonDecider`.
- **Next Breaking**: Remove `--dcd` argument which was reserved for `--daemon-current-directory`.
- **Next Breaking**: Add user check to daemon communication

## `7.0.0-next.202112281543`

- Enhancement: update a "show attributes" flag to be `-a` instead of `--pa`.  `--pa` is a "hidden" alias.

## `7.0.0-next.202112201801`

- BugFix: Fixed socket connection error on macOS after commands that run in daemon mode. [#1192](https://github.com/zowe/zowe-cli/issues/1192)
- BugFix: Fixed daemon failing to run in path that contains space in directory name. [#1237](https://github.com/zowe/zowe-cli/issues/1237)

## `7.0.0-next.202112142155`

- Enhancement: Upgrade Imperative so that secure prompts do not show input and zowe.config.json secure properties are not logged. [#1106](https://github.com/zowe/zowe-cli/issues/1106)

## `7.0.0-next.202112081943`

- **Next Breaking**: Remove hardcoded `--dcd` argument sent between imperative daemon server and client.

## `7.0.0-next.202112021313`

- **Next Breaking**: Use JSON-based communication protocol between imperative daemon server and client.

## `7.0.0-next.202111221932`

- BugFix: Changed credentials to be stored securely by default for v1 profiles to be consistent with the experience for v2 profiles. [#1128](https://github.com/zowe/zowe-cli/issues/1128)

## `7.0.0-next.202111111904`

- Daemon mode updates:
    - Enhancements:
        - Renamed the platform-specific executable from zowex to zowe, so that existing zowe commands used from the command line or in scripts do not have to change when running in daemon mode.
        - Automatically launch the background daemon when one is not running.
        - The daemon no longer has its own visible window, making it much more daemon-like.
        - An environment variable named ZOWE_USE_DAEMON can be set to "no" to prevent the use of the daemon. Commands are then passed to the traditional zowe-CLI command. Thus, you can temporarily use the traditional Zowe CLI command to correct some display limitations (like displaying colors).
    - Bug fixes:
        - Eliminate the display of escape characters when colors are displayed while running in daemon mode. [#938](https://github.com/zowe/zowe-cli/issues/938). Currently accomplished by not displaying colors in daemon mode.
        - Command-line arguments that contain spaces no longer require extra quotes or escapes. [#978](https://github.com/zowe/zowe-cli/issues/978)

## `7.0.0-next.202111111709`

- Enhancement: Upgrade Imperative so Daemon Mode can launch and warn about invalid team configuration files. [#943](https://github.com/zowe/zowe-cli/issues/943) [#1190](https://github.com/zowe/zowe-cli/issues/1190)

## `7.0.0-next.202111041425`

- Enhancement: Added `autoStore` property to config JSON files which defaults to true. When this property is enabled and the CLI prompts you to enter connection info, the values you enter will be saved to disk (or credential vault if they are secure) for future use. [zowe/zowe-cli#923](https://github.com/zowe/zowe-cli/issues/923)

## `7.0.0-next.202110211759`

- Enhancement: Display the set of changes made by the 'zowe config auto-init' command.

## `7.0.0-next.202110071909`

- Enhancement: Added `config update-schemas [--depth <value>]` command. [#1059](https://github.com/zowe/zowe-cli/issues/1059)
- **LTS Breaking**: Changed default log level from DEBUG to WARN to reduce the volume of logs written to disk. The log level can still be overridden using environment variables.

## `7.0.0-next.202109281609`

- Enhancement: Added `config import` command that imports team config files from a local path or web URL. [#1083](https://github.com/zowe/zowe-cli/issues/1083)
- Enhancement: Added Help Doc examples for the `zowe config` group of commands. [#1061](https://github.com/zowe/zowe-cli/issues/1061)

## `7.0.0-next.202109032014`

- Enhancement: Log in to API ML to obtain token value instead of prompting for it in `config secure` command.

## `7.0.0-next.202108311536`

- Security: Don't expose port that daemon server listens on (default port is 4000).

## `7.0.0-next.202108202027`

- Update Imperative dependency for the following new features:
  - **LTS Breaking**: Make `fail-on-error` option true by default on `zowe plugins validate` command.
  - Enhancement: Improved command suggestions
  - Performance: Improved the way that HTTP response chunks are saved, reducing time complexity from O(n<sup>2</sup>) to O(n). This dramatically improves performance for larger requests. [Imperative #618](https://github.com/zowe/imperative/pull/618)

## `7.0.0-next.202108121907`

- Enhancement: Flattened the default profiles structure created by the `config init` command.
- **Next Breaking**: Split up authToken property in team config into tokenType and tokenValue properties to be consistent with Zowe v1 profiles.

## `7.0.0-next.202107131230`

- Enhancement: Adds the `config auto-init` command, allowing users to automatically generate a configuration using information stored in conformant installed plugins and the API Mediation Layer.

## `7.0.0-next.202102011525`

- Enhancement: Added new "config" command group to manage config JSON files. This is intended to replace the profiles API, and makes it easier for users to create, share, and switch between profile configurations.
- Enhancement: Added daemon mode which runs a persistent background process "zowex" to improve CLI response time. The "zowex" binary can be downloaded from GitHub releases.
- Enhancement: Added support for secure credential storage without any plug-ins required. On Linux there are some software requirements for this feature which are listed [here](https://github.com/zowe/zowe-cli-scs-plugin#software-requirements).
- Deprecated: The "profiles" command group for managing global profiles in "~/.zowe/profiles". Use the new "config" command group instead.
- **LTS Breaking**: Removed "config" command group for managing app settings in "~/.zowe/imperative/settings.json". If app settings already exist they are still loaded for backwards compatibility.

## `6.40.1`

- BugFix: Updated the imperative version to remove the `moment` dependency.

## `6.40.0`

- Enhancement: Added the `exec-data` option for `zowe jobs list jobs` command to return execution data about the job in addition to the default information. [#1158](https://github.com/zowe/zowe-cli/issues/1158)

## `6.39.1`

- BugFix: Updated Imperative to consume security updates in `4.18.2`.


## `6.39.0`

- BugFix: Provided more accurate output for `zowe zos-jobs delete job` and `zowe zos-jobs cancel job` commands [#1333](https://github.com/zowe/zowe-cli/issues/1333)
- BugFix: Fixed inconsistent case on `modify-version` option for `zowe zos-jobs delete job` and `zowe zos-jobs cancel job` commands [#1333](https://github.com/zowe/zowe-cli/issues/1333)
- Enhancement: Added support for `--record` format on `zowe zos-files download (data-set|all-members)` and `zowe zos-files upload (dir-to-pds|file-to-data-set|stdin-to-data-set)` [#539](https://github.com/zowe/zowe-cli/issues/539)

## `6.38.0`

- Enhancement: Exported the `@zowe/imperative` package as the `imperative` namespace.
  If your project depends on both Zowe CLI and Imperative, you can now `import { imperative } from "@zowe/cli"` without declaring `@zowe/imperative` as a separate dependency in package.json. No change is required for CLI plug-ins.
- BugFix: Fixed inconsistent capitalization with z/OS console command. [#961](https://github.com/zowe/zowe-cli/issues/961)

## `6.37.8`

- Documentation: Updated help text for the `zowe jobs submit stdin` command. [#1284](https://github.com/zowe/zowe-cli/issues/1284)

## `6.37.7`

- BugFix: Fixed some optional dependencies missing from npm-shrinkwrap file.

## `6.37.6`

- BugFix: Pruned dev dependencies from npm-shrinkwrap file.

## `6.37.5`

- BugFix: Included an npm-shrinkwrap file to lock-down all transitive dependencies.

## `6.37.3`

- BugFix: Updated imperative to resolve `--hw` line-break issues. [Imperative #715](https://github.com/zowe/imperative/issues/715)

## `6.37.2`

- BugFix: Disabled gzip compression for z/OSMF requests that download binary files. [#1170](https://github.com/zowe/zowe-cli/issues/1170)

## `6.37.1`

- BugFix: Updated Imperative to absorb bugfixes introduced in version `4.17.2`.

## `6.37.0`

- Enhancement: Added new feature to manage zos-logs. z/OSMF version 2.4 or higher is required. Ensure that the [z/OSMF Operations Log Support is available via APAR and associated PTFs](https://www.ibm.com/support/pages/apar/PH35930). [#1104](https://github.com/zowe/zowe-cli/issues/1104)

## `6.36.1`

- BugFix: Fixed an issue where plugin install and uninstall did not work with NPM version 8. [Imperative #683](https://github.com/zowe/imperative/issues/683)

## `6.36.0`

- Enhancement: Added the command tree JSON object to the `zowe --available-commands` command's data object, returned when `--response-format-json` is specified.

## `6.35.0`

- Enhancement: Removed the misleading `workflow-name` option for the `zowe zos-workflows list definition-file-details` help example. [#659](https://github.com/zowe/zowe-cli/issues/659)
- Enhancement: Exposed new option `modifyVersion` for the `zowe zos-jobs delete job` and `zowe zos-jobs cancel job` commands. [#1092](https://github.com/zowe/zowe-cli/issues/1092)

## `6.34.1`

- BugFix: Reverts hiding the cert-key-file path so users can see what path was specified and check if the file exists.

## `6.34.0`

- Enhancement: Add support for PEM certificate based authentication.

## `6.33.4`

- BugFix: Updated dependencies to resolve problems with the ansi-regex package.

## `6.33.3`

- Enhancement: Update post-install script to display a message when the CLI successfully installs due to increased error messaging from USS SDK when optional pre-requisites are not installed.

## `6.33.1`

- Bugfix: Fixed capitalization of handler paths for `zowe files rename ds` and `zowe files rename dsm` commands.

## `6.33.0`

- Enhancement: Exposed new option `start` for the `zowe zos-files list data-set` command. [#495](https://github.com/zowe/zowe-cli/issues/495)
- Enhancement: Updated Imperative to add the following features:
  - Enhancement: Improved command suggestions for mistyped commands, add aliases to command suggestions.
  - Enhancement: The `plugins validate` command will return an error code when plugins have errors if the new `--fail-on-error` option is specified. Also adds `--fail-on-warning` option to return with an error code when plugins have warnings. [Imperative #463](https://github.com/zowe/imperative/issues/463)
  - BugFix: Fixed regression where characters are not correctly escaped in web help causing extra slashes ("\") to appear. [Imperative #644](https://github.com/zowe/imperative/issues/644)
- Renamed the zos-files `--responseTimeout` option to `--response-timeout` in help docs for consistency. [#803](https://github.com/zowe/zowe-cli/issues/803)

## `6.32.2`

- Fixed inconsistencies in punctuation for command descriptions by adding missing periods. [#66](https://github.com/zowe/zowe-cli/issues/66)

## `6.32.1`

- BugFix: Updated Imperative version to fix web help issues.
- Expanded help text of --data-set-type on create data set command by adding an example of creating PDSE. [#52](https://github.com/zowe/zowe-cli/issues/52)

## `6.32.0`

- Enhancement: Added a `--volume-serial` option to the `zowe zos-files list data-set` command. Use this option to filter data sets by volume serial. [#61](https://github.com/zowe/zowe-cli/issues/61)
- Enhancement: Removed 'z/OS' from zos-files help upload and download commands. [#60](https://github.com/zowe/zowe-cli/issues/60)

## `6.31.2`

- Enhancement: Added new aliases for zos-files commands in delete, download, and list relating to USS files. You can now interact with `uf` or `uss`.  [#983](https://github.com/zowe/zowe-cli/issues/983)

## `6.31.0`

- Enhancement: Add the option --jcl-symbols to the jobs submit command to enable users to specify JCL symbol names and values.

## `6.30.0`

- Enhancement: made changes to definition files for zowe ssh commands  [#603](https://github.com/zowe/zowe-cli/issues/603)

## `6.29.0`

- Enhancement: Added a standard data set template with no parameters set.

## `6.28.0`

- Enhancement: Updated Imperative version to handle GZIP compression on REST requests.

## `6.27.1`

- BugFix: Removed the conflicting alias `-o` for `--protocol` option.

## `6.27.0`

- Enhancement: Added a `like` option to the `zowe zos-files create data-set` command. Use this option to like datasets. [#771](https://github.com/zowe/zowe-cli/issues/771)
- Enhancement: Added a `--protocol` option to allow you to specify the HTTP or HTTPS protocol used. Default value remains HTTPS.[#498](https://github.com/zowe/zowe-cli/issues/498)
- Enhancement: Added an example for running a Db2 command with the `zowe zos-console issue command` command. [#641](https://github.com/zowe/zowe-cli/issues/641)

## `6.26.0`

- Enhancement: Updated Imperative version to support npm@7. This fixes an error when installing plugins.

## `6.25.2`

- Documented early access features that are available in "next" release.

## `6.25.1`

- Bugfix: Updated Imperative version to fix vulnerability.

## `6.25.0`

- Enhancement: Added a `--replace` option to the `zowe zos-files copy data-set` command. Use this option if you want to replace like-named members in the target data set. [#808](https://github.com/zowe/zowe-cli/issues/808)
- Enhancement: Improved a cryptic error message that was shown if TSO address space failed to start for the `zowe zos-tso issue command` command. [#28](https://github.com/zowe/zowe-cli/issues/28)
- Bugfix: Removed "[object Object]" text that appeared in some error messages. The proper text "Imperative API Error" is now displayed. [#836](https://github.com/zowe/zowe-cli/pull/836)

## `6.24.6`

- BugFix: Improved performance of `zowe zos-files list` commands when very long lists are printed to console. [#861](https://github.com/zowe/zowe-cli/issues/861)

## `6.24.5`

- Bugfix: Updated Imperative dependency version to one that does not contain a vulnerable dependency

## `6.24.3`

- Bugfix: Fixed incorrect syntax of example for `zowe files create data-set-vsam`. [#823](https://github.com/zowe/zowe-cli/issues/823)

## `6.24.2`

- Revert: Revert changes made in 6.24.1, problem was determined to be bundling pipeline

## `6.24.1`

- Bugfix: Change SDK package structure to allow for backwards compatibility for some projects importing the CLI

## `6.24.0`

- Enhancement: Published the APIs in Zowe CLI as separate SDK packages. [#750](https://github.com/zowe/zowe-cli/issues/750)
- The "@zowe/cli" package still includes both API and CLI methods. In addition, the following SDK packages are now available:
  - @zowe/provisioning-for-zowe-sdk
  - @zowe/zos-console-for-zowe-sdk
  - @zowe/zos-files-for-zowe-sdk
  - @zowe/zos-jobs-for-zowe-sdk
  - @zowe/zos-tso-for-zowe-sdk
  - @zowe/zos-uss-for-zowe-sdk
  - @zowe/zos-workflows-for-zowe-sdk
  - @zowe/zosmf-for-zowe-sdk
  - @zowe/core-for-zowe-sdk

## `6.23.0`

- Enhancement: Added a `--pattern` option to the `zowe files list all-members` command. The option lets you restrict returned member names to only names that match a given pattern. The argument syntax is the same as the "pattern" parameter of the ISPF LMMLIST service. [#810](https://github.com/zowe/zowe-cli/issues/810)
- Enhancement: Added new options `--lrecl` and `--recfm` to the `zos-files create` command. Use these options to specify a logical record length and record format for data sets that you create. [#788](https://github.com/zowe/zowe-cli/issues/788)

## `6.22.0`

- Enhancement: Added the `--encoding` option for the `zowe zos-files upload dir-to-pds` command. This option lets you upload multiple members with a single command. [#764](https://github.com/zowe/zowe-cli/issues/764)
- BugFix: Fixed an issue where the output of the `zowe zos-uss issue ssh` command would sometimes omit the last line. [#795](https://github.com/zowe/zowe-cli/issues/795)

## `6.21.1`

- BugFix: Renamed the z/OS Files API option from `storeclass` to `storclass`. This fixed an issue where the CLI could define the wrong storage class on `create dataset` commands. [#503](https://github.com/zowe/zowe-cli/issues/503)

## `6.21.0`

- Enhancement: Added a `--responseTimeout` option to the z/OS Files APIs, CLI commands, and z/OSMF profiles. Specify `--responseTimeout <###>` to set the number of seconds that the TSO servlet request runs before a timout occurs. The default is 30 seconds. You can set the option to between 5 and 600 seconds (inclusive). [#760](https://github.com/zowe/zowe-cli/issues/760)

## `6.20.0`

- Added API usage examples to each package Readme (files, jobs, etc...). [#751](https://github.com/zowe/zowe-cli/issues/751).
- Fixed an issue where the CLI exited with status code 0 in case of an error. [#748](https://github.com/zowe/zowe-cli/issues/748)
- Added new method "dataSetLike(session, dataSetName, options)" to `Create` class, for use when creating a dataset with parameters like another data set. [#766](https://github.com/zowe/zowe-cli/issues/766)

## `6.19.1`

- Update Imperative version
- Fix compilation error

## `6.19.0`

- Add CLI command to delete migrated data sets `zowe zos-files delete migrated-data-sets`.

## `6.18.0`

- Add the --fail-fast option to the `zowe zos-files download all-members` command
  - Specifying `--fail-fast false` allows member downloads to continue if one or more fail

## `6.17.3`

- Update Imperative version to include compatibility fix for `ISession` type

## `6.17.2`

- Update Imperative version (again) to include security fix

## `6.17.1`

- Update Imperative version to fix issue "Can't use service profile after storing token in base profile"

## `6.17.0`

- Added API to delete migrated data sets.

## `6.16.0`

- Upgrade Zowe commands to prompt for any of the following values if the option is missing: host, port, user, and password.
- Add ability to log into and out of the APIML, getting and using a token
- Add `--base-profile` option to all commands that use profiles, allowing them to make use of base profiles containing shared values.

## `6.15.0`

- Add `encoding` option to `zosmf` profile type.

## `6.14.0`

- Add encoding / code page support for data set upload and download operations in library and CLI.

## `6.13.0`

- Add `files hrec ds` command to recall data sets.
- Make account optional in TSO profiles.
- Make user and host optional in SSH profiles.
- Fix broken links in readme.

## `6.12.0`

- Make username, password, and host optional on z/OSMF profiles and update profile creation doc to reflect the change.
- Don't overwrite files when downloading spool output from job with duplicate step names.

## `6.11.2`

- Update imperative version (again) in order to fix vulnerabilities

## `6.11.1`

- Update imperative version (to fix EPERM issues on Windows)

## `6.11.0`

- Add preserve-original-letter-case option for download to keep generated folders and files in original uppercase.

## `6.10.3`

- Update Migrate and Recall data set APIs to have a base handler function.

## `6.10.2`

- Update Imperative to 4.6.
- Update top-level doc links in help description.

## `6.10.1`

- Update Imperative dependency to fix vulnerability.

## `6.10.0`

- Add `files rename ds` and `files rename dsm` commands to rename data sets and data set members. Thanks @CForrest97

## `6.9.2`

- Return non-zero exit code when upload command fails. Thanks @tjohnsonBCM

## `6.9.1`

- Support `#` character in account number supplied to TSO commands. Thanks @awharn

## `6.9.0`

- Add API to recall migrated datasets. Thanks @Pranay154

## `6.8.2`

- Update the Zowe logo to the new logo. Thanks @awharn

## `6.8.1`

- Add utility function to access ImperativeConfig. Thanks @tjohnsonBCM

## `6.8.0`

- Add possibility to use Etags with download and upload APIs. Thanks @Alexandru-Dimitru
- Add option to return Etag on upload. Thanks @Alexandru-Dimitru

## `6.0.0`

- Rename `files list zfs` command to `files list fs` since it is not specific to zFS file systems.

## `5.0.0`

- Use new streaming RestClient APIs to reduce memory usage when downloading and uploading files.

## `4.0.0`

- Remove the method `Get.dataSetStreamed`. Use `ZosmfRestClient.getStreamed` instead.

## `3.0.0`

- Rename package from "@brightside/core" to "@zowe/cli".
- Change behavior of the method `Shell.executeSsh` to use `stdoutHandler` instead of `streamCallBack`. This eliminates dependency on the `ClientChannel` type of the ssh2 package.<|MERGE_RESOLUTION|>--- conflicted
+++ resolved
@@ -4,12 +4,9 @@
 
 ## Recent Changes
 
-<<<<<<< HEAD
-- BugFix: Fixed typo in command help for `zowe zos-workflows create` commands.
-=======
 - BugFix: Correct extra character being displayed at the end of lines when issuing `zowe files compare` on Windows. [#1992](https://github.com/zowe/zowe-cli/issues/1992)
 - BugFix: Correct the online help description for `zowe files compare uss`. [#1754](https://github.com/zowe/zowe-cli/issues/1754)
->>>>>>> e13f4d57
+- BugFix: Fixed typo in command help for `zowe zos-workflows create` commands.
 
 ## `7.20.1`
 
