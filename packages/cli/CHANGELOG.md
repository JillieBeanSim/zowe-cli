--- conflicted
+++ resolved
@@ -2,7 +2,6 @@
 
 All notable changes to the Zowe CLI package will be documented in this file.
 
-<<<<<<< HEAD
 ## `7.0.0-next.202109032014`
 
 - Enhancement: Log in to API ML to obtain token value instead of prompting for it in `config secure` command.
@@ -34,11 +33,10 @@
 - Enhancement: Added support for secure credential storage without any plug-ins required. On Linux there are some software requirements for this feature which are listed [here](https://github.com/zowe/zowe-cli-scs-plugin#software-requirements).
 - Deprecated: The "profiles" command group for managing global profiles in "~/.zowe/profiles". Use the new "config" command group instead.
 - **Breaking**: Removed "config" command group for managing app settings in "~/.zowe/imperative/settings.json". If app settings already exist they are still loaded for backwards compatibility.
-=======
+
 ## `6.33.3`
 
 - Enhancement: Update post-install script to display a message when the CLI successfully installs due to increased error messaging from USS SDK when optional pre-requisites are not installed.
->>>>>>> 4074ec21
 
 ## `6.33.1`
 
