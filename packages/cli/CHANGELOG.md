--- conflicted
+++ resolved
@@ -2,14 +2,11 @@
 
 All notable changes to the Zowe CLI package will be documented in this file.
 
-<<<<<<< HEAD
 ## Recent Changes
 - BugFix: Changed default value for modify-jobs option in the zowe jobs command group to 2.0. This change results in calls to z/OSMF becoming synchronous, and a successful response from the modify, cancel, and delete commands indicates the requested action was completed successfully. [#1459](https://github.com/zowe/zowe-cli/issues/1459)
-## `7.10.2`
-=======
+
 ## `7.10.3`
 - BugFix: Fix in employing `--context-lines` option for all diff/compare commands. Fixed broken `--seqnum` option implementation.[#1529](https://github.com/zowe/zowe-cli/issues/1529)
->>>>>>> a1019708
 
 ## `7.10.2`
 - BugFix: Updated Imperative to include bugfixes in version `5.8.2`.
