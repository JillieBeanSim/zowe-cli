# Change Log

All notable changes to the Zowe CLI package will be documented in this file.

## Recent Changes

- BugFix: Fixed `zowe files create data-set` failing when no additional options are specified.
- BugFix: Added check for invalid block size when creating a sequential data set. [#1439](https://github.com/zowe/zowe-cli/issues/1439)
<<<<<<< HEAD
- BugFix: Added the ability to list all data set members when some members have invalid names.
=======
- BugFix: Removed extra calls to list datasets matching patterns if authentication to z/OSMF fails.
>>>>>>> 8b0c36e2

## `7.16.4`

BugFix: Fixed `secondary` option being specified as `1` on `BLANK` type datasets with the `zowe files create data-set` command [#1595](https://github.com/zowe/zowe-cli/issues/1595)

## `7.16.3`

- BugFix: Updated `imperative` to fix undesired behavior in the `zowe config list` command in certain situations.

## `7.16.2`

- BugFix: Updated `tar` dependency.

## `7.16.1`

- BugFix: Fixed `--range` option ignored on `zowe files view uss-file` command.
- BugFix: Fixed `--binary` option ignored by commands that upload and download USS directories when ".zosattributes" file is used.
- BugFix: Fixed `--include-hidden` option ignored by `zowe files upload dir-to-uss` without the `--recursive` option.

## `7.16.0`

- Enhancement: Updated daemon to use `tokio` library instead of unmaintained `named_pipe` library.

## `7.15.0`

- Enhancement: Added the `zowe files copy dsclp` command to copy a dataset from one LPAR to another.  [#1098](https://github.com/zowe/zowe-cli/issues/1098)

## `7.14.1`:

- Enhancement: Re-enabled color in the daemon client [#1379](https://github.com/zowe/zowe-cli/issues/1379)
- BugFix: Enabled ANSI in Windows based terminals [#1701](https://github.com/zowe/zowe-cli/issues/1701)
- BugFix: Changed daemon to spawn as its own process [#1241](https://github.com/zowe/zowe-cli/issues/1241) [#1277](https://github.com/zowe/zowe-cli/issues/1277) [#1309](https://github.com/zowe/zowe-cli/issues/1309)
- BugFix: Updated Imperative to allow for special handling of chalk and coloring in daemon client

## `7.13.0`

- Enhancement: Updated Imperative to add `--prune` option to `zowe config secure` command. [Imperative #547](https://github.com/zowe/imperative/issues/547)

## `7.12.0`

- Enhancement: Added `range` option to `zos-files view uss-file` command
- BugFix: Fixed `encoding` option for `zos-files view uss-file` command [#1495](https://github.com/zowe/zowe-cli/issues/1495)
- BugFix: Adds notification that `encoding`, `binary`, and `record` options conflict on the `zos-files view data-set` and `zos-files view uss-file` commands
- BugFix: Updated Imperative to fix the `zowe auth li` and `zowe auth lo` aliases [Imperative #964](https://github.com/zowe/imperative/issues/964)

## `7.11.3`

- BugFix: Fixed URI encoding on `zos-jobs` commands [#1596](https://github.com/zowe/zowe-cli/issues/1596)
- BugFix: Updated Imperative to fix an error on Windows preventing plug-ins from installing if a local file or directory contains a space. [Imperative #959](https://github.com/zowe/imperative/issues/959)

## `7.11.2`

- BugFix: Updated daemon executable to resolve technical debt
- BugFix: Fixed URI encoding on `zos-files` commands [#1073](https://github.com/zowe/zowe-cli/issues/1073)

## `7.11.1`

- BugFix: Solved daemon issue where Windows usernames were treated as case-sensitive when checking the daemon process owner during Zowe commands.

## `7.11.0`
- Enhancement: Added support for a CLI specific environment variable file. [#1484](https://github.com/zowe/zowe-cli/issues/1484)
- BugFix: Enabled option to download output from a submitted job with the -d flag. The -e flag now enables changes to file extension as originally intended. [#729](https://github.com/zowe/zowe-cli/issues/729)

## `7.10.4`
- BugFix: Changed default value for modify-jobs option in the zowe jobs command group to 2.0. This change results in calls to z/OSMF becoming synchronous, and a successful response from the modify, cancel, and delete commands indicates the requested action was completed successfully. [#1459](https://github.com/zowe/zowe-cli/issues/1459)

## `7.10.3`
- BugFix: Fix in employing `--context-lines` option for all diff/compare commands. Fixed broken `--seqnum` option implementation.[#1529](https://github.com/zowe/zowe-cli/issues/1529)

## `7.10.2`
- BugFix: Updated Imperative to include bugfixes in version `5.8.2`.

## `7.10.0`

- Enhancement: Added support for downloading job spool content in binary and record formats.

## `7.9.7`

- BugFix: Updated Imperative to include bugfixes in version `5.7.7`.

## `7.9.6`

- BugFix: Updated Imperative to include bugfixes in version `5.7.6`.

## `7.9.5`

- BugFix: Fixed daemon broken pipe error on Windows [#1538](https://github.com/zowe/zowe-cli/issues/1538)

## `7.9.4`

- BugFix: Removed all line break encodings from strings for `zos-files compare local-file-data-set` [#1528](https://github.com/zowe/zowe-cli/issues/1528)

## `7.9.3`

- BugFix: Updated Imperative to include bugfixes in version `5.7.5`.

## `7.9.0`

- Enhancement: Added new functions to support the changing of a job class and the hold status of a job. Can now call `zowe jobs modify job [jobid]` with options `--jobclass`, `--hold` and `--release`. [#1156](https://github.com/zowe/zowe-cli/issues/1156)
- BugFix: Documented that token-type and token-value do not apply to SSH commands.
- BugFix: Updated Imperative to include bugfixes in version `5.7.2`.

## `7.8.0`

- Enhancement: Updated Imperative to incorporate new `zowe config report-env` command from version `5.7.0`.
- Enhancement: Added design documentation for roadmap feature to store secure properties in memory.

## `7.7.0`

- Enhancement: Allow `zowe files view ds ... --range SSS-EEE | SSS,NNN`. [#1539](https://github.com/zowe/zowe-cli/issues/1539)
- Enhancement: Added `ZosFilesCreateOptions.alcunit` option to PDS definition. [#1203](https://github.com/zowe/zowe-cli/issues/1203)
- BugFix: Fixed example 3 where no `--like` option is specified in `zowe zos-files create data-set`. [#1252](https://github.com/zowe/zowe-cli/issues/1252)

## `7.6.2`

- BugFix: Updated `minimatch` and `keytar` dependencies for technical currency.
- BugFix: Updated example for `zowe profiles create zosmf-profile` command. [#1152](https://github.com/zowe/zowe-cli/issues/1152)
- BugFix: Restore info message on daemon startup. [#1506](https://github.com/zowe/zowe-cli/issues/1506)

## `7.6.1`

- BugFix: Updated `ssh2` dependency to fix "Received unexpected packet type" error on SSH commands. [#1516](https://github.com/zowe/zowe-cli/issues/1516)
- BugFix: Updated Imperative to include bugfixes in version `5.5.3`.

## `7.6.0`

- Enhancement: Added the `zowe files download uss-dir` command to download the contents of a USS directory. [#1038](https://github.com/zowe/zowe-cli/issues/1038)
- Enhancement: Updated the `zowe files upload file-to-uss` and `zowe files upload dir-to-uss` commands to improve how they handle file encoding. [#1479](https://github.com/zowe/zowe-cli/issues/1479)
  - Both commands now "chtag" files after uploading them to indicate their remote encoding. This matches the already existing behavior of the `zowe files download uss-file` command which checks file tags before downloading.
  - The behavior of ".zosattributes" files which can specify local and remote encoding has been changed. Files are now converted to the remote encoding, not just tagged. If no encoding is specified, the default transfer mode is text instead of binary to be consistent with z/OSMF default behavior.
- BugFix: Updated Imperative to include bugfixes in version `5.5.2`.

## `7.5.1`

- BugFix: Updated Imperative to include bugfixes in version `5.5.1`.

## `7.5.0`

- Enhancement: Added the browser-view option to `zowe zos-files compare data-set` command to compare two datasets and display the differences on the browser. [#1443](https://github.com/zowe/zowe-cli/issues/1443)
- Enhancement: Added a command `zowe zos-files compare local-file-data-set` to compare a local-file and a dataset, & display the differences in the browser and terminal. [#1444](https://github.com/zowe/zowe-cli/issues/1444)
- Enhancement: Added a command `zowe zos-files compare uss-files` to compare two uss-files, & display the differences in the browser and terminal. [#1445](https://github.com/zowe/zowe-cli/issues/1445)
- Enhancement: Added a command `zowe zos-files compare local-file-uss-file` to compare a local-file and a uss-file, & display the differences in the browser and terminal. [#1446](https://github.com/zowe/zowe-cli/issues/1446)
- Enhancement: Added a command `zowe zos-files compare spool-dd` to compare two spool-dds', & display the differences in the browser and terminal. [#1447](https://github.com/zowe/zowe-cli/issues/1447)
- Enhancement: Added a command `zowe zos-files compare local-file-spool-dd` to compare a local-file and a spool-dd', & display the differences in the browser and terminal. [#1448](https://github.com/zowe/zowe-cli/issues/1448)
- Enhancement: Added `ZOWE_CLI_PLUGINS_DIR` environment variable to override location where plugins are installed. [#1483](https://github.com/zowe/zowe-cli/issues/1483)
- BugFix: Updated Imperative to include bugfixes in version `5.5.0`.

## `7.4.2`

- BugFix: Renamed `download data-set-matching` to `download data-sets-matching`. The old name still exists as an alias.
- BugFix: Fixed output of `download data-sets-matching` being printed twice when some data sets fail to download.

## `7.4.1`

- BugFix: Updated Imperative to fix error when installing plug-ins that do not define profiles.

## `7.4.0`

- Enhancement: Added the `zowe zos-files compare data-set` command to compare two datasets and display the differences on the terminal. [#1442](https://github.com/zowe/zowe-cli/issues/1442)
- BugFix: Alter the `zowe daemon disable` command to only kill the daemon running for the current user.

## `7.3.1`

- BugFix: Updated Imperative to fix CLI commands failing with error "Cannot find module 'ansi-colors'".

## `7.3.0`

- Enhancement: Added the `zowe files download data-sets-matching` command to download multiple data sets at once. [#1287](https://github.com/zowe/zowe-cli/issues/1287)
  - Note: If you used this command previously in the extended files plug-in for Zowe v1, the `--fail-fast` option now defaults to true which is different from the original behavior.

## `7.2.4`

- BugFix: Fixed the Zowe Daemon binary exiting with an error if the daemon server does not start within 3 seconds.

## `7.2.3`

- BugFix: Updated Imperative to address `ProfileInfo` related issues.

## `7.2.2`

- BugFix: Updated Imperative to address `ProfileInfo` related issues.

## `7.2.1`

- BugFix: Fixed name of the positional in `zowe zos-jobs submit uss-file` command.
- BugFix: Updated the description of the `zowe zos-jobs view all-spool-content` command.
- BugFix: Updated the descriptions of the `zowe zos-files view uss-file` and  `zowe zos-files view data-set` commands.
- BugFix: Removed the `zowe zos-files view uss-file <file> --record` option.
- BugFix: Fixed description of the `zowe zos-jobs delete` command group.
- BugFix: Added `--modify-version` option to `zowe zos-jobs delete old-jobs` command for feature parity with `zowe zos-jobs delete job`.

## `7.2.0`

- Enhancement: Added the `zowe zos-jobs view all-spool-content` command to view all spool content given a job id. [#946](https://github.com/zowe/zowe-cli/issues/946)
- Enhancement: Added the `zowe jobs submit uss-file` command to submit a job from a USS file. [#1286](https://github.com/zowe/zowe-cli/issues/1286)
- Enhancement: Added the `zowe files view data-set` and `zowe files view uss-file` commands to view a dataset or USS file. [#1283](https://github.com/zowe/zowe-cli/issues/1283)
- Enhancement: Added the `zowe jobs delete old-jobs` command to delete (purge) jobs in OUTPUT status. [#1285](https://github.com/zowe/zowe-cli/issues/1285)
- BugFix: Updated Imperative to address `ProfileInfo` related issues. [zowe/vscode-extension-for-zowe#1777](https://github.com/zowe/vscode-extension-for-zowe/issues/1777)

## `7.1.3`

- BugFix: Fixed issue where `config auto-init` could report that it modified a config file that did not yet exist.
- BugFix: Updated Imperative to fix `config import` and `config secure` commands not respecting the `--reject-unauthorized` option.

## `7.1.2`

- BugFix: Fixed an issue where privateKey is not being respected. [#1398](https://github.com/zowe/zowe-cli/issues/1398) [#1392](https://github.com/zowe/zowe-cli/issues/1392)

## `7.1.1`

- BugFix: Moved `authConfig` object from the core SDK into the CLI's base profile definition to fix invalid handler path.

## `7.1.0`

- Enhancement: Updated the `zowe config auto-init` command to allow using certificates for authentication. [#1359](https://github.com/zowe/zowe-cli/issues/1359)
- Enhancement: Exposed profile type configuration from the respective SDKs.
- BugFix: Fixed issue where SSH command waits forever when user has expired password. [#989](https://github.com/zowe/zowe-cli/issues/989)

## `7.0.2`

- BugFix: Updated Imperative to fix a v1 profiles bug when storing a profile with no secure properties.

## `7.0.1`

- BugFix: Fixed ProfileInfo API targeting default base profile instead of the operating layer's base profile. [Imperative #791](https://github.com/zowe/imperative/issues/791)

## `7.0.0`

- Major: Introduced Team Profiles, Daemon mode, and more. See the prerelease items (if any) below for more details.

## `7.0.0-next.202204142300`

- BugFix: Updated the imperative version to consume ProfileInfo API updates and to remove the `moment` dependency.

## `7.0.0-next.202204141408`

- Enhancement: Updated the version number of the Zowe-CLI executable.

## `7.0.0-next.202204111828`

- Enhancement: Added help for `zowe daemon restart` command.
- Enhancement: Changed type of `encoding` property on z/OSMF profile from number to string to support more values (e.g., "ISO8859-1").

## `7.0.0-next.202204111523`

- Enhancement: Launch a separate Zowe CLI daemon for each user on multi-user systems.
- **Next Breaking**: Removed environment variables ZOWE_DAEMON and ZOWE_DAEMON_LOCK. Replaced them with ZOWE_DAEMON_DIR and ZOWE_DAEMON_PIPE.

## `7.0.0-next.202204111431`

- BugFix: Updated Imperative to enhance backward compatibility with v1 profiles and other enhancements and bug fixes (More details: Imperative [v5.0.0-next.202204051515](https://github.com/zowe/imperative/blob/next/CHANGELOG.md#500-next202204051515) and [v5.0.0-next.202204081605](https://github.com/zowe/imperative/blob/next/CHANGELOG.md#500-next202204081605))

## `7.0.0-next.202203311904`

- BugFix: Updated `zowe auth login apiml`, `zowe auth logout apiml` and `zowe config auto-init` comamnds to use v2 APIML APIs [#1339](https://github.com/zowe/zowe-cli/issues/1339)
- BugFix: Updated Imperative to avoid loading the credential manager if the given config file is not secure. [Imperative #762](https://github.com/zowe/imperative/issues/762)

## `7.0.0-next.202203282106`

- Enhancement: Added support for `--record` format on `zowe zos-files download (data-set|all-members)` and `zowe zos-files upload (dir-to-pds|file-to-data-set|stdin-to-data-set)` [#539](https://github.com/zowe/zowe-cli/issues/539)

## `7.0.0-next.202203211751`

- BugFix: Updated Imperative to allow applications to update credentials from the `ProfileInfo` APIs. [zowe/vscode-extension-for-zowe#1646](https://github.com/zowe/vscode-extension-for-zowe/issues/1646)

## `7.0.0-next.202203101634`

- Enhancement: Added prompt for base profile host property to `zowe config init`. [#1219](https://github.com/zowe/zowe-cli/issues/1219)

## `7.0.0-next.202203042035`

- BugFix: Allows the CLI to complete installation when there is invalid config JSON [#1198](https://github.com/zowe/zowe-cli/issues/1198)

## `7.0.0-next.202203041732`

- Enhancement: The `zowe daemon enable` and `zowe daemon disable` commands run a process in the background so that they no longer require a user to copy and paste another command to successfully perform the operation.

## `7.0.0-next.202202241854`

- **LTS Breaking**: Added `stdin` property to `IHandlerParameters` which defaults to `process.stdin` and is overridden with another readable stream in daemon mode.
  - CLI plug-ins that read from `process.stdin` in their command handlers should replace it with `{IHandlerParameters}.stdin` to be compatible with Zowe v2 daemon mode.
  - This may be a breaking change for unit tests that mock the `IHandlerParameters` interface since a required property has been added.
  - It is recommended to replace `IHandlerParameters` mocks with the `mockHandlerParameters` method in the @zowe/cli-test-utils package which should protect you from future breaking changes to this interface.
- BugFix: Fixed Daemon Concurrency problems in Windows by introducing a lock file

## `7.0.0-next.202202171858`

- **Next Breaking**: Use sockets and named pipes instead of ports for daemon communication for improved access control.
- BugFix: Fixed Keytar not present in top level dependencies when CLI is installed non-globally. [#1314](https://github.com/zowe/zowe-cli/issues/1314)

## `7.0.0-next.202202151759`

- BugFix: Updated Imperative to convert previously used profile property names into V2-compliant property names.

## `7.0.0-next.202202112312`

- BugFix: Fixed packaging of daemon binary for macOS.

## `7.0.0-next.202202092037`

- BugFix: Fixed some optional dependencies missing from npm-shrinkwrap file.

## `7.0.0-next.202202041954`

- BugFix: Fixed daemon binaries missing from package and Keytar binaries not found at install time.

## `7.0.0-next.202202041533`

- BugFix: Updated Imperative to improve log messages when Keytar module fails to load.

## `7.0.0-next.202201261615`

- BugFix: Included an npm-shrinkwrap file to lock-down all transitive dependencies.

## `7.0.0-next.202201252014`

- BugFix: Fixed 'daemon disable' command to kill any running zowe daemon on Linux and Mac. [#1270](https://github.com/zowe/zowe-cli/issues/1270)
- BugFix: Fixed stdin data being corrupted when daemon server processes CLI command containing double-byte characters.
- Enhancement: Added a user message within 'daemon enable' and disable to open a new terminal when needed.
- **LTS Breaking**: Make the `user` field on SSH profiles secure. [#682](https://github.com/zowe/zowe-cli/issues/682)

## `7.0.0-next.202201121428`

- BugFix: Set executable attribute on zowe executable file on Linux and Mac.
- Enhancement: Ensure `zowe config auto-init` command saves the `rejectUnauthorized` value. [#1109](https://github.com/zowe/zowe-cli/issues/1109)

## `7.0.0-next.202201111811`

- BugFix: Update Imperative to absorb bugfixes introduced in version `5.0.0-next.202201102100`.
- Enhancement: Add the commands `zowe daemon enable` and `zowe daemon disable`. These commands enable end-users to set up daemon mode without having to download a separate executable and place it by hand into some directory.
- Enhancement: Refactored communication between Imperative daemon client and server. Previously the client only sent CLI arguments and the current working directory. Now it sends a JSON object that also includes environment variables and input piped from stdin. [#1179](https://github.com/zowe/zowe-cli/issues/1179)
- **Next Breaking**: The Daemon-related class named `Processor` was renamed to `DaemonDecider`.
- **Next Breaking**: Remove `--dcd` argument which was reserved for `--daemon-current-directory`.
- **Next Breaking**: Add user check to daemon communication

## `7.0.0-next.202112281543`

- Enhancement: update a "show attributes" flag to be `-a` instead of `--pa`.  `--pa` is a "hidden" alias.

## `7.0.0-next.202112201801`

- BugFix: Fixed socket connection error on macOS after commands that run in daemon mode. [#1192](https://github.com/zowe/zowe-cli/issues/1192)
- BugFix: Fixed daemon failing to run in path that contains space in directory name. [#1237](https://github.com/zowe/zowe-cli/issues/1237)

## `7.0.0-next.202112142155`

- Enhancement: Upgrade Imperative so that secure prompts do not show input and zowe.config.json secure properties are not logged. [#1106](https://github.com/zowe/zowe-cli/issues/1106)

## `7.0.0-next.202112081943`

- **Next Breaking**: Remove hardcoded `--dcd` argument sent between imperative daemon server and client.

## `7.0.0-next.202112021313`

- **Next Breaking**: Use JSON-based communication protocol between imperative daemon server and client.

## `7.0.0-next.202111221932`

- BugFix: Changed credentials to be stored securely by default for v1 profiles to be consistent with the experience for v2 profiles. [#1128](https://github.com/zowe/zowe-cli/issues/1128)

## `7.0.0-next.202111111904`

- Daemon mode updates:
    - Enhancements:
        - Renamed the platform-specific executable from zowex to zowe, so that existing zowe commands used from the command line or in scripts do not have to change when running in daemon mode.
        - Automatically launch the background daemon when one is not running.
        - The daemon no longer has its own visible window, making it much more daemon-like.
        - An environment variable named ZOWE_USE_DAEMON can be set to "no" to prevent the use of the daemon. Commands are then passed to the traditional zowe-CLI command. Thus, you can temporarily use the traditional Zowe CLI command to correct some display limitations (like displaying colors).
    - Bug fixes:
        - Eliminate the display of escape characters when colors are displayed while running in daemon mode. [#938](https://github.com/zowe/zowe-cli/issues/938). Currently accomplished by not displaying colors in daemon mode.
        - Command-line arguments that contain spaces no longer require extra quotes or escapes. [#978](https://github.com/zowe/zowe-cli/issues/978)

## `7.0.0-next.202111111709`

- Enhancement: Upgrade Imperative so Daemon Mode can launch and warn about invalid team configuration files. [#943](https://github.com/zowe/zowe-cli/issues/943) [#1190](https://github.com/zowe/zowe-cli/issues/1190)

## `7.0.0-next.202111041425`

- Enhancement: Added `autoStore` property to config JSON files which defaults to true. When this property is enabled and the CLI prompts you to enter connection info, the values you enter will be saved to disk (or credential vault if they are secure) for future use. [zowe/zowe-cli#923](https://github.com/zowe/zowe-cli/issues/923)

## `7.0.0-next.202110211759`

- Enhancement: Display the set of changes made by the 'zowe config auto-init' command.

## `7.0.0-next.202110071909`

- Enhancement: Added `config update-schemas [--depth <value>]` command. [#1059](https://github.com/zowe/zowe-cli/issues/1059)
- **LTS Breaking**: Changed default log level from DEBUG to WARN to reduce the volume of logs written to disk. The log level can still be overridden using environment variables.

## `7.0.0-next.202109281609`

- Enhancement: Added `config import` command that imports team config files from a local path or web URL. [#1083](https://github.com/zowe/zowe-cli/issues/1083)
- Enhancement: Added Help Doc examples for the `zowe config` group of commands. [#1061](https://github.com/zowe/zowe-cli/issues/1061)

## `7.0.0-next.202109032014`

- Enhancement: Log in to API ML to obtain token value instead of prompting for it in `config secure` command.

## `7.0.0-next.202108311536`

- Security: Don't expose port that daemon server listens on (default port is 4000).

## `7.0.0-next.202108202027`

- Update Imperative dependency for the following new features:
  - **LTS Breaking**: Make `fail-on-error` option true by default on `zowe plugins validate` command.
  - Enhancement: Improved command suggestions
  - Performance: Improved the way that HTTP response chunks are saved, reducing time complexity from O(n<sup>2</sup>) to O(n). This dramatically improves performance for larger requests. [Imperative #618](https://github.com/zowe/imperative/pull/618)

## `7.0.0-next.202108121907`

- Enhancement: Flattened the default profiles structure created by the `config init` command.
- **Next Breaking**: Split up authToken property in team config into tokenType and tokenValue properties to be consistent with Zowe v1 profiles.

## `7.0.0-next.202107131230`

- Enhancement: Adds the `config auto-init` command, allowing users to automatically generate a configuration using information stored in conformant installed plugins and the API Mediation Layer.

## `7.0.0-next.202102011525`

- Enhancement: Added new "config" command group to manage config JSON files. This is intended to replace the profiles API, and makes it easier for users to create, share, and switch between profile configurations.
- Enhancement: Added daemon mode which runs a persistent background process "zowex" to improve CLI response time. The "zowex" binary can be downloaded from GitHub releases.
- Enhancement: Added support for secure credential storage without any plug-ins required. On Linux there are some software requirements for this feature which are listed [here](https://github.com/zowe/zowe-cli-scs-plugin#software-requirements).
- Deprecated: The "profiles" command group for managing global profiles in "~/.zowe/profiles". Use the new "config" command group instead.
- **LTS Breaking**: Removed "config" command group for managing app settings in "~/.zowe/imperative/settings.json". If app settings already exist they are still loaded for backwards compatibility.

## `6.40.1`

- BugFix: Updated the imperative version to remove the `moment` dependency.

## `6.40.0`

- Enhancement: Added the `exec-data` option for `zowe jobs list jobs` command to return execution data about the job in addition to the default information. [#1158](https://github.com/zowe/zowe-cli/issues/1158)

## `6.39.1`

- BugFix: Updated Imperative to consume security updates in `4.18.2`.


## `6.39.0`

- BugFix: Provided more accurate output for `zowe zos-jobs delete job` and `zowe zos-jobs cancel job` commands [#1333](https://github.com/zowe/zowe-cli/issues/1333)
- BugFix: Fixed inconsistent case on `modify-version` option for `zowe zos-jobs delete job` and `zowe zos-jobs cancel job` commands [#1333](https://github.com/zowe/zowe-cli/issues/1333)
- Enhancement: Added support for `--record` format on `zowe zos-files download (data-set|all-members)` and `zowe zos-files upload (dir-to-pds|file-to-data-set|stdin-to-data-set)` [#539](https://github.com/zowe/zowe-cli/issues/539)

## `6.38.0`

- Enhancement: Exported the `@zowe/imperative` package as the `imperative` namespace.
  If your project depends on both Zowe CLI and Imperative, you can now `import { imperative } from "@zowe/cli"` without declaring `@zowe/imperative` as a separate dependency in package.json. No change is required for CLI plug-ins.
- BugFix: Fixed inconsistent capitalization with z/OS console command. [#961](https://github.com/zowe/zowe-cli/issues/961)

## `6.37.8`

- Documentation: Updated help text for the `zowe jobs submit stdin` command. [#1284](https://github.com/zowe/zowe-cli/issues/1284)

## `6.37.7`

- BugFix: Fixed some optional dependencies missing from npm-shrinkwrap file.

## `6.37.6`

- BugFix: Pruned dev dependencies from npm-shrinkwrap file.

## `6.37.5`

- BugFix: Included an npm-shrinkwrap file to lock-down all transitive dependencies.

## `6.37.3`

- BugFix: Updated imperative to resolve `--hw` line-break issues. [Imperative #715](https://github.com/zowe/imperative/issues/715)

## `6.37.2`

- BugFix: Disabled gzip compression for z/OSMF requests that download binary files. [#1170](https://github.com/zowe/zowe-cli/issues/1170)

## `6.37.1`

- BugFix: Updated Imperative to absorb bugfixes introduced in version `4.17.2`.

## `6.37.0`

- Enhancement: Added new feature to manage zos-logs. z/OSMF version 2.4 or higher is required. Ensure that the [z/OSMF Operations Log Support is available via APAR and associated PTFs](https://www.ibm.com/support/pages/apar/PH35930). [#1104](https://github.com/zowe/zowe-cli/issues/1104)

## `6.36.1`

- BugFix: Fixed an issue where plugin install and uninstall did not work with NPM version 8. [Imperative #683](https://github.com/zowe/imperative/issues/683)

## `6.36.0`

- Enhancement: Added the command tree JSON object to the `zowe --available-commands` command's data object, returned when `--response-format-json` is specified.

## `6.35.0`

- Enhancement: Removed the misleading `workflow-name` option for the `zowe zos-workflows list definition-file-details` help example. [#659](https://github.com/zowe/zowe-cli/issues/659)
- Enhancement: Exposed new option `modifyVersion` for the `zowe zos-jobs delete job` and `zowe zos-jobs cancel job` commands. [#1092](https://github.com/zowe/zowe-cli/issues/1092)

## `6.34.1`

- BugFix: Reverts hiding the cert-key-file path so users can see what path was specified and check if the file exists.

## `6.34.0`

- Enhancement: Add support for PEM certificate based authentication.

## `6.33.4`

- BugFix: Updated dependencies to resolve problems with the ansi-regex package.

## `6.33.3`

- Enhancement: Update post-install script to display a message when the CLI successfully installs due to increased error messaging from USS SDK when optional pre-requisites are not installed.

## `6.33.1`

- Bugfix: Fixed capitalization of handler paths for `zowe files rename ds` and `zowe files rename dsm` commands.

## `6.33.0`

- Enhancement: Exposed new option `start` for the `zowe zos-files list data-set` command. [#495](https://github.com/zowe/zowe-cli/issues/495)
- Enhancement: Updated Imperative to add the following features:
  - Enhancement: Improved command suggestions for mistyped commands, add aliases to command suggestions.
  - Enhancement: The `plugins validate` command will return an error code when plugins have errors if the new `--fail-on-error` option is specified. Also adds `--fail-on-warning` option to return with an error code when plugins have warnings. [Imperative #463](https://github.com/zowe/imperative/issues/463)
  - BugFix: Fixed regression where characters are not correctly escaped in web help causing extra slashes ("\") to appear. [Imperative #644](https://github.com/zowe/imperative/issues/644)
- Renamed the zos-files `--responseTimeout` option to `--response-timeout` in help docs for consistency. [#803](https://github.com/zowe/zowe-cli/issues/803)

## `6.32.2`

- Fixed inconsistencies in punctuation for command descriptions by adding missing periods. [#66](https://github.com/zowe/zowe-cli/issues/66)

## `6.32.1`

- BugFix: Updated Imperative version to fix web help issues.
- Expanded help text of --data-set-type on create data set command by adding an example of creating PDSE. [#52](https://github.com/zowe/zowe-cli/issues/52)

## `6.32.0`

- Enhancement: Added a `--volume-serial` option to the `zowe zos-files list data-set` command. Use this option to filter data sets by volume serial. [#61](https://github.com/zowe/zowe-cli/issues/61)
- Enhancement: Removed 'z/OS' from zos-files help upload and download commands. [#60](https://github.com/zowe/zowe-cli/issues/60)

## `6.31.2`

- Enhancement: Added new aliases for zos-files commands in delete, download, and list relating to USS files. You can now interact with `uf` or `uss`.  [#983](https://github.com/zowe/zowe-cli/issues/983)

## `6.31.0`

- Enhancement: Add the option --jcl-symbols to the jobs submit command to enable users to specify JCL symbol names and values.

## `6.30.0`

- Enhancement: made changes to definition files for zowe ssh commands  [#603](https://github.com/zowe/zowe-cli/issues/603)

## `6.29.0`

- Enhancement: Added a standard data set template with no parameters set.

## `6.28.0`

- Enhancement: Updated Imperative version to handle GZIP compression on REST requests.

## `6.27.1`

- BugFix: Removed the conflicting alias `-o` for `--protocol` option.

## `6.27.0`

- Enhancement: Added a `like` option to the `zowe zos-files create data-set` command. Use this option to like datasets. [#771](https://github.com/zowe/zowe-cli/issues/771)
- Enhancement: Added a `--protocol` option to allow you to specify the HTTP or HTTPS protocol used. Default value remains HTTPS.[#498](https://github.com/zowe/zowe-cli/issues/498)
- Enhancement: Added an example for running a Db2 command with the `zowe zos-console issue command` command. [#641](https://github.com/zowe/zowe-cli/issues/641)

## `6.26.0`

- Enhancement: Updated Imperative version to support npm@7. This fixes an error when installing plugins.

## `6.25.2`

- Documented early access features that are available in "next" release.

## `6.25.1`

- Bugfix: Updated Imperative version to fix vulnerability.

## `6.25.0`

- Enhancement: Added a `--replace` option to the `zowe zos-files copy data-set` command. Use this option if you want to replace like-named members in the target data set. [#808](https://github.com/zowe/zowe-cli/issues/808)
- Enhancement: Improved a cryptic error message that was shown if TSO address space failed to start for the `zowe zos-tso issue command` command. [#28](https://github.com/zowe/zowe-cli/issues/28)
- Bugfix: Removed "[object Object]" text that appeared in some error messages. The proper text "Imperative API Error" is now displayed. [#836](https://github.com/zowe/zowe-cli/pull/836)

## `6.24.6`

- BugFix: Improved performance of `zowe zos-files list` commands when very long lists are printed to console. [#861](https://github.com/zowe/zowe-cli/issues/861)

## `6.24.5`

- Bugfix: Updated Imperative dependency version to one that does not contain a vulnerable dependency

## `6.24.3`

- Bugfix: Fixed incorrect syntax of example for `zowe files create data-set-vsam`. [#823](https://github.com/zowe/zowe-cli/issues/823)

## `6.24.2`

- Revert: Revert changes made in 6.24.1, problem was determined to be bundling pipeline

## `6.24.1`

- Bugfix: Change SDK package structure to allow for backwards compatibility for some projects importing the CLI

## `6.24.0`

- Enhancement: Published the APIs in Zowe CLI as separate SDK packages. [#750](https://github.com/zowe/zowe-cli/issues/750)
- The "@zowe/cli" package still includes both API and CLI methods. In addition, the following SDK packages are now available:
  - @zowe/provisioning-for-zowe-sdk
  - @zowe/zos-console-for-zowe-sdk
  - @zowe/zos-files-for-zowe-sdk
  - @zowe/zos-jobs-for-zowe-sdk
  - @zowe/zos-tso-for-zowe-sdk
  - @zowe/zos-uss-for-zowe-sdk
  - @zowe/zos-workflows-for-zowe-sdk
  - @zowe/zosmf-for-zowe-sdk
  - @zowe/core-for-zowe-sdk

## `6.23.0`

- Enhancement: Added a `--pattern` option to the `zowe files list all-members` command. The option lets you restrict returned member names to only names that match a given pattern. The argument syntax is the same as the "pattern" parameter of the ISPF LMMLIST service. [#810](https://github.com/zowe/zowe-cli/issues/810)
- Enhancement: Added new options `--lrecl` and `--recfm` to the `zos-files create` command. Use these options to specify a logical record length and record format for data sets that you create. [#788](https://github.com/zowe/zowe-cli/issues/788)

## `6.22.0`

- Enhancement: Added the `--encoding` option for the `zowe zos-files upload dir-to-pds` command. This option lets you upload multiple members with a single command. [#764](https://github.com/zowe/zowe-cli/issues/764)
- BugFix: Fixed an issue where the output of the `zowe zos-uss issue ssh` command would sometimes omit the last line. [#795](https://github.com/zowe/zowe-cli/issues/795)

## `6.21.1`

- BugFix: Renamed the z/OS Files API option from `storeclass` to `storclass`. This fixed an issue where the CLI could define the wrong storage class on `create dataset` commands. [#503](https://github.com/zowe/zowe-cli/issues/503)

## `6.21.0`

- Enhancement: Added a `--responseTimeout` option to the z/OS Files APIs, CLI commands, and z/OSMF profiles. Specify `--responseTimeout <###>` to set the number of seconds that the TSO servlet request runs before a timout occurs. The default is 30 seconds. You can set the option to between 5 and 600 seconds (inclusive). [#760](https://github.com/zowe/zowe-cli/issues/760)

## `6.20.0`

- Added API usage examples to each package Readme (files, jobs, etc...). [#751](https://github.com/zowe/zowe-cli/issues/751).
- Fixed an issue where the CLI exited with status code 0 in case of an error. [#748](https://github.com/zowe/zowe-cli/issues/748)
- Added new method "dataSetLike(session, dataSetName, options)" to `Create` class, for use when creating a dataset with parameters like another data set. [#766](https://github.com/zowe/zowe-cli/issues/766)

## `6.19.1`

- Update Imperative version
- Fix compilation error

## `6.19.0`

- Add CLI command to delete migrated data sets `zowe zos-files delete migrated-data-sets`.

## `6.18.0`

- Add the --fail-fast option to the `zowe zos-files download all-members` command
  - Specifying `--fail-fast false` allows member downloads to continue if one or more fail

## `6.17.3`

- Update Imperative version to include compatibility fix for `ISession` type

## `6.17.2`

- Update Imperative version (again) to include security fix

## `6.17.1`

- Update Imperative version to fix issue "Can't use service profile after storing token in base profile"

## `6.17.0`

- Added API to delete migrated data sets.

## `6.16.0`

- Upgrade Zowe commands to prompt for any of the following values if the option is missing: host, port, user, and password.
- Add ability to log into and out of the APIML, getting and using a token
- Add `--base-profile` option to all commands that use profiles, allowing them to make use of base profiles containing shared values.

## `6.15.0`

- Add `encoding` option to `zosmf` profile type.

## `6.14.0`

- Add encoding / code page support for data set upload and download operations in library and CLI.

## `6.13.0`

- Add `files hrec ds` command to recall data sets.
- Make account optional in TSO profiles.
- Make user and host optional in SSH profiles.
- Fix broken links in readme.

## `6.12.0`

- Make username, password, and host optional on z/OSMF profiles and update profile creation doc to reflect the change.
- Don't overwrite files when downloading spool output from job with duplicate step names.

## `6.11.2`

- Update imperative version (again) in order to fix vulnerabilities

## `6.11.1`

- Update imperative version (to fix EPERM issues on Windows)

## `6.11.0`

- Add preserve-original-letter-case option for download to keep generated folders and files in original uppercase.

## `6.10.3`

- Update Migrate and Recall data set APIs to have a base handler function.

## `6.10.2`

- Update Imperative to 4.6.
- Update top-level doc links in help description.

## `6.10.1`

- Update Imperative dependency to fix vulnerability.

## `6.10.0`

- Add `files rename ds` and `files rename dsm` commands to rename data sets and data set members. Thanks @CForrest97

## `6.9.2`

- Return non-zero exit code when upload command fails. Thanks @tjohnsonBCM

## `6.9.1`

- Support `#` character in account number supplied to TSO commands. Thanks @awharn

## `6.9.0`

- Add API to recall migrated datasets. Thanks @Pranay154

## `6.8.2`

- Update the Zowe logo to the new logo. Thanks @awharn

## `6.8.1`

- Add utility function to access ImperativeConfig. Thanks @tjohnsonBCM

## `6.8.0`

- Add possibility to use Etags with download and upload APIs. Thanks @Alexandru-Dimitru
- Add option to return Etag on upload. Thanks @Alexandru-Dimitru

## `6.0.0`

- Rename `files list zfs` command to `files list fs` since it is not specific to zFS file systems.

## `5.0.0`

- Use new streaming RestClient APIs to reduce memory usage when downloading and uploading files.

## `4.0.0`

- Remove the method `Get.dataSetStreamed`. Use `ZosmfRestClient.getStreamed` instead.

## `3.0.0`

- Rename package from "@brightside/core" to "@zowe/cli".
- Change behavior of the method `Shell.executeSsh` to use `stdoutHandler` instead of `streamCallBack`. This eliminates dependency on the `ClientChannel` type of the ssh2 package.<|MERGE_RESOLUTION|>--- conflicted
+++ resolved
@@ -6,11 +6,8 @@
 
 - BugFix: Fixed `zowe files create data-set` failing when no additional options are specified.
 - BugFix: Added check for invalid block size when creating a sequential data set. [#1439](https://github.com/zowe/zowe-cli/issues/1439)
-<<<<<<< HEAD
 - BugFix: Added the ability to list all data set members when some members have invalid names.
-=======
 - BugFix: Removed extra calls to list datasets matching patterns if authentication to z/OSMF fails.
->>>>>>> 8b0c36e2
 
 ## `7.16.4`
 
