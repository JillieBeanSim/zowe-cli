--- conflicted
+++ resolved
@@ -4,11 +4,8 @@
 
 ## Recent Changes
 
-<<<<<<< HEAD
 - Enhancement: update a "show attributes" flag to be `-a` instead of `--pa`.  `--pa` is a "hidden" alias.
-=======
 - Enhancement: Upgrade Imperative so that secure prompts do not show input and zowe.config.json secure properties are not be logged. [#1106](https://github.com/zowe/zowe-cli/issues/1106)
->>>>>>> 231614c6
 
 ## `7.0.0-next.202112081943`
 
