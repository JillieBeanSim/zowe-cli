--- conflicted
+++ resolved
@@ -2,7 +2,6 @@
 
 All notable changes to the Zowe CLI package will be documented in this file.
 
-<<<<<<< HEAD
 ## Recent Changes
 
 - BugFix: Included an npm-shrinkwrap file to lock-down all transitive dependencies.
@@ -118,7 +117,6 @@
 - Enhancement: Added support for secure credential storage without any plug-ins required. On Linux there are some software requirements for this feature which are listed [here](https://github.com/zowe/zowe-cli-scs-plugin#software-requirements).
 - Deprecated: The "profiles" command group for managing global profiles in "~/.zowe/profiles". Use the new "config" command group instead.
 - **Breaking**: Removed "config" command group for managing app settings in "~/.zowe/imperative/settings.json". If app settings already exist they are still loaded for backwards compatibility.
-=======
 ## `6.37.5`
 
 - BugFix: Included an npm-shrinkwrap file to lock-down all transitive dependencies.
@@ -126,7 +124,6 @@
 ## `6.37.3`
 
 - BugFix: Updated imperative to resolve `--hw` line-break issues. [Imperative #715](https://github.com/zowe/imperative/issues/715)
->>>>>>> 38a13a4b
 
 ## `6.37.2`
 
