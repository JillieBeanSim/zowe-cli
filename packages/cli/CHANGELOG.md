--- conflicted
+++ resolved
@@ -2,18 +2,16 @@
 
 All notable changes to the Zowe CLI package will be documented in this file.
 
-<<<<<<< HEAD
 ## Recent Changes
 
 - BugFix: Provided more accurate output for `zowe zos-jobs delete job` and `zowe zos-jobs cancel job` commands [#1333](https://github.com/zowe/zowe-cli/issues/1333)
 - BugFix: Fixed inconsistent case on `modify-version` option for `zowe zos-jobs delete job` and `zowe zos-jobs cancel job` commands [#1333](https://github.com/zowe/zowe-cli/issues/1333)
-=======
+
 ## `6.38.0`
 
 - Enhancement: Exported the `@zowe/imperative` package as the `imperative` namespace.
   If your project depends on both Zowe CLI and Imperative, you can now `import { imperative } from "@zowe/cli"` without declaring `@zowe/imperative` as a separate dependency in package.json. No change is required for CLI plug-ins.
 - BugFix: Fixed inconsistent capitalization with z/OS console command. [#961](https://github.com/zowe/zowe-cli/issues/961)
->>>>>>> 9ad1f0ac
 
 ## `6.37.8`
 
