--- conflicted
+++ resolved
@@ -2,7 +2,6 @@
 
 All notable changes to the Zowe CLI package will be documented in this file.
 
-<<<<<<< HEAD
 ## Recent Changes
 
 LTS Breaking: Removed the following previously deprecated items: [#1981](https://github.com/zowe/zowe-cli/pull/1981)
@@ -21,11 +20,10 @@
     - SSH_OPTION_HOST_PROFILE use SSH_OPTION_HOST
   - Removed zosmfProfile from `ZosFilesBase.handler.ts`
   - Removed statCmdFlag as an export from Shell.ts
-=======
+
 ## `8.0.0-next.202401262128`
 
 - Enhancement: Adding `--binary` and `--encoding` options to `zosfiles edit`
->>>>>>> e99c8cb5
 
 ## `8.0.0-next.202401191954`
 
