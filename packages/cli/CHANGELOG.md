--- conflicted
+++ resolved
@@ -2,15 +2,13 @@
 
 All notable changes to the Zowe CLI package will be documented in this file.
 
-<<<<<<< HEAD
 ## Recent Changes
 
 - BugFix: Fixed Keytar not present in top level dependencies when CLI is installed non-globally. [#1314](https://github.com/zowe/zowe-cli/issues/1314)
-=======
+
 ## `7.0.0-next.202202151759`
 
 - BugFix: Updated Imperative to convert previously used profile property names into V2-compliant property names.
->>>>>>> ae50e22d
 
 ## `7.0.0-next.202202112312`
 
