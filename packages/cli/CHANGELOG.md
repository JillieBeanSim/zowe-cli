# Change Log

All notable changes to the Zowe CLI package will be documented in this file.

## Recent Changes

- Enhancement: Updated daemon on MacOS to use universal binary which adds support for Apple Silicon.
- Enhancement: Added support for mutliple `zowe auth login apiml` operations on a single `zowe config secure` call. [#1734](https://github.com/zowe/zowe-cli/pull/1734)
- Enhancement: Updated the Imperative Framework to add support for unique cookie identifiers from API ML. [#1734](https://github.com/zowe/zowe-cli/pull/1734)
- BugFix: Fixed an issue in the Daemon server which prevents users on Windows with uppercase letters in their username from using the Daemon
<<<<<<< HEAD
- BugFix: Add check for invalid block size when creating a sequential dataset. [#1439](https://github.com/zowe/zowe-cli/issues/1439)
- BugFix: Allowed `logout` operations with invalid and/or expired tokens. [#1734](https://github.com/zowe/zowe-cli/pull/1734)
- BugFix: Prevented misleading `basePath error` when credentials are invalid. [#1734](https://github.com/zowe/zowe-cli/pull/1734)
=======
- Enhancement: Replaced use of `node-keytar` with the `keyring` module from `@zowe/secrets-for-zowe-sdk`.
>>>>>>> 3d81e910

## `7.17.0`

- Enhancement: Created zos-files edit commands to edit a dataset or uss file locally [PR #1672](https://github.com/zowe/zowe-cli/pull/1672)

## `7.16.5`

- BugFix: Fixed `zowe files create data-set` failing when no additional options are specified.
- BugFix: Added check for invalid block size when creating a sequential data set. [#1439](https://github.com/zowe/zowe-cli/issues/1439)
- BugFix: Added the ability to list all data set members when some members have invalid names.
- BugFix: Removed extra calls to list datasets matching patterns if authentication to z/OSMF fails.

## `7.16.4`

- BugFix: Fixed `secondary` option being specified as `1` on `BLANK` type datasets with the `zowe files create data-set` command [#1595](https://github.com/zowe/zowe-cli/issues/1595)


## `7.16.3`

- BugFix: Updated `imperative` to fix undesired behavior in the `zowe config list` command in certain situations.

## `7.16.2`

- BugFix: Updated `tar` dependency.

## `7.16.1`

- BugFix: Fixed `--range` option ignored on `zowe files view uss-file` command.
- BugFix: Fixed `--binary` option ignored by commands that upload and download USS directories when ".zosattributes" file is used.
- BugFix: Fixed `--include-hidden` option ignored by `zowe files upload dir-to-uss` without the `--recursive` option.

## `7.16.0`

- Enhancement: Updated daemon to use `tokio` library instead of unmaintained `named_pipe` library.

## `7.15.0`

- Enhancement: Added the `zowe files copy dsclp` command to copy a dataset from one LPAR to another.  [#1098](https://github.com/zowe/zowe-cli/issues/1098)

## `7.14.1`:

- Enhancement: Re-enabled color in the daemon client [#1379](https://github.com/zowe/zowe-cli/issues/1379)
- BugFix: Enabled ANSI in Windows based terminals [#1701](https://github.com/zowe/zowe-cli/issues/1701)
- BugFix: Changed daemon to spawn as its own process [#1241](https://github.com/zowe/zowe-cli/issues/1241) [#1277](https://github.com/zowe/zowe-cli/issues/1277) [#1309](https://github.com/zowe/zowe-cli/issues/1309)
- BugFix: Updated Imperative to allow for special handling of chalk and coloring in daemon client

## `7.13.0`

- Enhancement: Updated Imperative to add `--prune` option to `zowe config secure` command. [Imperative #547](https://github.com/zowe/imperative/issues/547)

## `7.12.0`

- Enhancement: Added `range` option to `zos-files view uss-file` command
- BugFix: Fixed `encoding` option for `zos-files view uss-file` command [#1495](https://github.com/zowe/zowe-cli/issues/1495)
- BugFix: Adds notification that `encoding`, `binary`, and `record` options conflict on the `zos-files view data-set` and `zos-files view uss-file` commands
- BugFix: Updated Imperative to fix the `zowe auth li` and `zowe auth lo` aliases [Imperative #964](https://github.com/zowe/imperative/issues/964)

## `7.11.3`

- BugFix: Fixed URI encoding on `zos-jobs` commands [#1596](https://github.com/zowe/zowe-cli/issues/1596)
- BugFix: Updated Imperative to fix an error on Windows preventing plug-ins from installing if a local file or directory contains a space. [Imperative #959](https://github.com/zowe/imperative/issues/959)

## `7.11.2`

- BugFix: Updated daemon executable to resolve technical debt
- BugFix: Fixed URI encoding on `zos-files` commands [#1073](https://github.com/zowe/zowe-cli/issues/1073)

## `7.11.1`

- BugFix: Solved daemon issue where Windows usernames were treated as case-sensitive when checking the daemon process owner during Zowe commands.

## `7.11.0`
- Enhancement: Added support for a CLI specific environment variable file. [#1484](https://github.com/zowe/zowe-cli/issues/1484)
- BugFix: Enabled option to download output from a submitted job with the -d flag. The -e flag now enables changes to file extension as originally intended. [#729](https://github.com/zowe/zowe-cli/issues/729)

## `7.10.4`
- BugFix: Changed default value for modify-jobs option in the zowe jobs command group to 2.0. This change results in calls to z/OSMF becoming synchronous, and a successful response from the modify, cancel, and delete commands indicates the requested action was completed successfully. [#1459](https://github.com/zowe/zowe-cli/issues/1459)

## `7.10.3`
- BugFix: Fix in employing `--context-lines` option for all diff/compare commands. Fixed broken `--seqnum` option implementation.[#1529](https://github.com/zowe/zowe-cli/issues/1529)

## `7.10.2`
- BugFix: Updated Imperative to include bugfixes in version `5.8.2`.

## `7.10.0`

- Enhancement: Added support for downloading job spool content in binary and record formats.

## `7.9.7`

- BugFix: Updated Imperative to include bugfixes in version `5.7.7`.

## `7.9.6`

- BugFix: Updated Imperative to include bugfixes in version `5.7.6`.

## `7.9.5`

- BugFix: Fixed daemon broken pipe error on Windows [#1538](https://github.com/zowe/zowe-cli/issues/1538)

## `7.9.4`

- BugFix: Removed all line break encodings from strings for `zos-files compare local-file-data-set` [#1528](https://github.com/zowe/zowe-cli/issues/1528)

## `7.9.3`

- BugFix: Updated Imperative to include bugfixes in version `5.7.5`.

## `7.9.0`

- Enhancement: Added new functions to support the changing of a job class and the hold status of a job. Can now call `zowe jobs modify job [jobid]` with options `--jobclass`, `--hold` and `--release`. [#1156](https://github.com/zowe/zowe-cli/issues/1156)
- BugFix: Documented that token-type and token-value do not apply to SSH commands.
- BugFix: Updated Imperative to include bugfixes in version `5.7.2`.

## `7.8.0`

- Enhancement: Updated Imperative to incorporate new `zowe config report-env` command from version `5.7.0`.
- Enhancement: Added design documentation for roadmap feature to store secure properties in memory.

## `7.7.0`

- Enhancement: Allow `zowe files view ds ... --range SSS-EEE | SSS,NNN`. [#1539](https://github.com/zowe/zowe-cli/issues/1539)
- Enhancement: Added `ZosFilesCreateOptions.alcunit` option to PDS definition. [#1203](https://github.com/zowe/zowe-cli/issues/1203)
- BugFix: Fixed example 3 where no `--like` option is specified in `zowe zos-files create data-set`. [#1252](https://github.com/zowe/zowe-cli/issues/1252)

## `7.6.2`

- BugFix: Updated `minimatch` and `keytar` dependencies for technical currency.
- BugFix: Updated example for `zowe profiles create zosmf-profile` command. [#1152](https://github.com/zowe/zowe-cli/issues/1152)
- BugFix: Restore info message on daemon startup. [#1506](https://github.com/zowe/zowe-cli/issues/1506)

## `7.6.1`

- BugFix: Updated `ssh2` dependency to fix "Received unexpected packet type" error on SSH commands. [#1516](https://github.com/zowe/zowe-cli/issues/1516)
- BugFix: Updated Imperative to include bugfixes in version `5.5.3`.

## `7.6.0`

- Enhancement: Added the `zowe files download uss-dir` command to download the contents of a USS directory. [#1038](https://github.com/zowe/zowe-cli/issues/1038)
- Enhancement: Updated the `zowe files upload file-to-uss` and `zowe files upload dir-to-uss` commands to improve how they handle file encoding. [#1479](https://github.com/zowe/zowe-cli/issues/1479)
  - Both commands now "chtag" files after uploading them to indicate their remote encoding. This matches the already existing behavior of the `zowe files download uss-file` command which checks file tags before downloading.
  - The behavior of ".zosattributes" files which can specify local and remote encoding has been changed. Files are now converted to the remote encoding, not just tagged. If no encoding is specified, the default transfer mode is text instead of binary to be consistent with z/OSMF default behavior.
- BugFix: Updated Imperative to include bugfixes in version `5.5.2`.

## `7.5.1`

- BugFix: Updated Imperative to include bugfixes in version `5.5.1`.

## `7.5.0`

- Enhancement: Added the browser-view option to `zowe zos-files compare data-set` command to compare two datasets and display the differences on the browser. [#1443](https://github.com/zowe/zowe-cli/issues/1443)
- Enhancement: Added a command `zowe zos-files compare local-file-data-set` to compare a local-file and a dataset, & display the differences in the browser and terminal. [#1444](https://github.com/zowe/zowe-cli/issues/1444)
- Enhancement: Added a command `zowe zos-files compare uss-files` to compare two uss-files, & display the differences in the browser and terminal. [#1445](https://github.com/zowe/zowe-cli/issues/1445)
- Enhancement: Added a command `zowe zos-files compare local-file-uss-file` to compare a local-file and a uss-file, & display the differences in the browser and terminal. [#1446](https://github.com/zowe/zowe-cli/issues/1446)
- Enhancement: Added a command `zowe zos-files compare spool-dd` to compare two spool-dds', & display the differences in the browser and terminal. [#1447](https://github.com/zowe/zowe-cli/issues/1447)
- Enhancement: Added a command `zowe zos-files compare local-file-spool-dd` to compare a local-file and a spool-dd', & display the differences in the browser and terminal. [#1448](https://github.com/zowe/zowe-cli/issues/1448)
- Enhancement: Added `ZOWE_CLI_PLUGINS_DIR` environment variable to override location where plugins are installed. [#1483](https://github.com/zowe/zowe-cli/issues/1483)
- BugFix: Updated Imperative to include bugfixes in version `5.5.0`.

## `7.4.2`

- BugFix: Renamed `download data-set-matching` to `download data-sets-matching`. The old name still exists as an alias.
- BugFix: Fixed output of `download data-sets-matching` being printed twice when some data sets fail to download.

## `7.4.1`

- BugFix: Updated Imperative to fix error when installing plug-ins that do not define profiles.

## `7.4.0`

- Enhancement: Added the `zowe zos-files compare data-set` command to compare two datasets and display the differences on the terminal. [#1442](https://github.com/zowe/zowe-cli/issues/1442)
- BugFix: Alter the `zowe daemon disable` command to only kill the daemon running for the current user.

## `7.3.1`

- BugFix: Updated Imperative to fix CLI commands failing with error "Cannot find module 'ansi-colors'".

## `7.3.0`

- Enhancement: Added the `zowe files download data-sets-matching` command to download multiple data sets at once. [#1287](https://github.com/zowe/zowe-cli/issues/1287)
  - Note: If you used this command previously in the extended files plug-in for Zowe v1, the `--fail-fast` option now defaults to true which is different from the original behavior.

## `7.2.4`

- BugFix: Fixed the Zowe Daemon binary exiting with an error if the daemon server does not start within 3 seconds.

## `7.2.3`

- BugFix: Updated Imperative to address `ProfileInfo` related issues.

## `7.2.2`

- BugFix: Updated Imperative to address `ProfileInfo` related issues.

## `7.2.1`

- BugFix: Fixed name of the positional in `zowe zos-jobs submit uss-file` command.
- BugFix: Updated the description of the `zowe zos-jobs view all-spool-content` command.
- BugFix: Updated the descriptions of the `zowe zos-files view uss-file` and  `zowe zos-files view data-set` commands.
- BugFix: Removed the `zowe zos-files view uss-file <file> --record` option.
- BugFix: Fixed description of the `zowe zos-jobs delete` command group.
- BugFix: Added `--modify-version` option to `zowe zos-jobs delete old-jobs` command for feature parity with `zowe zos-jobs delete job`.

## `7.2.0`

- Enhancement: Added the `zowe zos-jobs view all-spool-content` command to view all spool content given a job id. [#946](https://github.com/zowe/zowe-cli/issues/946)
- Enhancement: Added the `zowe jobs submit uss-file` command to submit a job from a USS file. [#1286](https://github.com/zowe/zowe-cli/issues/1286)
- Enhancement: Added the `zowe files view data-set` and `zowe files view uss-file` commands to view a dataset or USS file. [#1283](https://github.com/zowe/zowe-cli/issues/1283)
- Enhancement: Added the `zowe jobs delete old-jobs` command to delete (purge) jobs in OUTPUT status. [#1285](https://github.com/zowe/zowe-cli/issues/1285)
- BugFix: Updated Imperative to address `ProfileInfo` related issues. [zowe/vscode-extension-for-zowe#1777](https://github.com/zowe/vscode-extension-for-zowe/issues/1777)

## `7.1.3`

- BugFix: Fixed issue where `config auto-init` could report that it modified a config file that did not yet exist.
- BugFix: Updated Imperative to fix `config import` and `config secure` commands not respecting the `--reject-unauthorized` option.

## `7.1.2`

- BugFix: Fixed an issue where privateKey is not being respected. [#1398](https://github.com/zowe/zowe-cli/issues/1398) [#1392](https://github.com/zowe/zowe-cli/issues/1392)

## `7.1.1`

- BugFix: Moved `authConfig` object from the core SDK into the CLI's base profile definition to fix invalid handler path.

## `7.1.0`

- Enhancement: Updated the `zowe config auto-init` command to allow using certificates for authentication. [#1359](https://github.com/zowe/zowe-cli/issues/1359)
- Enhancement: Exposed profile type configuration from the respective SDKs.
- BugFix: Fixed issue where SSH command waits forever when user has expired password. [#989](https://github.com/zowe/zowe-cli/issues/989)

## `7.0.2`

- BugFix: Updated Imperative to fix a v1 profiles bug when storing a profile with no secure properties.

## `7.0.1`

- BugFix: Fixed ProfileInfo API targeting default base profile instead of the operating layer's base profile. [Imperative #791](https://github.com/zowe/imperative/issues/791)

## `7.0.0`

- Major: Introduced Team Profiles, Daemon mode, and more. See the prerelease items (if any) below for more details.

## `7.0.0-next.202204142300`

- BugFix: Updated the imperative version to consume ProfileInfo API updates and to remove the `moment` dependency.

## `7.0.0-next.202204141408`

- Enhancement: Updated the version number of the Zowe-CLI executable.

## `7.0.0-next.202204111828`

- Enhancement: Added help for `zowe daemon restart` command.
- Enhancement: Changed type of `encoding` property on z/OSMF profile from number to string to support more values (e.g., "ISO8859-1").

## `7.0.0-next.202204111523`

- Enhancement: Launch a separate Zowe CLI daemon for each user on multi-user systems.
- **Next Breaking**: Removed environment variables ZOWE_DAEMON and ZOWE_DAEMON_LOCK. Replaced them with ZOWE_DAEMON_DIR and ZOWE_DAEMON_PIPE.

## `7.0.0-next.202204111431`

- BugFix: Updated Imperative to enhance backward compatibility with v1 profiles and other enhancements and bug fixes (More details: Imperative [v5.0.0-next.202204051515](https://github.com/zowe/imperative/blob/next/CHANGELOG.md#500-next202204051515) and [v5.0.0-next.202204081605](https://github.com/zowe/imperative/blob/next/CHANGELOG.md#500-next202204081605))

## `7.0.0-next.202203311904`

- BugFix: Updated `zowe auth login apiml`, `zowe auth logout apiml` and `zowe config auto-init` comamnds to use v2 APIML APIs [#1339](https://github.com/zowe/zowe-cli/issues/1339)
- BugFix: Updated Imperative to avoid loading the credential manager if the given config file is not secure. [Imperative #762](https://github.com/zowe/imperative/issues/762)

## `7.0.0-next.202203282106`

- Enhancement: Added support for `--record` format on `zowe zos-files download (data-set|all-members)` and `zowe zos-files upload (dir-to-pds|file-to-data-set|stdin-to-data-set)` [#539](https://github.com/zowe/zowe-cli/issues/539)

## `7.0.0-next.202203211751`

- BugFix: Updated Imperative to allow applications to update credentials from the `ProfileInfo` APIs. [zowe/vscode-extension-for-zowe#1646](https://github.com/zowe/vscode-extension-for-zowe/issues/1646)

## `7.0.0-next.202203101634`

- Enhancement: Added prompt for base profile host property to `zowe config init`. [#1219](https://github.com/zowe/zowe-cli/issues/1219)

## `7.0.0-next.202203042035`

- BugFix: Allows the CLI to complete installation when there is invalid config JSON [#1198](https://github.com/zowe/zowe-cli/issues/1198)

## `7.0.0-next.202203041732`

- Enhancement: The `zowe daemon enable` and `zowe daemon disable` commands run a process in the background so that they no longer require a user to copy and paste another command to successfully perform the operation.

## `7.0.0-next.202202241854`

- **LTS Breaking**: Added `stdin` property to `IHandlerParameters` which defaults to `process.stdin` and is overridden with another readable stream in daemon mode.
  - CLI plug-ins that read from `process.stdin` in their command handlers should replace it with `{IHandlerParameters}.stdin` to be compatible with Zowe v2 daemon mode.
  - This may be a breaking change for unit tests that mock the `IHandlerParameters` interface since a required property has been added.
  - It is recommended to replace `IHandlerParameters` mocks with the `mockHandlerParameters` method in the @zowe/cli-test-utils package which should protect you from future breaking changes to this interface.
- BugFix: Fixed Daemon Concurrency problems in Windows by introducing a lock file

## `7.0.0-next.202202171858`

- **Next Breaking**: Use sockets and named pipes instead of ports for daemon communication for improved access control.
- BugFix: Fixed Keytar not present in top level dependencies when CLI is installed non-globally. [#1314](https://github.com/zowe/zowe-cli/issues/1314)

## `7.0.0-next.202202151759`

- BugFix: Updated Imperative to convert previously used profile property names into V2-compliant property names.

## `7.0.0-next.202202112312`

- BugFix: Fixed packaging of daemon binary for macOS.

## `7.0.0-next.202202092037`

- BugFix: Fixed some optional dependencies missing from npm-shrinkwrap file.

## `7.0.0-next.202202041954`

- BugFix: Fixed daemon binaries missing from package and Keytar binaries not found at install time.

## `7.0.0-next.202202041533`

- BugFix: Updated Imperative to improve log messages when Keytar module fails to load.

## `7.0.0-next.202201261615`

- BugFix: Included an npm-shrinkwrap file to lock-down all transitive dependencies.

## `7.0.0-next.202201252014`

- BugFix: Fixed 'daemon disable' command to kill any running zowe daemon on Linux and Mac. [#1270](https://github.com/zowe/zowe-cli/issues/1270)
- BugFix: Fixed stdin data being corrupted when daemon server processes CLI command containing double-byte characters.
- Enhancement: Added a user message within 'daemon enable' and disable to open a new terminal when needed.
- **LTS Breaking**: Make the `user` field on SSH profiles secure. [#682](https://github.com/zowe/zowe-cli/issues/682)

## `7.0.0-next.202201121428`

- BugFix: Set executable attribute on zowe executable file on Linux and Mac.
- Enhancement: Ensure `zowe config auto-init` command saves the `rejectUnauthorized` value. [#1109](https://github.com/zowe/zowe-cli/issues/1109)

## `7.0.0-next.202201111811`

- BugFix: Update Imperative to absorb bugfixes introduced in version `5.0.0-next.202201102100`.
- Enhancement: Add the commands `zowe daemon enable` and `zowe daemon disable`. These commands enable end-users to set up daemon mode without having to download a separate executable and place it by hand into some directory.
- Enhancement: Refactored communication between Imperative daemon client and server. Previously the client only sent CLI arguments and the current working directory. Now it sends a JSON object that also includes environment variables and input piped from stdin. [#1179](https://github.com/zowe/zowe-cli/issues/1179)
- **Next Breaking**: The Daemon-related class named `Processor` was renamed to `DaemonDecider`.
- **Next Breaking**: Remove `--dcd` argument which was reserved for `--daemon-current-directory`.
- **Next Breaking**: Add user check to daemon communication

## `7.0.0-next.202112281543`

- Enhancement: update a "show attributes" flag to be `-a` instead of `--pa`.  `--pa` is a "hidden" alias.

## `7.0.0-next.202112201801`

- BugFix: Fixed socket connection error on macOS after commands that run in daemon mode. [#1192](https://github.com/zowe/zowe-cli/issues/1192)
- BugFix: Fixed daemon failing to run in path that contains space in directory name. [#1237](https://github.com/zowe/zowe-cli/issues/1237)

## `7.0.0-next.202112142155`

- Enhancement: Upgrade Imperative so that secure prompts do not show input and zowe.config.json secure properties are not logged. [#1106](https://github.com/zowe/zowe-cli/issues/1106)

## `7.0.0-next.202112081943`

- **Next Breaking**: Remove hardcoded `--dcd` argument sent between imperative daemon server and client.

## `7.0.0-next.202112021313`

- **Next Breaking**: Use JSON-based communication protocol between imperative daemon server and client.

## `7.0.0-next.202111221932`

- BugFix: Changed credentials to be stored securely by default for v1 profiles to be consistent with the experience for v2 profiles. [#1128](https://github.com/zowe/zowe-cli/issues/1128)

## `7.0.0-next.202111111904`

- Daemon mode updates:
    - Enhancements:
        - Renamed the platform-specific executable from zowex to zowe, so that existing zowe commands used from the command line or in scripts do not have to change when running in daemon mode.
        - Automatically launch the background daemon when one is not running.
        - The daemon no longer has its own visible window, making it much more daemon-like.
        - An environment variable named ZOWE_USE_DAEMON can be set to "no" to prevent the use of the daemon. Commands are then passed to the traditional zowe-CLI command. Thus, you can temporarily use the traditional Zowe CLI command to correct some display limitations (like displaying colors).
    - Bug fixes:
        - Eliminate the display of escape characters when colors are displayed while running in daemon mode. [#938](https://github.com/zowe/zowe-cli/issues/938). Currently accomplished by not displaying colors in daemon mode.
        - Command-line arguments that contain spaces no longer require extra quotes or escapes. [#978](https://github.com/zowe/zowe-cli/issues/978)

## `7.0.0-next.202111111709`

- Enhancement: Upgrade Imperative so Daemon Mode can launch and warn about invalid team configuration files. [#943](https://github.com/zowe/zowe-cli/issues/943) [#1190](https://github.com/zowe/zowe-cli/issues/1190)

## `7.0.0-next.202111041425`

- Enhancement: Added `autoStore` property to config JSON files which defaults to true. When this property is enabled and the CLI prompts you to enter connection info, the values you enter will be saved to disk (or credential vault if they are secure) for future use. [zowe/zowe-cli#923](https://github.com/zowe/zowe-cli/issues/923)

## `7.0.0-next.202110211759`

- Enhancement: Display the set of changes made by the 'zowe config auto-init' command.

## `7.0.0-next.202110071909`

- Enhancement: Added `config update-schemas [--depth <value>]` command. [#1059](https://github.com/zowe/zowe-cli/issues/1059)
- **LTS Breaking**: Changed default log level from DEBUG to WARN to reduce the volume of logs written to disk. The log level can still be overridden using environment variables.

## `7.0.0-next.202109281609`

- Enhancement: Added `config import` command that imports team config files from a local path or web URL. [#1083](https://github.com/zowe/zowe-cli/issues/1083)
- Enhancement: Added Help Doc examples for the `zowe config` group of commands. [#1061](https://github.com/zowe/zowe-cli/issues/1061)

## `7.0.0-next.202109032014`

- Enhancement: Log in to API ML to obtain token value instead of prompting for it in `config secure` command.

## `7.0.0-next.202108311536`

- Security: Don't expose port that daemon server listens on (default port is 4000).

## `7.0.0-next.202108202027`

- Update Imperative dependency for the following new features:
  - **LTS Breaking**: Make `fail-on-error` option true by default on `zowe plugins validate` command.
  - Enhancement: Improved command suggestions
  - Performance: Improved the way that HTTP response chunks are saved, reducing time complexity from O(n<sup>2</sup>) to O(n). This dramatically improves performance for larger requests. [Imperative #618](https://github.com/zowe/imperative/pull/618)

## `7.0.0-next.202108121907`

- Enhancement: Flattened the default profiles structure created by the `config init` command.
- **Next Breaking**: Split up authToken property in team config into tokenType and tokenValue properties to be consistent with Zowe v1 profiles.

## `7.0.0-next.202107131230`

- Enhancement: Adds the `config auto-init` command, allowing users to automatically generate a configuration using information stored in conformant installed plugins and the API Mediation Layer.

## `7.0.0-next.202102011525`

- Enhancement: Added new "config" command group to manage config JSON files. This is intended to replace the profiles API, and makes it easier for users to create, share, and switch between profile configurations.
- Enhancement: Added daemon mode which runs a persistent background process "zowex" to improve CLI response time. The "zowex" binary can be downloaded from GitHub releases.
- Enhancement: Added support for secure credential storage without any plug-ins required. On Linux there are some software requirements for this feature which are listed [here](https://github.com/zowe/zowe-cli-scs-plugin#software-requirements).
- Deprecated: The "profiles" command group for managing global profiles in "~/.zowe/profiles". Use the new "config" command group instead.
- **LTS Breaking**: Removed "config" command group for managing app settings in "~/.zowe/imperative/settings.json". If app settings already exist they are still loaded for backwards compatibility.

## `6.40.1`

- BugFix: Updated the imperative version to remove the `moment` dependency.

## `6.40.0`

- Enhancement: Added the `exec-data` option for `zowe jobs list jobs` command to return execution data about the job in addition to the default information. [#1158](https://github.com/zowe/zowe-cli/issues/1158)

## `6.39.1`

- BugFix: Updated Imperative to consume security updates in `4.18.2`.


## `6.39.0`

- BugFix: Provided more accurate output for `zowe zos-jobs delete job` and `zowe zos-jobs cancel job` commands [#1333](https://github.com/zowe/zowe-cli/issues/1333)
- BugFix: Fixed inconsistent case on `modify-version` option for `zowe zos-jobs delete job` and `zowe zos-jobs cancel job` commands [#1333](https://github.com/zowe/zowe-cli/issues/1333)
- Enhancement: Added support for `--record` format on `zowe zos-files download (data-set|all-members)` and `zowe zos-files upload (dir-to-pds|file-to-data-set|stdin-to-data-set)` [#539](https://github.com/zowe/zowe-cli/issues/539)

## `6.38.0`

- Enhancement: Exported the `@zowe/imperative` package as the `imperative` namespace.
  If your project depends on both Zowe CLI and Imperative, you can now `import { imperative } from "@zowe/cli"` without declaring `@zowe/imperative` as a separate dependency in package.json. No change is required for CLI plug-ins.
- BugFix: Fixed inconsistent capitalization with z/OS console command. [#961](https://github.com/zowe/zowe-cli/issues/961)

## `6.37.8`

- Documentation: Updated help text for the `zowe jobs submit stdin` command. [#1284](https://github.com/zowe/zowe-cli/issues/1284)

## `6.37.7`

- BugFix: Fixed some optional dependencies missing from npm-shrinkwrap file.

## `6.37.6`

- BugFix: Pruned dev dependencies from npm-shrinkwrap file.

## `6.37.5`

- BugFix: Included an npm-shrinkwrap file to lock-down all transitive dependencies.

## `6.37.3`

- BugFix: Updated imperative to resolve `--hw` line-break issues. [Imperative #715](https://github.com/zowe/imperative/issues/715)

## `6.37.2`

- BugFix: Disabled gzip compression for z/OSMF requests that download binary files. [#1170](https://github.com/zowe/zowe-cli/issues/1170)

## `6.37.1`

- BugFix: Updated Imperative to absorb bugfixes introduced in version `4.17.2`.

## `6.37.0`

- Enhancement: Added new feature to manage zos-logs. z/OSMF version 2.4 or higher is required. Ensure that the [z/OSMF Operations Log Support is available via APAR and associated PTFs](https://www.ibm.com/support/pages/apar/PH35930). [#1104](https://github.com/zowe/zowe-cli/issues/1104)

## `6.36.1`

- BugFix: Fixed an issue where plugin install and uninstall did not work with NPM version 8. [Imperative #683](https://github.com/zowe/imperative/issues/683)

## `6.36.0`

- Enhancement: Added the command tree JSON object to the `zowe --available-commands` command's data object, returned when `--response-format-json` is specified.

## `6.35.0`

- Enhancement: Removed the misleading `workflow-name` option for the `zowe zos-workflows list definition-file-details` help example. [#659](https://github.com/zowe/zowe-cli/issues/659)
- Enhancement: Exposed new option `modifyVersion` for the `zowe zos-jobs delete job` and `zowe zos-jobs cancel job` commands. [#1092](https://github.com/zowe/zowe-cli/issues/1092)

## `6.34.1`

- BugFix: Reverts hiding the cert-key-file path so users can see what path was specified and check if the file exists.

## `6.34.0`

- Enhancement: Add support for PEM certificate based authentication.

## `6.33.4`

- BugFix: Updated dependencies to resolve problems with the ansi-regex package.

## `6.33.3`

- Enhancement: Update post-install script to display a message when the CLI successfully installs due to increased error messaging from USS SDK when optional pre-requisites are not installed.

## `6.33.1`

- Bugfix: Fixed capitalization of handler paths for `zowe files rename ds` and `zowe files rename dsm` commands.

## `6.33.0`

- Enhancement: Exposed new option `start` for the `zowe zos-files list data-set` command. [#495](https://github.com/zowe/zowe-cli/issues/495)
- Enhancement: Updated Imperative to add the following features:
  - Enhancement: Improved command suggestions for mistyped commands, add aliases to command suggestions.
  - Enhancement: The `plugins validate` command will return an error code when plugins have errors if the new `--fail-on-error` option is specified. Also adds `--fail-on-warning` option to return with an error code when plugins have warnings. [Imperative #463](https://github.com/zowe/imperative/issues/463)
  - BugFix: Fixed regression where characters are not correctly escaped in web help causing extra slashes ("\") to appear. [Imperative #644](https://github.com/zowe/imperative/issues/644)
- Renamed the zos-files `--responseTimeout` option to `--response-timeout` in help docs for consistency. [#803](https://github.com/zowe/zowe-cli/issues/803)

## `6.32.2`

- Fixed inconsistencies in punctuation for command descriptions by adding missing periods. [#66](https://github.com/zowe/zowe-cli/issues/66)

## `6.32.1`

- BugFix: Updated Imperative version to fix web help issues.
- Expanded help text of --data-set-type on create data set command by adding an example of creating PDSE. [#52](https://github.com/zowe/zowe-cli/issues/52)

## `6.32.0`

- Enhancement: Added a `--volume-serial` option to the `zowe zos-files list data-set` command. Use this option to filter data sets by volume serial. [#61](https://github.com/zowe/zowe-cli/issues/61)
- Enhancement: Removed 'z/OS' from zos-files help upload and download commands. [#60](https://github.com/zowe/zowe-cli/issues/60)

## `6.31.2`

- Enhancement: Added new aliases for zos-files commands in delete, download, and list relating to USS files. You can now interact with `uf` or `uss`.  [#983](https://github.com/zowe/zowe-cli/issues/983)

## `6.31.0`

- Enhancement: Add the option --jcl-symbols to the jobs submit command to enable users to specify JCL symbol names and values.

## `6.30.0`

- Enhancement: made changes to definition files for zowe ssh commands  [#603](https://github.com/zowe/zowe-cli/issues/603)

## `6.29.0`

- Enhancement: Added a standard data set template with no parameters set.

## `6.28.0`

- Enhancement: Updated Imperative version to handle GZIP compression on REST requests.

## `6.27.1`

- BugFix: Removed the conflicting alias `-o` for `--protocol` option.

## `6.27.0`

- Enhancement: Added a `like` option to the `zowe zos-files create data-set` command. Use this option to like datasets. [#771](https://github.com/zowe/zowe-cli/issues/771)
- Enhancement: Added a `--protocol` option to allow you to specify the HTTP or HTTPS protocol used. Default value remains HTTPS.[#498](https://github.com/zowe/zowe-cli/issues/498)
- Enhancement: Added an example for running a Db2 command with the `zowe zos-console issue command` command. [#641](https://github.com/zowe/zowe-cli/issues/641)

## `6.26.0`

- Enhancement: Updated Imperative version to support npm@7. This fixes an error when installing plugins.

## `6.25.2`

- Documented early access features that are available in "next" release.

## `6.25.1`

- Bugfix: Updated Imperative version to fix vulnerability.

## `6.25.0`

- Enhancement: Added a `--replace` option to the `zowe zos-files copy data-set` command. Use this option if you want to replace like-named members in the target data set. [#808](https://github.com/zowe/zowe-cli/issues/808)
- Enhancement: Improved a cryptic error message that was shown if TSO address space failed to start for the `zowe zos-tso issue command` command. [#28](https://github.com/zowe/zowe-cli/issues/28)
- Bugfix: Removed "[object Object]" text that appeared in some error messages. The proper text "Imperative API Error" is now displayed. [#836](https://github.com/zowe/zowe-cli/pull/836)

## `6.24.6`

- BugFix: Improved performance of `zowe zos-files list` commands when very long lists are printed to console. [#861](https://github.com/zowe/zowe-cli/issues/861)

## `6.24.5`

- Bugfix: Updated Imperative dependency version to one that does not contain a vulnerable dependency

## `6.24.3`

- Bugfix: Fixed incorrect syntax of example for `zowe files create data-set-vsam`. [#823](https://github.com/zowe/zowe-cli/issues/823)

## `6.24.2`

- Revert: Revert changes made in 6.24.1, problem was determined to be bundling pipeline

## `6.24.1`

- Bugfix: Change SDK package structure to allow for backwards compatibility for some projects importing the CLI

## `6.24.0`

- Enhancement: Published the APIs in Zowe CLI as separate SDK packages. [#750](https://github.com/zowe/zowe-cli/issues/750)
- The "@zowe/cli" package still includes both API and CLI methods. In addition, the following SDK packages are now available:
  - @zowe/provisioning-for-zowe-sdk
  - @zowe/zos-console-for-zowe-sdk
  - @zowe/zos-files-for-zowe-sdk
  - @zowe/zos-jobs-for-zowe-sdk
  - @zowe/zos-tso-for-zowe-sdk
  - @zowe/zos-uss-for-zowe-sdk
  - @zowe/zos-workflows-for-zowe-sdk
  - @zowe/zosmf-for-zowe-sdk
  - @zowe/core-for-zowe-sdk

## `6.23.0`

- Enhancement: Added a `--pattern` option to the `zowe files list all-members` command. The option lets you restrict returned member names to only names that match a given pattern. The argument syntax is the same as the "pattern" parameter of the ISPF LMMLIST service. [#810](https://github.com/zowe/zowe-cli/issues/810)
- Enhancement: Added new options `--lrecl` and `--recfm` to the `zos-files create` command. Use these options to specify a logical record length and record format for data sets that you create. [#788](https://github.com/zowe/zowe-cli/issues/788)

## `6.22.0`

- Enhancement: Added the `--encoding` option for the `zowe zos-files upload dir-to-pds` command. This option lets you upload multiple members with a single command. [#764](https://github.com/zowe/zowe-cli/issues/764)
- BugFix: Fixed an issue where the output of the `zowe zos-uss issue ssh` command would sometimes omit the last line. [#795](https://github.com/zowe/zowe-cli/issues/795)

## `6.21.1`

- BugFix: Renamed the z/OS Files API option from `storeclass` to `storclass`. This fixed an issue where the CLI could define the wrong storage class on `create dataset` commands. [#503](https://github.com/zowe/zowe-cli/issues/503)

## `6.21.0`

- Enhancement: Added a `--responseTimeout` option to the z/OS Files APIs, CLI commands, and z/OSMF profiles. Specify `--responseTimeout <###>` to set the number of seconds that the TSO servlet request runs before a timout occurs. The default is 30 seconds. You can set the option to between 5 and 600 seconds (inclusive). [#760](https://github.com/zowe/zowe-cli/issues/760)

## `6.20.0`

- Added API usage examples to each package Readme (files, jobs, etc...). [#751](https://github.com/zowe/zowe-cli/issues/751).
- Fixed an issue where the CLI exited with status code 0 in case of an error. [#748](https://github.com/zowe/zowe-cli/issues/748)
- Added new method "dataSetLike(session, dataSetName, options)" to `Create` class, for use when creating a dataset with parameters like another data set. [#766](https://github.com/zowe/zowe-cli/issues/766)

## `6.19.1`

- Update Imperative version
- Fix compilation error

## `6.19.0`

- Add CLI command to delete migrated data sets `zowe zos-files delete migrated-data-sets`.

## `6.18.0`

- Add the --fail-fast option to the `zowe zos-files download all-members` command
  - Specifying `--fail-fast false` allows member downloads to continue if one or more fail

## `6.17.3`

- Update Imperative version to include compatibility fix for `ISession` type

## `6.17.2`

- Update Imperative version (again) to include security fix

## `6.17.1`

- Update Imperative version to fix issue "Can't use service profile after storing token in base profile"

## `6.17.0`

- Added API to delete migrated data sets.

## `6.16.0`

- Upgrade Zowe commands to prompt for any of the following values if the option is missing: host, port, user, and password.
- Add ability to log into and out of the APIML, getting and using a token
- Add `--base-profile` option to all commands that use profiles, allowing them to make use of base profiles containing shared values.

## `6.15.0`

- Add `encoding` option to `zosmf` profile type.

## `6.14.0`

- Add encoding / code page support for data set upload and download operations in library and CLI.

## `6.13.0`

- Add `files hrec ds` command to recall data sets.
- Make account optional in TSO profiles.
- Make user and host optional in SSH profiles.
- Fix broken links in readme.

## `6.12.0`

- Make username, password, and host optional on z/OSMF profiles and update profile creation doc to reflect the change.
- Don't overwrite files when downloading spool output from job with duplicate step names.

## `6.11.2`

- Update imperative version (again) in order to fix vulnerabilities

## `6.11.1`

- Update imperative version (to fix EPERM issues on Windows)

## `6.11.0`

- Add preserve-original-letter-case option for download to keep generated folders and files in original uppercase.

## `6.10.3`

- Update Migrate and Recall data set APIs to have a base handler function.

## `6.10.2`

- Update Imperative to 4.6.
- Update top-level doc links in help description.

## `6.10.1`

- Update Imperative dependency to fix vulnerability.

## `6.10.0`

- Add `files rename ds` and `files rename dsm` commands to rename data sets and data set members. Thanks @CForrest97

## `6.9.2`

- Return non-zero exit code when upload command fails. Thanks @tjohnsonBCM

## `6.9.1`

- Support `#` character in account number supplied to TSO commands. Thanks @awharn

## `6.9.0`

- Add API to recall migrated datasets. Thanks @Pranay154

## `6.8.2`

- Update the Zowe logo to the new logo. Thanks @awharn

## `6.8.1`

- Add utility function to access ImperativeConfig. Thanks @tjohnsonBCM

## `6.8.0`

- Add possibility to use Etags with download and upload APIs. Thanks @Alexandru-Dimitru
- Add option to return Etag on upload. Thanks @Alexandru-Dimitru

## `6.0.0`

- Rename `files list zfs` command to `files list fs` since it is not specific to zFS file systems.

## `5.0.0`

- Use new streaming RestClient APIs to reduce memory usage when downloading and uploading files.

## `4.0.0`

- Remove the method `Get.dataSetStreamed`. Use `ZosmfRestClient.getStreamed` instead.

## `3.0.0`

- Rename package from "@brightside/core" to "@zowe/cli".
- Change behavior of the method `Shell.executeSsh` to use `stdoutHandler` instead of `streamCallBack`. This eliminates dependency on the `ClientChannel` type of the ssh2 package.<|MERGE_RESOLUTION|>--- conflicted
+++ resolved
@@ -6,15 +6,12 @@
 
 - Enhancement: Updated daemon on MacOS to use universal binary which adds support for Apple Silicon.
 - Enhancement: Added support for mutliple `zowe auth login apiml` operations on a single `zowe config secure` call. [#1734](https://github.com/zowe/zowe-cli/pull/1734)
+- Enhancement: Replaced use of `node-keytar` with the `keyring` module from `@zowe/secrets-for-zowe-sdk`.
 - Enhancement: Updated the Imperative Framework to add support for unique cookie identifiers from API ML. [#1734](https://github.com/zowe/zowe-cli/pull/1734)
 - BugFix: Fixed an issue in the Daemon server which prevents users on Windows with uppercase letters in their username from using the Daemon
-<<<<<<< HEAD
 - BugFix: Add check for invalid block size when creating a sequential dataset. [#1439](https://github.com/zowe/zowe-cli/issues/1439)
 - BugFix: Allowed `logout` operations with invalid and/or expired tokens. [#1734](https://github.com/zowe/zowe-cli/pull/1734)
 - BugFix: Prevented misleading `basePath error` when credentials are invalid. [#1734](https://github.com/zowe/zowe-cli/pull/1734)
-=======
-- Enhancement: Replaced use of `node-keytar` with the `keyring` module from `@zowe/secrets-for-zowe-sdk`.
->>>>>>> 3d81e910
 
 ## `7.17.0`
 
