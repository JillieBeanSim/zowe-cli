# Change Log

All notable changes to the Zowe CLI package will be documented in this file.

## Recent Changes

<<<<<<< HEAD
- BugFix: Updated Imperative to include bugfixes in version `5.5.2`.
=======
- Enhancement: Added the `zowe files download uss-dir` command to download the contents of a USS directory. [#1038](https://github.com/zowe/zowe-cli/issues/1038)
- Enhancement: Updated the `zowe files upload file-to-uss` and `zowe files upload dir-to-uss` commands to improve how they handle file encoding. [#1479](https://github.com/zowe/zowe-cli/issues/1479)
  - Both commands now "chtag" files after uploading them to indicate their remote encoding. This matches the already existing behavior of the `zowe files download uss-file` command which checks file tags before downloading.
  - The behavior of ".zosattributes" files which can specify local and remote encoding has been changed. Files are now converted to the remote encoding, not just tagged. If no encoding is specified, the default transfer mode is text instead of binary to be consistent with z/OSMF default behavior.
>>>>>>> 5df05934

## `7.5.1`

- BugFix: Updated Imperative to include bugfixes in version `5.5.1`.

## `7.5.0`

- Enhancement: Added the browser-view option to `zowe zos-files compare data-set` command to compare two datasets and display the differences on the browser. [#1443](https://github.com/zowe/zowe-cli/issues/1443)
- Enhancement: Added a command `zowe zos-files compare local-file-data-set` to compare a local-file and a dataset, & display the differences in the browser and terminal. [#1444](https://github.com/zowe/zowe-cli/issues/1444)
- Enhancement: Added a command `zowe zos-files compare uss-files` to compare two uss-files, & display the differences in the browser and terminal. [#1445](https://github.com/zowe/zowe-cli/issues/1445)
- Enhancement: Added a command `zowe zos-files compare local-file-uss-file` to compare a local-file and a uss-file, & display the differences in the browser and terminal. [#1446](https://github.com/zowe/zowe-cli/issues/1446)
- Enhancement: Added a command `zowe zos-files compare spool-dd` to compare two spool-dds', & display the differences in the browser and terminal. [#1447](https://github.com/zowe/zowe-cli/issues/1447)
- Enhancement: Added a command `zowe zos-files compare local-file-spool-dd` to compare a local-file and a spool-dd', & display the differences in the browser and terminal. [#1448](https://github.com/zowe/zowe-cli/issues/1448)
- Enhancement: Added `ZOWE_CLI_PLUGINS_DIR` environment variable to override location where plugins are installed. [#1483](https://github.com/zowe/zowe-cli/issues/1483)
- BugFix: Updated Imperative to include bugfixes in version `5.5.0`.

## `7.4.2`

- BugFix: Renamed `download data-set-matching` to `download data-sets-matching`. The old name still exists as an alias.
- BugFix: Fixed output of `download data-sets-matching` being printed twice when some data sets fail to download.

## `7.4.1`

- BugFix: Updated Imperative to fix error when installing plug-ins that do not define profiles.

## `7.4.0`

- Enhancement: Added the `zowe zos-files compare data-set` command to compare two datasets and display the differences on the terminal. [#1442](https://github.com/zowe/zowe-cli/issues/1442)
- BugFix: Alter the `zowe daemon disable` command to only kill the daemon running for the current user.

## `7.3.1`

- BugFix: Updated Imperative to fix CLI commands failing with error "Cannot find module 'ansi-colors'".

## `7.3.0`

- Enhancement: Added the `zowe files download data-sets-matching` command to download multiple data sets at once. [#1287](https://github.com/zowe/zowe-cli/issues/1287)
  - Note: If you used this command previously in the extended files plug-in for Zowe v1, the `--fail-fast` option now defaults to true which is different from the original behavior.

## `7.2.4`

- BugFix: Fixed the Zowe Daemon binary exiting with an error if the daemon server does not start within 3 seconds.

## `7.2.3`

- BugFix: Updated Imperative to address `ProfileInfo` related issues.

## `7.2.2`

- BugFix: Updated Imperative to address `ProfileInfo` related issues.

## `7.2.1`

- BugFix: Fixed name of the positional in `zowe zos-jobs submit uss-file` command.
- BugFix: Updated the description of the `zowe zos-jobs view all-spool-content` command.
- BugFix: Updated the descriptions of the `zowe zos-files view uss-file` and  `zowe zos-files view data-set` commands.
- BugFix: Removed the `zowe zos-files view uss-file <file> --record` option.
- BugFix: Fixed description of the `zowe zos-jobs delete` command group.
- BugFix: Added `--modify-version` option to `zowe zos-jobs delete old-jobs` command for feature parity with `zowe zos-jobs delete job`.

## `7.2.0`

- Enhancement: Added the `zowe zos-jobs view all-spool-content` command to view all spool content given a job id. [#946](https://github.com/zowe/zowe-cli/issues/946)
- Enhancement: Added the `zowe jobs submit uss-file` command to submit a job from a USS file. [#1286](https://github.com/zowe/zowe-cli/issues/1286)
- Enhancement: Added the `zowe files view data-set` and `zowe files view uss-file` commands to view a dataset or USS file. [#1283](https://github.com/zowe/zowe-cli/issues/1283)
- Enhancement: Added the `zowe jobs delete old-jobs` command to delete (purge) jobs in OUTPUT status. [#1285](https://github.com/zowe/zowe-cli/issues/1285)
- BugFix: Updated Imperative to address `ProfileInfo` related issues. [zowe/vscode-extension-for-zowe#1777](https://github.com/zowe/vscode-extension-for-zowe/issues/1777)

## `7.1.3`

- BugFix: Fixed issue where `config auto-init` could report that it modified a config file that did not yet exist.
- BugFix: Updated Imperative to fix `config import` and `config secure` commands not respecting the `--reject-unauthorized` option.

## `7.1.2`

- BugFix: Fixed an issue where privateKey is not being respected. [#1398](https://github.com/zowe/zowe-cli/issues/1398) [#1392](https://github.com/zowe/zowe-cli/issues/1392)

## `7.1.1`

- BugFix: Moved `authConfig` object from the core SDK into the CLI's base profile definition to fix invalid handler path.

## `7.1.0`

- Enhancement: Updated the `zowe config auto-init` command to allow using certificates for authentication. [#1359](https://github.com/zowe/zowe-cli/issues/1359)
- Enhancement: Exposed profile type configuration from the respective SDKs.
- BugFix: Fixed issue where SSH command waits forever when user has expired password. [#989](https://github.com/zowe/zowe-cli/issues/989)

## `7.0.2`

- BugFix: Updated Imperative to fix a v1 profiles bug when storing a profile with no secure properties.

## `7.0.1`

- BugFix: Fixed ProfileInfo API targeting default base profile instead of the operating layer's base profile. [Imperative#791](https://github.com/zowe/imperative/issues/791)

## `7.0.0`

- Major: Introduced Team Profiles, Daemon mode, and more. See the prerelease items (if any) below for more details.

## `7.0.0-next.202204142300`

- BugFix: Updated the imperative version to consume ProfileInfo API updates and to remove the `moment` dependency.

## `7.0.0-next.202204141408`

- Enhancement: Updated the version number of the Zowe-CLI executable.

## `7.0.0-next.202204111828`

- Enhancement: Added help for `zowe daemon restart` command.
- Enhancement: Changed type of `encoding` property on z/OSMF profile from number to string to support more values (e.g., "ISO8859-1").

## `7.0.0-next.202204111523`

- Enhancement: Launch a separate Zowe CLI daemon for each user on multi-user systems.
- **Next Breaking**: Removed environment variables ZOWE_DAEMON and ZOWE_DAEMON_LOCK. Replaced them with ZOWE_DAEMON_DIR and ZOWE_DAEMON_PIPE.

## `7.0.0-next.202204111431`

- BugFix: Updated Imperative to enhance backward compatibility with v1 profiles and other enhancements and bug fixes (More details: Imperative [v5.0.0-next.202204051515](https://github.com/zowe/imperative/blob/next/CHANGELOG.md#500-next202204051515) and [v5.0.0-next.202204081605](https://github.com/zowe/imperative/blob/next/CHANGELOG.md#500-next202204081605))

## `7.0.0-next.202203311904`

- BugFix: Updated `zowe auth login apiml`, `zowe auth logout apiml` and `zowe config auto-init` comamnds to use v2 APIML APIs [#1339](https://github.com/zowe/zowe-cli/issues/1339)
- BugFix: Updated Imperative to avoid loading the credential manager if the given config file is not secure. [zowe/imperative#762](https://github.com/zowe/imperative/issues/762)

## `7.0.0-next.202203282106`

- Enhancement: Added support for `--record` format on `zowe zos-files download (data-set|all-members)` and `zowe zos-files upload (dir-to-pds|file-to-data-set|stdin-to-data-set)` [#539](https://github.com/zowe/zowe-cli/issues/539)

## `7.0.0-next.202203211751`

- BugFix: Updated Imperative to allow applications to update credentials from the `ProfileInfo` APIs. [zowe/vscode-extension-for-zowe#1646](https://github.com/zowe/vscode-extension-for-zowe/issues/1646)

## `7.0.0-next.202203101634`

- Enhancement: Added prompt for base profile host property to `zowe config init`. [#1219](https://github.com/zowe/zowe-cli/issues/1219)

## `7.0.0-next.202203042035`

- BugFix: Allows the CLI to complete installation when there is invalid config JSON [#1198](https://github.com/zowe/zowe-cli/issues/1198)

## `7.0.0-next.202203041732`

- Enhancement: The `zowe daemon enable` and `zowe daemon disable` commands run a process in the background so that they no longer require a user to copy and paste another command to successfully perform the operation.

## `7.0.0-next.202202241854`

- **LTS Breaking**: Added `stdin` property to `IHandlerParameters` which defaults to `process.stdin` and is overridden with another readable stream in daemon mode.
  - CLI plug-ins that read from `process.stdin` in their command handlers should replace it with `{IHandlerParameters}.stdin` to be compatible with Zowe v2 daemon mode.
  - This may be a breaking change for unit tests that mock the `IHandlerParameters` interface since a required property has been added.
  - It is recommended to replace `IHandlerParameters` mocks with the `mockHandlerParameters` method in the @zowe/cli-test-utils package which should protect you from future breaking changes to this interface.
- BugFix: Fixed Daemon Concurrency problems in Windows by introducing a lock file

## `7.0.0-next.202202171858`

- **Next Breaking**: Use sockets and named pipes instead of ports for daemon communication for improved access control.
- BugFix: Fixed Keytar not present in top level dependencies when CLI is installed non-globally. [#1314](https://github.com/zowe/zowe-cli/issues/1314)

## `7.0.0-next.202202151759`

- BugFix: Updated Imperative to convert previously used profile property names into V2-compliant property names.

## `7.0.0-next.202202112312`

- BugFix: Fixed packaging of daemon binary for macOS.

## `7.0.0-next.202202092037`

- BugFix: Fixed some optional dependencies missing from npm-shrinkwrap file.

## `7.0.0-next.202202041954`

- BugFix: Fixed daemon binaries missing from package and Keytar binaries not found at install time.

## `7.0.0-next.202202041533`

- BugFix: Updated Imperative to improve log messages when Keytar module fails to load.

## `7.0.0-next.202201261615`

- BugFix: Included an npm-shrinkwrap file to lock-down all transitive dependencies.

## `7.0.0-next.202201252014`

- BugFix: Fixed 'daemon disable' command to kill any running zowe daemon on Linux and Mac. [#1270](https://github.com/zowe/zowe-cli/issues/1270)
- BugFix: Fixed stdin data being corrupted when daemon server processes CLI command containing double-byte characters.
- Enhancement: Added a user message within 'daemon enable' and disable to open a new terminal when needed.
- **LTS Breaking**: Make the `user` field on SSH profiles secure. [#682](https://github.com/zowe/zowe-cli/issues/682)

## `7.0.0-next.202201121428`

- BugFix: Set executable attribute on zowe executable file on Linux and Mac.
- Enhancement: Ensure `zowe config auto-init` command saves the `rejectUnauthorized` value. [#1109](https://github.com/zowe/zowe-cli/issues/1109)

## `7.0.0-next.202201111811`

- BugFix: Update Imperative to absorb bugfixes introduced in version `5.0.0-next.202201102100`.
- Enhancement: Add the commands `zowe daemon enable` and `zowe daemon disable`. These commands enable end-users to set up daemon mode without having to download a separate executable and place it by hand into some directory.
- Enhancement: Refactored communication between Imperative daemon client and server. Previously the client only sent CLI arguments and the current working directory. Now it sends a JSON object that also includes environment variables and input piped from stdin. [#1179](https://github.com/zowe/zowe-cli/issues/1179)
- **Next Breaking**: The Daemon-related class named `Processor` was renamed to `DaemonDecider`.
- **Next Breaking**: Remove `--dcd` argument which was reserved for `--daemon-current-directory`.
- **Next Breaking**: Add user check to daemon communication

## `7.0.0-next.202112281543`

- Enhancement: update a "show attributes" flag to be `-a` instead of `--pa`.  `--pa` is a "hidden" alias.

## `7.0.0-next.202112201801`

- BugFix: Fixed socket connection error on macOS after commands that run in daemon mode. [#1192](https://github.com/zowe/zowe-cli/issues/1192)
- BugFix: Fixed daemon failing to run in path that contains space in directory name. [#1237](https://github.com/zowe/zowe-cli/issues/1237)

## `7.0.0-next.202112142155`

- Enhancement: Upgrade Imperative so that secure prompts do not show input and zowe.config.json secure properties are not logged. [#1106](https://github.com/zowe/zowe-cli/issues/1106)

## `7.0.0-next.202112081943`

- **Next Breaking**: Remove hardcoded `--dcd` argument sent between imperative daemon server and client.

## `7.0.0-next.202112021313`

- **Next Breaking**: Use JSON-based communication protocol between imperative daemon server and client.

## `7.0.0-next.202111221932`

- BugFix: Changed credentials to be stored securely by default for v1 profiles to be consistent with the experience for v2 profiles. [#1128](https://github.com/zowe/zowe-cli/issues/1128)

## `7.0.0-next.202111111904`

- Daemon mode updates:
    - Enhancements:
        - Renamed the platform-specific executable from zowex to zowe, so that existing zowe commands used from the command line or in scripts do not have to change when running in daemon mode.
        - Automatically launch the background daemon when one is not running.
        - The daemon no longer has its own visible window, making it much more daemon-like.
        - An environment variable named ZOWE_USE_DAEMON can be set to "no" to prevent the use of the daemon. Commands are then passed to the traditional zowe-CLI command. Thus, you can temporarily use the traditional Zowe CLI command to correct some display limitations (like displaying colors).
    - Bug fixes:
        - Eliminate the display of escape characters when colors are displayed while running in daemon mode. [#938](https://github.com/zowe/zowe-cli/issues/938). Currently accomplished by not displaying colors in daemon mode.
        - Command-line arguments that contain spaces no longer require extra quotes or escapes. [#978](https://github.com/zowe/zowe-cli/issues/978)

## `7.0.0-next.202111111709`

- Enhancement: Upgrade Imperative so Daemon Mode can launch and warn about invalid team configuration files. [#943](https://github.com/zowe/zowe-cli/issues/943) [#1190](https://github.com/zowe/zowe-cli/issues/1190)

## `7.0.0-next.202111041425`

- Enhancement: Added `autoStore` property to config JSON files which defaults to true. When this property is enabled and the CLI prompts you to enter connection info, the values you enter will be saved to disk (or credential vault if they are secure) for future use. [zowe/zowe-cli#923](https://github.com/zowe/zowe-cli/issues/923)

## `7.0.0-next.202110211759`

- Enhancement: Display the set of changes made by the 'zowe config auto-init' command.

## `7.0.0-next.202110071909`

- Enhancement: Added `config update-schemas [--depth <value>]` command. [#1059](https://github.com/zowe/zowe-cli/issues/1059)
- **LTS Breaking**: Changed default log level from DEBUG to WARN to reduce the volume of logs written to disk. The log level can still be overridden using environment variables.

## `7.0.0-next.202109281609`

- Enhancement: Added `config import` command that imports team config files from a local path or web URL. [#1083](https://github.com/zowe/zowe-cli/issues/1083)
- Enhancement: Added Help Doc examples for the `zowe config` group of commands. [#1061](https://github.com/zowe/zowe-cli/issues/1061)

## `7.0.0-next.202109032014`

- Enhancement: Log in to API ML to obtain token value instead of prompting for it in `config secure` command.

## `7.0.0-next.202108311536`

- Security: Don't expose port that daemon server listens on (default port is 4000).

## `7.0.0-next.202108202027`

- Update Imperative dependency for the following new features:
  - **LTS Breaking**: Make `fail-on-error` option true by default on `zowe plugins validate` command.
  - Enhancement: Improved command suggestions
  - Performance: Improved the way that HTTP response chunks are saved, reducing time complexity from O(n<sup>2</sup>) to O(n). This dramatically improves performance for larger requests. [#618](https://github.com/zowe/imperative/pull/618)

## `7.0.0-next.202108121907`

- Enhancement: Flattened the default profiles structure created by the `config init` command.
- **Next Breaking**: Split up authToken property in team config into tokenType and tokenValue properties to be consistent with Zowe v1 profiles.

## `7.0.0-next.202107131230`

- Enhancement: Adds the `config auto-init` command, allowing users to automatically generate a configuration using information stored in conformant installed plugins and the API Mediation Layer.

## `7.0.0-next.202102011525`

- Enhancement: Added new "config" command group to manage config JSON files. This is intended to replace the profiles API, and makes it easier for users to create, share, and switch between profile configurations.
- Enhancement: Added daemon mode which runs a persistent background process "zowex" to improve CLI response time. The "zowex" binary can be downloaded from GitHub releases.
- Enhancement: Added support for secure credential storage without any plug-ins required. On Linux there are some software requirements for this feature which are listed [here](https://github.com/zowe/zowe-cli-scs-plugin#software-requirements).
- Deprecated: The "profiles" command group for managing global profiles in "~/.zowe/profiles". Use the new "config" command group instead.
- **LTS Breaking**: Removed "config" command group for managing app settings in "~/.zowe/imperative/settings.json". If app settings already exist they are still loaded for backwards compatibility.

## `6.40.1`

- BugFix: Updated the imperative version to remove the `moment` dependency.

## `6.40.0`

- Enhancement: Added the `exec-data` option for `zowe jobs list jobs` command to return execution data about the job in addition to the default information. [#1158](https://github.com/zowe/zowe-cli/issues/1158)

## `6.39.1`

- BugFix: Updated Imperative to consume security updates in `4.18.2`.


## `6.39.0`

- BugFix: Provided more accurate output for `zowe zos-jobs delete job` and `zowe zos-jobs cancel job` commands [#1333](https://github.com/zowe/zowe-cli/issues/1333)
- BugFix: Fixed inconsistent case on `modify-version` option for `zowe zos-jobs delete job` and `zowe zos-jobs cancel job` commands [#1333](https://github.com/zowe/zowe-cli/issues/1333)
- Enhancement: Added support for `--record` format on `zowe zos-files download (data-set|all-members)` and `zowe zos-files upload (dir-to-pds|file-to-data-set|stdin-to-data-set)` [#539](https://github.com/zowe/zowe-cli/issues/539)

## `6.38.0`

- Enhancement: Exported the `@zowe/imperative` package as the `imperative` namespace.
  If your project depends on both Zowe CLI and Imperative, you can now `import { imperative } from "@zowe/cli"` without declaring `@zowe/imperative` as a separate dependency in package.json. No change is required for CLI plug-ins.
- BugFix: Fixed inconsistent capitalization with z/OS console command. [#961](https://github.com/zowe/zowe-cli/issues/961)

## `6.37.8`

- Documentation: Updated help text for the `zowe jobs submit stdin` command. [#1284](https://github.com/zowe/zowe-cli/issues/1284)

## `6.37.7`

- BugFix: Fixed some optional dependencies missing from npm-shrinkwrap file.

## `6.37.6`

- BugFix: Pruned dev dependencies from npm-shrinkwrap file.

## `6.37.5`

- BugFix: Included an npm-shrinkwrap file to lock-down all transitive dependencies.

## `6.37.3`

- BugFix: Updated imperative to resolve `--hw` line-break issues. [Imperative #715](https://github.com/zowe/imperative/issues/715)

## `6.37.2`

- BugFix: Disabled gzip compression for z/OSMF requests that download binary files. [#1170](https://github.com/zowe/zowe-cli/issues/1170)

## `6.37.1`

- BugFix: Updated Imperative to absorb bugfixes introduced in version `4.17.2`.

## `6.37.0`

- Enhancement: Added new feature to manage zos-logs. z/OSMF version 2.4 or higher is required. Ensure that the [z/OSMF Operations Log Support is available via APAR and associated PTFs](https://www.ibm.com/support/pages/apar/PH35930). [#1104](https://github.com/zowe/zowe-cli/issues/1104)

## `6.36.1`

- BugFix: Fixed an issue where plugin install and uninstall did not work with NPM version 8. [Imperative #683](https://github.com/zowe/imperative/issues/683)

## `6.36.0`

- Enhancement: Added the command tree JSON object to the `zowe --available-commands` command's data object, returned when `--response-format-json` is specified.

## `6.35.0`

- Enhancement: Removed the misleading `workflow-name` option for the `zowe zos-workflows list definition-file-details` help example. [#659](https://github.com/zowe/zowe-cli/issues/659)
- Enhancement: Exposed new option `modifyVersion` for the `zowe zos-jobs delete job` and `zowe zos-jobs cancel job` commands. [#1092](https://github.com/zowe/zowe-cli/issues/1092)

## `6.34.1`

- BugFix: Reverts hiding the cert-key-file path so users can see what path was specified and check if the file exists.

## `6.34.0`

- Enhancement: Add support for PEM certificate based authentication.

## `6.33.4`

- BugFix: Updated dependencies to resolve problems with the ansi-regex package.

## `6.33.3`

- Enhancement: Update post-install script to display a message when the CLI successfully installs due to increased error messaging from USS SDK when optional pre-requisites are not installed.

## `6.33.1`

- Bugfix: Fixed capitalization of handler paths for `zowe files rename ds` and `zowe files rename dsm` commands.

## `6.33.0`

- Enhancement: Exposed new option `start` for the `zowe zos-files list data-set` command. [#495](https://github.com/zowe/zowe-cli/issues/495)
- Enhancement: Updated Imperative to add the following features:
  - Enhancement: Improved command suggestions for mistyped commands, add aliases to command suggestions.
  - Enhancement: The `plugins validate` command will return an error code when plugins have errors if the new `--fail-on-error` option is specified. Also adds `--fail-on-warning` option to return with an error code when plugins have warnings. [#463](https://github.com/zowe/imperative/issues/463)
  - BugFix: Fixed regression where characters are not correctly escaped in web help causing extra slashes ("\") to appear. [#644](https://github.com/zowe/imperative/issues/644)
- Renamed the zos-files `--responseTimeout` option to `--response-timeout` in help docs for consistency. [#803](https://github.com/zowe/zowe-cli/issues/803)

## `6.32.2`

- Fixed inconsistencies in punctuation for command descriptions by adding missing periods. [#66](https://github.com/zowe/zowe-cli/issues/66)

## `6.32.1`

- BugFix: Updated Imperative version to fix web help issues.
- Expanded help text of --data-set-type on create data set command by adding an example of creating PDSE. [#52](https://github.com/zowe/zowe-cli/issues/52)

## `6.32.0`

- Enhancement: Added a `--volume-serial` option to the `zowe zos-files list data-set` command. Use this option to filter data sets by volume serial. [#61](https://github.com/zowe/zowe-cli/issues/61)
- Enhancement: Removed 'z/OS' from zos-files help upload and download commands. [#60](https://github.com/zowe/zowe-cli/issues/60)

## `6.31.2`

- Enhancement: Added new aliases for zos-files commands in delete, download, and list relating to USS files. You can now interact with `uf` or `uss`.  [#983](https://github.com/zowe/zowe-cli/issues/983)

## `6.31.0`

- Enhancement: Add the option --jcl-symbols to the jobs submit command to enable users to specify JCL symbol names and values.

## `6.30.0`

- Enhancement: made changes to definition files for zowe ssh commands  [#603](https://github.com/zowe/zowe-cli/issues/603)

## `6.29.0`

- Enhancement: Added a standard data set template with no parameters set.

## `6.28.0`

- Enhancement: Updated Imperative version to handle GZIP compression on REST requests.

## `6.27.1`

- BugFix: Removed the conflicting alias `-o` for `--protocol` option.

## `6.27.0`

- Enhancement: Added a `like` option to the `zowe zos-files create data-set` command. Use this option to like datasets. [#771](https://github.com/zowe/zowe-cli/issues/771)
- Enhancement: Added a `--protocol` option to allow you to specify the HTTP or HTTPS protocol used. Default value remains HTTPS.[#498](https://github.com/zowe/zowe-cli/issues/498)
- Enhancement: Added an example for running a Db2 command with the `zowe zos-console issue command` command. [#641](https://github.com/zowe/zowe-cli/issues/641)

## `6.26.0`

- Enhancement: Updated Imperative version to support npm@7. This fixes an error when installing plugins.

## `6.25.2`

- Documented early access features that are available in "next" release.

## `6.25.1`

- Bugfix: Updated Imperative version to fix vulnerability.

## `6.25.0`

- Enhancement: Added a `--replace` option to the `zowe zos-files copy data-set` command. Use this option if you want to replace like-named members in the target data set. [#808](https://github.com/zowe/zowe-cli/issues/808)
- Enhancement: Improved a cryptic error message that was shown if TSO address space failed to start for the `zowe zos-tso issue command` command. [#28](https://github.com/zowe/zowe-cli/issues/28)
- Bugfix: Removed "[object Object]" text that appeared in some error messages. The proper text "Imperative API Error" is now displayed. [#836](https://github.com/zowe/zowe-cli/pull/836)

## `6.24.6`

- BugFix: Improved performance of `zowe zos-files list` commands when very long lists are printed to console. [#861](https://github.com/zowe/zowe-cli/issues/861)

## `6.24.5`

- Bugfix: Updated Imperative dependency version to one that does not contain a vulnerable dependency

## `6.24.3`

- Bugfix: Fixed incorrect syntax of example for `zowe files create data-set-vsam`. [#823](https://github.com/zowe/zowe-cli/issues/823)

## `6.24.2`

- Revert: Revert changes made in 6.24.1, problem was determined to be bundling pipeline

## `6.24.1`

- Bugfix: Change SDK package structure to allow for backwards compatibility for some projects importing the CLI

## `6.24.0`

- Enhancement: Published the APIs in Zowe CLI as separate SDK packages. [#750](https://github.com/zowe/zowe-cli/issues/750)
- The "@zowe/cli" package still includes both API and CLI methods. In addition, the following SDK packages are now available:
  - @zowe/provisioning-for-zowe-sdk
  - @zowe/zos-console-for-zowe-sdk
  - @zowe/zos-files-for-zowe-sdk
  - @zowe/zos-jobs-for-zowe-sdk
  - @zowe/zos-tso-for-zowe-sdk
  - @zowe/zos-uss-for-zowe-sdk
  - @zowe/zos-workflows-for-zowe-sdk
  - @zowe/zosmf-for-zowe-sdk
  - @zowe/core-for-zowe-sdk

## `6.23.0`

- Enhancement: Added a `--pattern` option to the `zowe files list all-members` command. The option lets you restrict returned member names to only names that match a given pattern. The argument syntax is the same as the "pattern" parameter of the ISPF LMMLIST service. [#810](https://github.com/zowe/zowe-cli/issues/810)
- Enhancement: Added new options `--lrecl` and `--recfm` to the `zos-files create` command. Use these options to specify a logical record length and record format for data sets that you create. [#788](https://github.com/zowe/zowe-cli/issues/788)

## `6.22.0`

- Enhancement: Added the `--encoding` option for the `zowe zos-files upload dir-to-pds` command. This option lets you upload multiple members with a single command. [#764](https://github.com/zowe/zowe-cli/issues/764)
- BugFix: Fixed an issue where the output of the `zowe zos-uss issue ssh` command would sometimes omit the last line. [#795](https://github.com/zowe/zowe-cli/issues/795)

## `6.21.1`

- BugFix: Renamed the z/OS Files API option from `storeclass` to `storclass`. This fixed an issue where the CLI could define the wrong storage class on `create dataset` commands. [#503](https://github.com/zowe/zowe-cli/issues/503)

## `6.21.0`

- Enhancement: Added a `--responseTimeout` option to the z/OS Files APIs, CLI commands, and z/OSMF profiles. Specify `--responseTimeout <###>` to set the number of seconds that the TSO servlet request runs before a timout occurs. The default is 30 seconds. You can set the option to between 5 and 600 seconds (inclusive). [#760](https://github.com/zowe/zowe-cli/issues/760)

## `6.20.0`

- Added API usage examples to each package Readme (files, jobs, etc...). [#751](https://github.com/zowe/zowe-cli/issues/751).
- Fixed an issue where the CLI exited with status code 0 in case of an error. [#748](https://github.com/zowe/zowe-cli/issues/748)
- Added new method "dataSetLike(session, dataSetName, options)" to `Create` class, for use when creating a dataset with parameters like another data set. [#766](https://github.com/zowe/zowe-cli/issues/766)

## `6.19.1`

- Update Imperative version
- Fix compilation error

## `6.19.0`

- Add CLI command to delete migrated data sets `zowe zos-files delete migrated-data-sets`.

## `6.18.0`

- Add the --fail-fast option to the `zowe zos-files download all-members` command
  - Specifying `--fail-fast false` allows member downloads to continue if one or more fail

## `6.17.3`

- Update Imperative version to include compatibility fix for `ISession` type

## `6.17.2`

- Update Imperative version (again) to include security fix

## `6.17.1`

- Update Imperative version to fix issue "Can't use service profile after storing token in base profile"

## `6.17.0`

- Added API to delete migrated data sets.

## `6.16.0`

- Upgrade Zowe commands to prompt for any of the following values if the option is missing: host, port, user, and password.
- Add ability to log into and out of the APIML, getting and using a token
- Add `--base-profile` option to all commands that use profiles, allowing them to make use of base profiles containing shared values.

## `6.15.0`

- Add `encoding` option to `zosmf` profile type.

## `6.14.0`

- Add encoding / code page support for data set upload and download operations in library and CLI.

## `6.13.0`

- Add `files hrec ds` command to recall data sets.
- Make account optional in TSO profiles.
- Make user and host optional in SSH profiles.
- Fix broken links in readme.

## `6.12.0`

- Make username, password, and host optional on z/OSMF profiles and update profile creation doc to reflect the change.
- Don't overwrite files when downloading spool output from job with duplicate step names.

## `6.11.2`

- Update imperative version (again) in order to fix vulnerabilities

## `6.11.1`

- Update imperative version (to fix EPERM issues on Windows)

## `6.11.0`

- Add preserve-original-letter-case option for download to keep generated folders and files in original uppercase.

## `6.10.3`

- Update Migrate and Recall data set APIs to have a base handler function.

## `6.10.2`

- Update Imperative to 4.6.
- Update top-level doc links in help description.

## `6.10.1`

- Update Imperative dependency to fix vulnerability.

## `6.10.0`

- Add `files rename ds` and `files rename dsm` commands to rename data sets and data set members. Thanks @CForrest97

## `6.9.2`

- Return non-zero exit code when upload command fails. Thanks @tjohnsonBCM

## `6.9.1`

- Support `#` character in account number supplied to TSO commands. Thanks @awharn

## `6.9.0`

- Add API to recall migrated datasets. Thanks @Pranay154

## `6.8.2`

- Update the Zowe logo to the new logo. Thanks @awharn

## `6.8.1`

- Add utility function to access ImperativeConfig. Thanks @tjohnsonBCM

## `6.8.0`

- Add possibility to use Etags with download and upload APIs. Thanks @Alexandru-Dimitru
- Add option to return Etag on upload. Thanks @Alexandru-Dimitru

## `6.0.0`

- Rename `files list zfs` command to `files list fs` since it is not specific to zFS file systems.

## `5.0.0`

- Use new streaming RestClient APIs to reduce memory usage when downloading and uploading files.

## `4.0.0`

- Remove the method `Get.dataSetStreamed`. Use `ZosmfRestClient.getStreamed` instead.

## `3.0.0`

- Rename package from "@brightside/core" to "@zowe/cli".
- Change behavior of the method `Shell.executeSsh` to use `stdoutHandler` instead of `streamCallBack`. This eliminates dependency on the `ClientChannel` type of the ssh2 package.<|MERGE_RESOLUTION|>--- conflicted
+++ resolved
@@ -4,14 +4,11 @@
 
 ## Recent Changes
 
-<<<<<<< HEAD
-- BugFix: Updated Imperative to include bugfixes in version `5.5.2`.
-=======
 - Enhancement: Added the `zowe files download uss-dir` command to download the contents of a USS directory. [#1038](https://github.com/zowe/zowe-cli/issues/1038)
 - Enhancement: Updated the `zowe files upload file-to-uss` and `zowe files upload dir-to-uss` commands to improve how they handle file encoding. [#1479](https://github.com/zowe/zowe-cli/issues/1479)
   - Both commands now "chtag" files after uploading them to indicate their remote encoding. This matches the already existing behavior of the `zowe files download uss-file` command which checks file tags before downloading.
   - The behavior of ".zosattributes" files which can specify local and remote encoding has been changed. Files are now converted to the remote encoding, not just tagged. If no encoding is specified, the default transfer mode is text instead of binary to be consistent with z/OSMF default behavior.
->>>>>>> 5df05934
+- BugFix: Updated Imperative to include bugfixes in version `5.5.2`.
 
 ## `7.5.1`
 
