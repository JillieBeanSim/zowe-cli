--- conflicted
+++ resolved
@@ -2,11 +2,10 @@
 
 All notable changes to the Zowe CLI package will be documented in this file.
 
-<<<<<<< HEAD
 ## Recent Changes
 
 - BugFix: Restore info message on daemon startup. [#1506](https://github.com/zowe/zowe-cli/issues/1506)
-=======
+
 ## `7.6.1`
 
 - BugFix: Updated `ssh2` dependency to fix "Received unexpected packet type" error on SSH commands. [#1516](https://github.com/zowe/zowe-cli/issues/1516)
@@ -19,7 +18,6 @@
   - Both commands now "chtag" files after uploading them to indicate their remote encoding. This matches the already existing behavior of the `zowe files download uss-file` command which checks file tags before downloading.
   - The behavior of ".zosattributes" files which can specify local and remote encoding has been changed. Files are now converted to the remote encoding, not just tagged. If no encoding is specified, the default transfer mode is text instead of binary to be consistent with z/OSMF default behavior.
 - BugFix: Updated Imperative to include bugfixes in version `5.5.2`.
->>>>>>> 3524ec64
 
 ## `7.5.1`
 
