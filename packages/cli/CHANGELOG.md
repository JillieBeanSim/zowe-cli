# Change Log

All notable changes to the Zowe CLI package will be documented in this file.

<<<<<<< HEAD
## Recent Changes

- **NEXT BREAKING** Enhancement: Use sockets and named pipes instead of ports for daemon communication for improved access control.
=======
## `7.0.0-next.202202151759`

- BugFix: Updated Imperative to convert previously used profile property names into V2-compliant property names.

## `7.0.0-next.202202112312`

- BugFix: Fixed packaging of daemon binary for macOS.
>>>>>>> ae50e22d

## `7.0.0-next.202202092037`

- BugFix: Fixed some optional dependencies missing from npm-shrinkwrap file.

## `7.0.0-next.202202041954`

- BugFix: Fixed daemon binaries missing from package and Keytar binaries not found at install time.

## `7.0.0-next.202202041533`

- BugFix: Updated Imperative to improve log messages when Keytar module fails to load.

## `7.0.0-next.202201261615`

- BugFix: Included an npm-shrinkwrap file to lock-down all transitive dependencies.

## `7.0.0-next.202201252014`

- BugFix: Fixed 'daemon disable' command to kill any running zowe daemon on Linux and Mac. [#1270](https://github.com/zowe/zowe-cli/issues/1270)
- BugFix: Fixed stdin data being corrupted when daemon server processes CLI command containing double-byte characters.
- Enhancement: Added a user message within 'daemon enable' and disable to open a new terminal when needed.
- **BREAKING** Enhancement: Make the `user` field on SSH profiles secure. [#682](https://github.com/zowe/zowe-cli/issues/682)

## `7.0.0-next.202201121428`

- BugFix: Set executable attribute on zowe executable file on Linux and Mac.
- Enhancement: Ensure `zowe config auto-init` command saves the `rejectUnauthorized` value. [#1109](https://github.com/zowe/zowe-cli/issues/1109)

## `7.0.0-next.202201111811`

- BugFix: Update Imperative to absorb bugfixes introduced in version `5.0.0-next.202201102100`.
- Enhancement: Add the commands `zowe daemon enable` and `zowe daemon disable`. These commands enable end-users to set up daemon mode without having to download a separate executable and place it by hand into some directory.
- Enhancement: Refactored communication between Imperative daemon client and server. Previously the client only sent CLI arguments and the current working directory. Now it sends a JSON object that also includes environment variables and input piped from stdin. [#1179](https://github.com/zowe/zowe-cli/issues/1179)
- **Next Breaking**: The Daemon-related class named `Processor` was renamed to `DaemonDecider`.
- **Next Breaking**: Remove `--dcd` argument which was reserved for `--daemon-current-directory`.
- **Next Breaking**: Add user check to daemon communication

## `7.0.0-next.202112281543`

- Enhancement: update a "show attributes" flag to be `-a` instead of `--pa`.  `--pa` is a "hidden" alias.

## `7.0.0-next.202112201801`

- BugFix: Fixed socket connection error on macOS after commands that run in daemon mode. [#1192](https://github.com/zowe/zowe-cli/issues/1192)
- BugFix: Fixed daemon failing to run in path that contains space in directory name. [#1237](https://github.com/zowe/zowe-cli/issues/1237)

## `7.0.0-next.202112142155`

- Enhancement: Upgrade Imperative so that secure prompts do not show input and zowe.config.json secure properties are not logged. [#1106](https://github.com/zowe/zowe-cli/issues/1106)

## `7.0.0-next.202112081943`

- **Next Breaking**: Remove hardcoded `--dcd` argument sent between imperative daemon server and client.

## `7.0.0-next.202112021313`

- **Next Breaking**: Use JSON-based communication protocol between imperative daemon server and client.

## `7.0.0-next.202111221932`

- BugFix: Changed credentials to be stored securely by default for v1 profiles to be consistent with the experience for v2 profiles. [#1128](https://github.com/zowe/zowe-cli/issues/1128)

## `7.0.0-next.202111111904`

- Daemon mode updates:
    - Enhancements:
        - Renamed the platform-specific executable from zowex to zowe, so that existing zowe commands used from the command line or in scripts do not have to change when running in daemon mode.
        - Automatically launch the background daemon when one is not running.
        - The daemon no longer has its own visible window, making it much more daemon-like.
        - An environment variable named ZOWE_USE_DAEMON can be set to "no" to prevent the use of the daemon. Commands are then passed to the traditional zowe-CLI command. Thus, you can temporarily use the traditional Zowe CLI command to correct some display limitations (like displaying colors).
    - Bug fixes:
        - Eliminate the display of escape characters when colors are displayed while running in daemon mode. [#938](https://github.com/zowe/zowe-cli/issues/938). Currently accomplished by not displaying colors in daemon mode.
        - Command-line arguments that contain spaces no longer require extra quotes or escapes. [#978](https://github.com/zowe/zowe-cli/issues/978)

## `7.0.0-next.202111111709`

- Enhancement: Upgrade Imperative so Daemon Mode can launch and warn about invalid team configuration files. [#943](https://github.com/zowe/zowe-cli/issues/943) [#1190](https://github.com/zowe/zowe-cli/issues/1190)

## `7.0.0-next.202111041425`

- Enhancement: Added `autoStore` property to config JSON files which defaults to true. When this property is enabled and the CLI prompts you to enter connection info, the values you enter will be saved to disk (or credential vault if they are secure) for future use. [zowe/zowe-cli#923](https://github.com/zowe/zowe-cli/issues/923)

## `7.0.0-next.202110211759`

- Enhancement: Display the set of changes made by the 'zowe config auto-init' command.

## `7.0.0-next.202110071909`

- Enhancement: Added `config update-schemas [--depth <value>]` command. [#1059](https://github.com/zowe/zowe-cli/issues/1059)
- Breaking: Changed default log level from DEBUG to WARN to reduce the volume of logs written to disk. The log level can still be overridden using environment variables.

## `7.0.0-next.202109281609`

- Enhancement: Added `config import` command that imports team config files from a local path or web URL. [#1083](https://github.com/zowe/zowe-cli/issues/1083)
- Enhancement: Added Help Doc examples for the `zowe config` group of commands. [#1061](https://github.com/zowe/zowe-cli/issues/1061)

## `7.0.0-next.202109032014`

- Enhancement: Log in to API ML to obtain token value instead of prompting for it in `config secure` command.

## `7.0.0-next.202108311536`

- Security: Don't expose port that daemon server listens on (default port is 4000).

## `7.0.0-next.202108202027`

- Update Imperative dependency for the following new features:
  - Breaking: Make `fail-on-error` option true by default on `zowe plugins validate` command.
  - Enhancement: Improved command suggestions
  - Performance: Improved the way that HTTP response chunks are saved, reducing time complexity from O(n<sup>2</sup>) to O(n). This dramatically improves performance for larger requests. [#618](https://github.com/zowe/imperative/pull/618)

## `7.0.0-next.202108121907`

- Enhancement: Flattened the default profiles structure created by the `config init` command.
- Breaking: Split up authToken property in team config into tokenType and tokenValue properties to be consistent with Zowe v1 profiles.

## `7.0.0-next.202107131230`

- Enhancement: Adds the `config auto-init` command, allowing users to automatically generate a configuration using information stored in conformant installed plugins and the API Mediation Layer.

## `7.0.0-next.202102011525`

- Enhancement: Added new "config" command group to manage config JSON files. This is intended to replace the profiles API, and makes it easier for users to create, share, and switch between profile configurations.
- Enhancement: Added daemon mode which runs a persistent background process "zowex" to improve CLI response time. The "zowex" binary can be downloaded from GitHub releases.
- Enhancement: Added support for secure credential storage without any plug-ins required. On Linux there are some software requirements for this feature which are listed [here](https://github.com/zowe/zowe-cli-scs-plugin#software-requirements).
- Deprecated: The "profiles" command group for managing global profiles in "~/.zowe/profiles". Use the new "config" command group instead.
- **Breaking**: Removed "config" command group for managing app settings in "~/.zowe/imperative/settings.json". If app settings already exist they are still loaded for backwards compatibility.
## `6.37.5`

- BugFix: Included an npm-shrinkwrap file to lock-down all transitive dependencies.

## `6.37.3`

- BugFix: Updated imperative to resolve `--hw` line-break issues. [Imperative #715](https://github.com/zowe/imperative/issues/715)

## `6.37.2`

- BugFix: Disabled gzip compression for z/OSMF requests that download binary files. [#1170](https://github.com/zowe/zowe-cli/issues/1170)

## `6.37.1`

- BugFix: Updated Imperative to absorb bugfixes introduced in version `4.17.2`.

## `6.37.0`

- Enhancement: Added new feature to manage zos-logs. z/OSMF version 2.4 or higher is required. Ensure that the [z/OSMF Operations Log Support is available via APAR and associated PTFs](https://www.ibm.com/support/pages/apar/PH35930). [#1104](https://github.com/zowe/zowe-cli/issues/1104)

## `6.36.1`

- BugFix: Fixed an issue where plugin install and uninstall did not work with NPM version 8. [Imperative #683](https://github.com/zowe/imperative/issues/683)

## `6.36.0`

- Enhancement: Added the command tree JSON object to the `zowe --available-commands` command's data object, returned when `--response-format-json` is specified.

## `6.35.0`

- Enhancement: Removed the misleading `workflow-name` option for the `zowe zos-workflows list definition-file-details` help example. [#659](https://github.com/zowe/zowe-cli/issues/659)
- Enhancement: Exposed new option `modifyVersion` for the `zowe zos-jobs delete job` and `zowe zos-jobs cancel job` commands. [#1092](https://github.com/zowe/zowe-cli/issues/1092)

## `6.34.1`

- BugFix: Reverts hiding the cert-key-file path so users can see what path was specified and check if the file exists.

## `6.34.0`

- Enhancement: Add support for PEM certificate based authentication.

## `6.33.4`

- BugFix: Updated dependencies to resolve problems with the ansi-regex package.

## `6.33.3`

- Enhancement: Update post-install script to display a message when the CLI successfully installs due to increased error messaging from USS SDK when optional pre-requisites are not installed.

## `6.33.1`

- Bugfix: Fixed capitalization of handler paths for `zowe files rename ds` and `zowe files rename dsm` commands.
- Development: Migrated from TSLint (now deprecated) to ESLint for static code analysis.

## `6.33.0`

- Enhancement: Exposed new option `start` for the `zowe zos-files list data-set` command. [#495](https://github.com/zowe/zowe-cli/issues/495)
- Enhancement: Updated Imperative to add the following features:
  - Enhancement: Improved command suggestions for mistyped commands, add aliases to command suggestions.
  - Enhancement: The `plugins validate` command will return an error code when plugins have errors if the new `--fail-on-error` option is specified. Also adds `--fail-on-warning` option to return with an error code when plugins have warnings. [#463](https://github.com/zowe/imperative/issues/463)
  - BugFix: Fixed regression where characters are not correctly escaped in web help causing extra slashes ("\") to appear. [#644](https://github.com/zowe/imperative/issues/644)
- Renamed the zos-files `--responseTimeout` option to `--response-timeout` in help docs for consistency. [#803](https://github.com/zowe/zowe-cli/issues/803)

## `6.32.2`

- Fixed inconsistencies in punctuation for command descriptions by adding missing periods. [#66](https://github.com/zowe/zowe-cli/issues/66)

## `6.32.1`

- BugFix: Updated Imperative version to fix web help issues.
- Expanded help text of --data-set-type on create data set command by adding an example of creating PDSE. [#52](https://github.com/zowe/zowe-cli/issues/52)

## `6.32.0`

- Enhancement: Added a `--volume-serial` option to the `zowe zos-files list data-set` command. Use this option to filter data sets by volume serial. [#61](https://github.com/zowe/zowe-cli/issues/61)
- Enhancement: Removed 'z/OS' from zos-files help upload and download commands. [#60](https://github.com/zowe/zowe-cli/issues/60)

## `6.31.2`

- Enhancement: Added new aliases for zos-files commands in delete, download, and list relating to USS files. You can now interact with `uf` or `uss`.  [#983](https://github.com/zowe/zowe-cli/issues/983)

## `6.31.0`

- Enhancement: Add the option --jcl-symbols to the jobs submit command to enable users to specify JCL symbol names and values.

## `6.30.0`

- Enhancement: made changes to definition files for zowe ssh commands  [#603](https://github.com/zowe/zowe-cli/issues/603)

## `6.29.0`

- Enhancement: Added a standard data set template with no parameters set.

## `6.28.0`

- Enhancement: Updated Imperative version to handle GZIP compression on REST requests.

## `6.27.1`

- BugFix: Removed the conflicting alias `-o` for `--protocol` option.

## `6.27.0`

- Enhancement: Added a `like` option to the `zowe zos-files create data-set` command. Use this option to like datasets. [#771](https://github.com/zowe/zowe-cli/issues/771)
- Enhancement: Added a `--protocol` option to allow you to specify the HTTP or HTTPS protocol used. Default value remains HTTPS.[#498](https://github.com/zowe/zowe-cli/issues/498)
- Enhancement: Added an example for running a Db2 command with the `zowe zos-console issue command` command. [#641](https://github.com/zowe/zowe-cli/issues/641)

## `6.26.0`

- Enhancement: Updated Imperative version to support npm@7. This fixes an error when installing plugins.

## `6.25.2`

- Documented early access features that are available in "next" release.

## `6.25.1`

- Bugfix: Updated Imperative version to fix vulnerability.

## `6.25.0`

- Enhancement: Added a `--replace` option to the `zowe zos-files copy data-set` command. Use this option if you want to replace like-named members in the target data set. [#808](https://github.com/zowe/zowe-cli/issues/808)
- Enhancement: Improved a cryptic error message that was shown if TSO address space failed to start for the `zowe zos-tso issue command` command. [#28](https://github.com/zowe/zowe-cli/issues/28)
- Bugfix: Removed "[object Object]" text that appeared in some error messages. The proper text "Imperative API Error" is now displayed. [#836](https://github.com/zowe/zowe-cli/pull/836)

## `6.24.6`

- BugFix: Improved performance of `zowe zos-files list` commands when very long lists are printed to console. [#861](https://github.com/zowe/zowe-cli/issues/861)

## `6.24.5`

- Bugfix: Updated Imperative dependency version to one that does not contain a vulnerable dependency

## `6.24.3`

- Bugfix: Fixed incorrect syntax of example for `zowe files create data-set-vsam`. [#823](https://github.com/zowe/zowe-cli/issues/823)

## `6.24.2`

- Revert: Revert changes made in 6.24.1, problem was determined to be bundling pipeline

## `6.24.1`

- Bugfix: Change SDK package structure to allow for backwards compatibility for some projects importing the CLI

## `6.24.0`

- Enhancement: Published the APIs in Zowe CLI as separate SDK packages. [#750](https://github.com/zowe/zowe-cli/issues/750)
- The "@zowe/cli" package still includes both API and CLI methods. In addition, the following SDK packages are now available:
  - @zowe/provisioning-for-zowe-sdk
  - @zowe/zos-console-for-zowe-sdk
  - @zowe/zos-files-for-zowe-sdk
  - @zowe/zos-jobs-for-zowe-sdk
  - @zowe/zos-tso-for-zowe-sdk
  - @zowe/zos-uss-for-zowe-sdk
  - @zowe/zos-workflows-for-zowe-sdk
  - @zowe/zosmf-for-zowe-sdk
  - @zowe/core-for-zowe-sdk

## `6.23.0`

- Enhancement: Added a `--pattern` option to the `zowe files list all-members` command. The option lets you restrict returned member names to only names that match a given pattern. The argument syntax is the same as the "pattern" parameter of the ISPF LMMLIST service. [#810](https://github.com/zowe/zowe-cli/issues/810)
- Enhancement: Added new options `--lrecl` and `--recfm` to the `zos-files create` command. Use these options to specify a logical record length and record format for data sets that you create. [#788](https://github.com/zowe/zowe-cli/issues/788)

## `6.22.0`

- Enhancement: Added the `--encoding` option for the `zowe zos-files upload dir-to-pds` command. This option lets you upload multiple members with a single command. [#764](https://github.com/zowe/zowe-cli/issues/764)
- BugFix: Fixed an issue where the output of the `zowe zos-uss issue ssh` command would sometimes omit the last line. [#795](https://github.com/zowe/zowe-cli/issues/795)

## `6.21.1`

- BugFix: Renamed the z/OS Files API option from `storeclass` to `storclass`. This fixed an issue where the CLI could define the wrong storage class on `create dataset` commands. [#503](https://github.com/zowe/zowe-cli/issues/503)

## `6.21.0`

- Enhancement: Added a `--responseTimeout` option to the z/OS Files APIs, CLI commands, and z/OSMF profiles. Specify `--responseTimeout <###>` to set the number of seconds that the TSO servlet request runs before a timout occurs. The default is 30 seconds. You can set the option to between 5 and 600 seconds (inclusive). [#760](https://github.com/zowe/zowe-cli/issues/760)

## `6.20.0`

- Added API usage examples to each package Readme (files, jobs, etc...). [#751](https://github.com/zowe/zowe-cli/issues/751).
- Fixed an issue where the CLI exited with status code 0 in case of an error. [#748](https://github.com/zowe/zowe-cli/issues/748)
- Added new method "dataSetLike(session, dataSetName, options)" to `Create` class, for use when creating a dataset with parameters like another data set. [#766](https://github.com/zowe/zowe-cli/issues/766)

## `6.19.1`

- Update Imperative version
- Fix compilation error

## `6.19.0`

- Add CLI command to delete migrated data sets `zowe zos-files delete migrated-data-sets`.

## `6.18.0`

- Add the --fail-fast option to the `zowe zos-files download all-members` command
  - Specifying `--fail-fast false` allows member downloads to continue if one or more fail

## `6.17.3`

- Update Imperative version to include compatibility fix for `ISession` type

## `6.17.2`

- Update Imperative version (again) to include security fix

## `6.17.1`

- Update Imperative version to fix issue "Can't use service profile after storing token in base profile"

## `6.17.0`

- Added API to delete migrated data sets.

## `6.16.0`

- Upgrade Zowe commands to prompt for any of the following values if the option is missing: host, port, user, and password.
- Add ability to log into and out of the APIML, getting and using a token
- Add `--base-profile` option to all commands that use profiles, allowing them to make use of base profiles containing shared values.

## `6.15.0`

- Add `encoding` option to `zosmf` profile type.

## `6.14.0`

- Add encoding / code page support for data set upload and download operations in library and CLI.

## `6.13.0`

- Add `files hrec ds` command to recall data sets.
- Make account optional in TSO profiles.
- Make user and host optional in SSH profiles.
- Fix broken links in readme.

## `6.12.0`

- Make username, password, and host optional on z/OSMF profiles and update profile creation doc to reflect the change.
- Don't overwrite files when downloading spool output from job with duplicate step names.

## `6.11.2`

- Update imperative version (again) in order to fix vulnerabilities

## `6.11.1`

- Update imperative version (to fix EPERM issues on Windows)

## `6.11.0`

- Add preserve-original-letter-case option for download to keep generated folders and files in original uppercase.

## `6.10.3`

- Update Migrate and Recall data set APIs to have a base handler function.

## `6.10.2`

- Update Imperative to 4.6.
- Update top-level doc links in help description.

## `6.10.1`

- Update Imperative dependency to fix vulnerability.

## `6.10.0`

- Add `files rename ds` and `files rename dsm` commands to rename data sets and data set members. Thanks @CForrest97

## `6.9.2`

- Return non-zero exit code when upload command fails. Thanks @tjohnsonBCM

## `6.9.1`

- Support `#` character in account number supplied to TSO commands. Thanks @awharn

## `6.9.0`

- Add API to recall migrated datasets. Thanks @Pranay154

## `6.8.2`

- Update the Zowe logo to the new logo. Thanks @awharn

## `6.8.1`

- Add utility function to access ImperativeConfig. Thanks @tjohnsonBCM

## `6.8.0`

- Add possibility to use Etags with download and upload APIs. Thanks @Alexandru-Dimitru
- Add option to return Etag on upload. Thanks @Alexandru-Dimitru

## `6.0.0`

- Rename `files list zfs` command to `files list fs` since it is not specific to zFS file systems.

## `5.0.0`

- Use new streaming RestClient APIs to reduce memory usage when downloading and uploading files.

## `4.0.0`

- Remove the method `Get.dataSetStreamed`. Use `ZosmfRestClient.getStreamed` instead.

## `3.0.0`

- Rename package from "@brightside/core" to "@zowe/cli".
- Change behavior of the method `Shell.executeSsh` to use `stdoutHandler` instead of `streamCallBack`. This eliminates dependency on the `ClientChannel` type of the ssh2 package.<|MERGE_RESOLUTION|>--- conflicted
+++ resolved
@@ -2,11 +2,10 @@
 
 All notable changes to the Zowe CLI package will be documented in this file.
 
-<<<<<<< HEAD
 ## Recent Changes
 
 - **NEXT BREAKING** Enhancement: Use sockets and named pipes instead of ports for daemon communication for improved access control.
-=======
+
 ## `7.0.0-next.202202151759`
 
 - BugFix: Updated Imperative to convert previously used profile property names into V2-compliant property names.
@@ -14,7 +13,6 @@
 ## `7.0.0-next.202202112312`
 
 - BugFix: Fixed packaging of daemon binary for macOS.
->>>>>>> ae50e22d
 
 ## `7.0.0-next.202202092037`
 
