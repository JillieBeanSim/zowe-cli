# Change Log

All notable changes to the Zowe CLI package will be documented in this file.

## Recent Changes

- BugFix: Fixed name of the positional in `zowe zos-jobs submit uss-file` command.
- BugFix: Updated the description of the `zowe zos-jobs view all-spool-content` command.
<<<<<<< HEAD
=======
- BugFix: Updated the descriptions of the `zowe zos-files view uss-file` and  `zowe zos-files view data-set` commands.
- BugFix: Removed the `zowe zos-files view uss-file <file> --record` option.
>>>>>>> c0cdb156

## `7.2.0`

- Enhancement: Added the `zowe zos-jobs view all-spool-content` command to view all spool content given a job id. [#946](https://github.com/zowe/zowe-cli/issues/946)
- Enhancement: Added the `zowe jobs submit uss-file` command to submit a job from a USS file. [#1286](https://github.com/zowe/zowe-cli/issues/1286)
- Enhancement: Added the `zowe files view data-set` and `zowe files view uss-file` commands to view a dataset or USS file. [#1283](https://github.com/zowe/zowe-cli/issues/1283)
- Enhancement: Added the `zowe jobs delete old-jobs` command to delete (purge) jobs in OUTPUT status. [#1285](https://github.com/zowe/zowe-cli/issues/1285)
- BugFix: Updated Imperative to address `ProfileInfo` related issues. [zowe/vscode-extension-for-zowe#1777](https://github.com/zowe/vscode-extension-for-zowe/issues/1777)

## `7.1.3`

- BugFix: Fixed issue where `config auto-init` could report that it modified a config file that did not yet exist.
- BugFix: Updated Imperative to fix `config import` and `config secure` commands not respecting the `--reject-unauthorized` option.

## `7.1.2`

- BugFix: Fixed an issue where privateKey is not being respected. [#1398](https://github.com/zowe/zowe-cli/issues/1398) [#1392](https://github.com/zowe/zowe-cli/issues/1392)

## `7.1.1`

- BugFix: Moved `authConfig` object from the core SDK into the CLI's base profile definition to fix invalid handler path.

## `7.1.0`

- Enhancement: Updated the `zowe config auto-init` command to allow using certificates for authentication. [#1359](https://github.com/zowe/zowe-cli/issues/1359)
- Enhancement: Exposed profile type configuration from the respective SDKs.
- BugFix: Fixed issue where SSH command waits forever when user has expired password. [#989](https://github.com/zowe/zowe-cli/issues/989)

## `7.0.2`

- BugFix: Updated Imperative to fix a v1 profiles bug when storing a profile with no secure properties.

## `7.0.1`

- BugFix: Fixed ProfileInfo API targeting default base profile instead of the operating layer's base profile. [Imperative#791](https://github.com/zowe/imperative/issues/791)

## `7.0.0`

- Major: Introduced Team Profiles, Daemon mode, and more. See the prerelease items (if any) below for more details.

## `7.0.0-next.202204142300`

- BugFix: Updated the imperative version to consume ProfileInfo API updates and to remove the `moment` dependency.

## `7.0.0-next.202204141408`

- Enhancement: Updated the version number of the Zowe-CLI executable.

## `7.0.0-next.202204111828`

- Enhancement: Added help for `zowe daemon restart` command.
- Enhancement: Changed type of `encoding` property on z/OSMF profile from number to string to support more values (e.g., "ISO8859-1").

## `7.0.0-next.202204111523`

- Enhancement: Launch a separate Zowe CLI daemon for each user on multi-user systems.
- **Next Breaking**: Removed environment variables ZOWE_DAEMON and ZOWE_DAEMON_LOCK. Replaced them with ZOWE_DAEMON_DIR and ZOWE_DAEMON_PIPE.

## `7.0.0-next.202204111431`

- BugFix: Updated Imperative to enhance backward compatibility with v1 profiles and other enhancements and bug fixes (More details: Imperative [v5.0.0-next.202204051515](https://github.com/zowe/imperative/blob/next/CHANGELOG.md#500-next202204051515) and [v5.0.0-next.202204081605](https://github.com/zowe/imperative/blob/next/CHANGELOG.md#500-next202204081605))

## `7.0.0-next.202203311904`

- BugFix: Updated `zowe auth login apiml`, `zowe auth logout apiml` and `zowe config auto-init` comamnds to use v2 APIML APIs [#1339](https://github.com/zowe/zowe-cli/issues/1339)
- BugFix: Updated Imperative to avoid loading the credential manager if the given config file is not secure. [zowe/imperative#762](https://github.com/zowe/imperative/issues/762)

## `7.0.0-next.202203282106`

- Enhancement: Added support for `--record` format on `zowe zos-files download (data-set|all-members)` and `zowe zos-files upload (dir-to-pds|file-to-data-set|stdin-to-data-set)` [#539](https://github.com/zowe/zowe-cli/issues/539)

## `7.0.0-next.202203211751`

- BugFix: Updated Imperative to allow applications to update credentials from the `ProfileInfo` APIs. [zowe/vscode-extension-for-zowe#1646](https://github.com/zowe/vscode-extension-for-zowe/issues/1646)

## `7.0.0-next.202203101634`

- Enhancement: Added prompt for base profile host property to `zowe config init`. [#1219](https://github.com/zowe/zowe-cli/issues/1219)

## `7.0.0-next.202203042035`

- BugFix: Allows the CLI to complete installation when there is invalid config JSON [#1198](https://github.com/zowe/zowe-cli/issues/1198)

## `7.0.0-next.202203041732`

- Enhancement: The `zowe daemon enable` and `zowe daemon disable` commands run a process in the background so that they no longer require a user to copy and paste another command to successfully perform the operation.

## `7.0.0-next.202202241854`

- **LTS Breaking**: Added `stdin` property to `IHandlerParameters` which defaults to `process.stdin` and is overridden with another readable stream in daemon mode.
  - CLI plug-ins that read from `process.stdin` in their command handlers should replace it with `{IHandlerParameters}.stdin` to be compatible with Zowe v2 daemon mode.
  - This may be a breaking change for unit tests that mock the `IHandlerParameters` interface since a required property has been added.
  - It is recommended to replace `IHandlerParameters` mocks with the `mockHandlerParameters` method in the @zowe/cli-test-utils package which should protect you from future breaking changes to this interface.
- BugFix: Fixed Daemon Concurrency problems in Windows by introducing a lock file

## `7.0.0-next.202202171858`

- **Next Breaking**: Use sockets and named pipes instead of ports for daemon communication for improved access control.
- BugFix: Fixed Keytar not present in top level dependencies when CLI is installed non-globally. [#1314](https://github.com/zowe/zowe-cli/issues/1314)

## `7.0.0-next.202202151759`

- BugFix: Updated Imperative to convert previously used profile property names into V2-compliant property names.

## `7.0.0-next.202202112312`

- BugFix: Fixed packaging of daemon binary for macOS.

## `7.0.0-next.202202092037`

- BugFix: Fixed some optional dependencies missing from npm-shrinkwrap file.

## `7.0.0-next.202202041954`

- BugFix: Fixed daemon binaries missing from package and Keytar binaries not found at install time.

## `7.0.0-next.202202041533`

- BugFix: Updated Imperative to improve log messages when Keytar module fails to load.

## `7.0.0-next.202201261615`

- BugFix: Included an npm-shrinkwrap file to lock-down all transitive dependencies.

## `7.0.0-next.202201252014`

- BugFix: Fixed 'daemon disable' command to kill any running zowe daemon on Linux and Mac. [#1270](https://github.com/zowe/zowe-cli/issues/1270)
- BugFix: Fixed stdin data being corrupted when daemon server processes CLI command containing double-byte characters.
- Enhancement: Added a user message within 'daemon enable' and disable to open a new terminal when needed.
- **LTS Breaking**: Make the `user` field on SSH profiles secure. [#682](https://github.com/zowe/zowe-cli/issues/682)

## `7.0.0-next.202201121428`

- BugFix: Set executable attribute on zowe executable file on Linux and Mac.
- Enhancement: Ensure `zowe config auto-init` command saves the `rejectUnauthorized` value. [#1109](https://github.com/zowe/zowe-cli/issues/1109)

## `7.0.0-next.202201111811`

- BugFix: Update Imperative to absorb bugfixes introduced in version `5.0.0-next.202201102100`.
- Enhancement: Add the commands `zowe daemon enable` and `zowe daemon disable`. These commands enable end-users to set up daemon mode without having to download a separate executable and place it by hand into some directory.
- Enhancement: Refactored communication between Imperative daemon client and server. Previously the client only sent CLI arguments and the current working directory. Now it sends a JSON object that also includes environment variables and input piped from stdin. [#1179](https://github.com/zowe/zowe-cli/issues/1179)
- **Next Breaking**: The Daemon-related class named `Processor` was renamed to `DaemonDecider`.
- **Next Breaking**: Remove `--dcd` argument which was reserved for `--daemon-current-directory`.
- **Next Breaking**: Add user check to daemon communication

## `7.0.0-next.202112281543`

- Enhancement: update a "show attributes" flag to be `-a` instead of `--pa`.  `--pa` is a "hidden" alias.

## `7.0.0-next.202112201801`

- BugFix: Fixed socket connection error on macOS after commands that run in daemon mode. [#1192](https://github.com/zowe/zowe-cli/issues/1192)
- BugFix: Fixed daemon failing to run in path that contains space in directory name. [#1237](https://github.com/zowe/zowe-cli/issues/1237)

## `7.0.0-next.202112142155`

- Enhancement: Upgrade Imperative so that secure prompts do not show input and zowe.config.json secure properties are not logged. [#1106](https://github.com/zowe/zowe-cli/issues/1106)

## `7.0.0-next.202112081943`

- **Next Breaking**: Remove hardcoded `--dcd` argument sent between imperative daemon server and client.

## `7.0.0-next.202112021313`

- **Next Breaking**: Use JSON-based communication protocol between imperative daemon server and client.

## `7.0.0-next.202111221932`

- BugFix: Changed credentials to be stored securely by default for v1 profiles to be consistent with the experience for v2 profiles. [#1128](https://github.com/zowe/zowe-cli/issues/1128)

## `7.0.0-next.202111111904`

- Daemon mode updates:
    - Enhancements:
        - Renamed the platform-specific executable from zowex to zowe, so that existing zowe commands used from the command line or in scripts do not have to change when running in daemon mode.
        - Automatically launch the background daemon when one is not running.
        - The daemon no longer has its own visible window, making it much more daemon-like.
        - An environment variable named ZOWE_USE_DAEMON can be set to "no" to prevent the use of the daemon. Commands are then passed to the traditional zowe-CLI command. Thus, you can temporarily use the traditional Zowe CLI command to correct some display limitations (like displaying colors).
    - Bug fixes:
        - Eliminate the display of escape characters when colors are displayed while running in daemon mode. [#938](https://github.com/zowe/zowe-cli/issues/938). Currently accomplished by not displaying colors in daemon mode.
        - Command-line arguments that contain spaces no longer require extra quotes or escapes. [#978](https://github.com/zowe/zowe-cli/issues/978)

## `7.0.0-next.202111111709`

- Enhancement: Upgrade Imperative so Daemon Mode can launch and warn about invalid team configuration files. [#943](https://github.com/zowe/zowe-cli/issues/943) [#1190](https://github.com/zowe/zowe-cli/issues/1190)

## `7.0.0-next.202111041425`

- Enhancement: Added `autoStore` property to config JSON files which defaults to true. When this property is enabled and the CLI prompts you to enter connection info, the values you enter will be saved to disk (or credential vault if they are secure) for future use. [zowe/zowe-cli#923](https://github.com/zowe/zowe-cli/issues/923)

## `7.0.0-next.202110211759`

- Enhancement: Display the set of changes made by the 'zowe config auto-init' command.

## `7.0.0-next.202110071909`

- Enhancement: Added `config update-schemas [--depth <value>]` command. [#1059](https://github.com/zowe/zowe-cli/issues/1059)
- **LTS Breaking**: Changed default log level from DEBUG to WARN to reduce the volume of logs written to disk. The log level can still be overridden using environment variables.

## `7.0.0-next.202109281609`

- Enhancement: Added `config import` command that imports team config files from a local path or web URL. [#1083](https://github.com/zowe/zowe-cli/issues/1083)
- Enhancement: Added Help Doc examples for the `zowe config` group of commands. [#1061](https://github.com/zowe/zowe-cli/issues/1061)

## `7.0.0-next.202109032014`

- Enhancement: Log in to API ML to obtain token value instead of prompting for it in `config secure` command.

## `7.0.0-next.202108311536`

- Security: Don't expose port that daemon server listens on (default port is 4000).

## `7.0.0-next.202108202027`

- Update Imperative dependency for the following new features:
  - **LTS Breaking**: Make `fail-on-error` option true by default on `zowe plugins validate` command.
  - Enhancement: Improved command suggestions
  - Performance: Improved the way that HTTP response chunks are saved, reducing time complexity from O(n<sup>2</sup>) to O(n). This dramatically improves performance for larger requests. [#618](https://github.com/zowe/imperative/pull/618)

## `7.0.0-next.202108121907`

- Enhancement: Flattened the default profiles structure created by the `config init` command.
- **Next Breaking**: Split up authToken property in team config into tokenType and tokenValue properties to be consistent with Zowe v1 profiles.

## `7.0.0-next.202107131230`

- Enhancement: Adds the `config auto-init` command, allowing users to automatically generate a configuration using information stored in conformant installed plugins and the API Mediation Layer.

## `7.0.0-next.202102011525`

- Enhancement: Added new "config" command group to manage config JSON files. This is intended to replace the profiles API, and makes it easier for users to create, share, and switch between profile configurations.
- Enhancement: Added daemon mode which runs a persistent background process "zowex" to improve CLI response time. The "zowex" binary can be downloaded from GitHub releases.
- Enhancement: Added support for secure credential storage without any plug-ins required. On Linux there are some software requirements for this feature which are listed [here](https://github.com/zowe/zowe-cli-scs-plugin#software-requirements).
- Deprecated: The "profiles" command group for managing global profiles in "~/.zowe/profiles". Use the new "config" command group instead.
- **LTS Breaking**: Removed "config" command group for managing app settings in "~/.zowe/imperative/settings.json". If app settings already exist they are still loaded for backwards compatibility.

## `6.40.1`

- BugFix: Updated the imperative version to remove the `moment` dependency.

## `6.40.0`

- Enhancement: Added the `exec-data` option for `zowe jobs list jobs` command to return execution data about the job in addition to the default information. [#1158](https://github.com/zowe/zowe-cli/issues/1158)

## `6.39.1`

- BugFix: Updated Imperative to consume security updates in `4.18.2`.


## `6.39.0`

- BugFix: Provided more accurate output for `zowe zos-jobs delete job` and `zowe zos-jobs cancel job` commands [#1333](https://github.com/zowe/zowe-cli/issues/1333)
- BugFix: Fixed inconsistent case on `modify-version` option for `zowe zos-jobs delete job` and `zowe zos-jobs cancel job` commands [#1333](https://github.com/zowe/zowe-cli/issues/1333)
- Enhancement: Added support for `--record` format on `zowe zos-files download (data-set|all-members)` and `zowe zos-files upload (dir-to-pds|file-to-data-set|stdin-to-data-set)` [#539](https://github.com/zowe/zowe-cli/issues/539)

## `6.38.0`

- Enhancement: Exported the `@zowe/imperative` package as the `imperative` namespace.
  If your project depends on both Zowe CLI and Imperative, you can now `import { imperative } from "@zowe/cli"` without declaring `@zowe/imperative` as a separate dependency in package.json. No change is required for CLI plug-ins.
- BugFix: Fixed inconsistent capitalization with z/OS console command. [#961](https://github.com/zowe/zowe-cli/issues/961)

## `6.37.8`

- Documentation: Updated help text for the `zowe jobs submit stdin` command. [#1284](https://github.com/zowe/zowe-cli/issues/1284)

## `6.37.7`

- BugFix: Fixed some optional dependencies missing from npm-shrinkwrap file.

## `6.37.6`

- BugFix: Pruned dev dependencies from npm-shrinkwrap file.

## `6.37.5`

- BugFix: Included an npm-shrinkwrap file to lock-down all transitive dependencies.

## `6.37.3`

- BugFix: Updated imperative to resolve `--hw` line-break issues. [Imperative #715](https://github.com/zowe/imperative/issues/715)

## `6.37.2`

- BugFix: Disabled gzip compression for z/OSMF requests that download binary files. [#1170](https://github.com/zowe/zowe-cli/issues/1170)

## `6.37.1`

- BugFix: Updated Imperative to absorb bugfixes introduced in version `4.17.2`.

## `6.37.0`

- Enhancement: Added new feature to manage zos-logs. z/OSMF version 2.4 or higher is required. Ensure that the [z/OSMF Operations Log Support is available via APAR and associated PTFs](https://www.ibm.com/support/pages/apar/PH35930). [#1104](https://github.com/zowe/zowe-cli/issues/1104)

## `6.36.1`

- BugFix: Fixed an issue where plugin install and uninstall did not work with NPM version 8. [Imperative #683](https://github.com/zowe/imperative/issues/683)

## `6.36.0`

- Enhancement: Added the command tree JSON object to the `zowe --available-commands` command's data object, returned when `--response-format-json` is specified.

## `6.35.0`

- Enhancement: Removed the misleading `workflow-name` option for the `zowe zos-workflows list definition-file-details` help example. [#659](https://github.com/zowe/zowe-cli/issues/659)
- Enhancement: Exposed new option `modifyVersion` for the `zowe zos-jobs delete job` and `zowe zos-jobs cancel job` commands. [#1092](https://github.com/zowe/zowe-cli/issues/1092)

## `6.34.1`

- BugFix: Reverts hiding the cert-key-file path so users can see what path was specified and check if the file exists.

## `6.34.0`

- Enhancement: Add support for PEM certificate based authentication.

## `6.33.4`

- BugFix: Updated dependencies to resolve problems with the ansi-regex package.

## `6.33.3`

- Enhancement: Update post-install script to display a message when the CLI successfully installs due to increased error messaging from USS SDK when optional pre-requisites are not installed.

## `6.33.1`

- Bugfix: Fixed capitalization of handler paths for `zowe files rename ds` and `zowe files rename dsm` commands.

## `6.33.0`

- Enhancement: Exposed new option `start` for the `zowe zos-files list data-set` command. [#495](https://github.com/zowe/zowe-cli/issues/495)
- Enhancement: Updated Imperative to add the following features:
  - Enhancement: Improved command suggestions for mistyped commands, add aliases to command suggestions.
  - Enhancement: The `plugins validate` command will return an error code when plugins have errors if the new `--fail-on-error` option is specified. Also adds `--fail-on-warning` option to return with an error code when plugins have warnings. [#463](https://github.com/zowe/imperative/issues/463)
  - BugFix: Fixed regression where characters are not correctly escaped in web help causing extra slashes ("\") to appear. [#644](https://github.com/zowe/imperative/issues/644)
- Renamed the zos-files `--responseTimeout` option to `--response-timeout` in help docs for consistency. [#803](https://github.com/zowe/zowe-cli/issues/803)

## `6.32.2`

- Fixed inconsistencies in punctuation for command descriptions by adding missing periods. [#66](https://github.com/zowe/zowe-cli/issues/66)

## `6.32.1`

- BugFix: Updated Imperative version to fix web help issues.
- Expanded help text of --data-set-type on create data set command by adding an example of creating PDSE. [#52](https://github.com/zowe/zowe-cli/issues/52)

## `6.32.0`

- Enhancement: Added a `--volume-serial` option to the `zowe zos-files list data-set` command. Use this option to filter data sets by volume serial. [#61](https://github.com/zowe/zowe-cli/issues/61)
- Enhancement: Removed 'z/OS' from zos-files help upload and download commands. [#60](https://github.com/zowe/zowe-cli/issues/60)

## `6.31.2`

- Enhancement: Added new aliases for zos-files commands in delete, download, and list relating to USS files. You can now interact with `uf` or `uss`.  [#983](https://github.com/zowe/zowe-cli/issues/983)

## `6.31.0`

- Enhancement: Add the option --jcl-symbols to the jobs submit command to enable users to specify JCL symbol names and values.

## `6.30.0`

- Enhancement: made changes to definition files for zowe ssh commands  [#603](https://github.com/zowe/zowe-cli/issues/603)

## `6.29.0`

- Enhancement: Added a standard data set template with no parameters set.

## `6.28.0`

- Enhancement: Updated Imperative version to handle GZIP compression on REST requests.

## `6.27.1`

- BugFix: Removed the conflicting alias `-o` for `--protocol` option.

## `6.27.0`

- Enhancement: Added a `like` option to the `zowe zos-files create data-set` command. Use this option to like datasets. [#771](https://github.com/zowe/zowe-cli/issues/771)
- Enhancement: Added a `--protocol` option to allow you to specify the HTTP or HTTPS protocol used. Default value remains HTTPS.[#498](https://github.com/zowe/zowe-cli/issues/498)
- Enhancement: Added an example for running a Db2 command with the `zowe zos-console issue command` command. [#641](https://github.com/zowe/zowe-cli/issues/641)

## `6.26.0`

- Enhancement: Updated Imperative version to support npm@7. This fixes an error when installing plugins.

## `6.25.2`

- Documented early access features that are available in "next" release.

## `6.25.1`

- Bugfix: Updated Imperative version to fix vulnerability.

## `6.25.0`

- Enhancement: Added a `--replace` option to the `zowe zos-files copy data-set` command. Use this option if you want to replace like-named members in the target data set. [#808](https://github.com/zowe/zowe-cli/issues/808)
- Enhancement: Improved a cryptic error message that was shown if TSO address space failed to start for the `zowe zos-tso issue command` command. [#28](https://github.com/zowe/zowe-cli/issues/28)
- Bugfix: Removed "[object Object]" text that appeared in some error messages. The proper text "Imperative API Error" is now displayed. [#836](https://github.com/zowe/zowe-cli/pull/836)

## `6.24.6`

- BugFix: Improved performance of `zowe zos-files list` commands when very long lists are printed to console. [#861](https://github.com/zowe/zowe-cli/issues/861)

## `6.24.5`

- Bugfix: Updated Imperative dependency version to one that does not contain a vulnerable dependency

## `6.24.3`

- Bugfix: Fixed incorrect syntax of example for `zowe files create data-set-vsam`. [#823](https://github.com/zowe/zowe-cli/issues/823)

## `6.24.2`

- Revert: Revert changes made in 6.24.1, problem was determined to be bundling pipeline

## `6.24.1`

- Bugfix: Change SDK package structure to allow for backwards compatibility for some projects importing the CLI

## `6.24.0`

- Enhancement: Published the APIs in Zowe CLI as separate SDK packages. [#750](https://github.com/zowe/zowe-cli/issues/750)
- The "@zowe/cli" package still includes both API and CLI methods. In addition, the following SDK packages are now available:
  - @zowe/provisioning-for-zowe-sdk
  - @zowe/zos-console-for-zowe-sdk
  - @zowe/zos-files-for-zowe-sdk
  - @zowe/zos-jobs-for-zowe-sdk
  - @zowe/zos-tso-for-zowe-sdk
  - @zowe/zos-uss-for-zowe-sdk
  - @zowe/zos-workflows-for-zowe-sdk
  - @zowe/zosmf-for-zowe-sdk
  - @zowe/core-for-zowe-sdk

## `6.23.0`

- Enhancement: Added a `--pattern` option to the `zowe files list all-members` command. The option lets you restrict returned member names to only names that match a given pattern. The argument syntax is the same as the "pattern" parameter of the ISPF LMMLIST service. [#810](https://github.com/zowe/zowe-cli/issues/810)
- Enhancement: Added new options `--lrecl` and `--recfm` to the `zos-files create` command. Use these options to specify a logical record length and record format for data sets that you create. [#788](https://github.com/zowe/zowe-cli/issues/788)

## `6.22.0`

- Enhancement: Added the `--encoding` option for the `zowe zos-files upload dir-to-pds` command. This option lets you upload multiple members with a single command. [#764](https://github.com/zowe/zowe-cli/issues/764)
- BugFix: Fixed an issue where the output of the `zowe zos-uss issue ssh` command would sometimes omit the last line. [#795](https://github.com/zowe/zowe-cli/issues/795)

## `6.21.1`

- BugFix: Renamed the z/OS Files API option from `storeclass` to `storclass`. This fixed an issue where the CLI could define the wrong storage class on `create dataset` commands. [#503](https://github.com/zowe/zowe-cli/issues/503)

## `6.21.0`

- Enhancement: Added a `--responseTimeout` option to the z/OS Files APIs, CLI commands, and z/OSMF profiles. Specify `--responseTimeout <###>` to set the number of seconds that the TSO servlet request runs before a timout occurs. The default is 30 seconds. You can set the option to between 5 and 600 seconds (inclusive). [#760](https://github.com/zowe/zowe-cli/issues/760)

## `6.20.0`

- Added API usage examples to each package Readme (files, jobs, etc...). [#751](https://github.com/zowe/zowe-cli/issues/751).
- Fixed an issue where the CLI exited with status code 0 in case of an error. [#748](https://github.com/zowe/zowe-cli/issues/748)
- Added new method "dataSetLike(session, dataSetName, options)" to `Create` class, for use when creating a dataset with parameters like another data set. [#766](https://github.com/zowe/zowe-cli/issues/766)

## `6.19.1`

- Update Imperative version
- Fix compilation error

## `6.19.0`

- Add CLI command to delete migrated data sets `zowe zos-files delete migrated-data-sets`.

## `6.18.0`

- Add the --fail-fast option to the `zowe zos-files download all-members` command
  - Specifying `--fail-fast false` allows member downloads to continue if one or more fail

## `6.17.3`

- Update Imperative version to include compatibility fix for `ISession` type

## `6.17.2`

- Update Imperative version (again) to include security fix

## `6.17.1`

- Update Imperative version to fix issue "Can't use service profile after storing token in base profile"

## `6.17.0`

- Added API to delete migrated data sets.

## `6.16.0`

- Upgrade Zowe commands to prompt for any of the following values if the option is missing: host, port, user, and password.
- Add ability to log into and out of the APIML, getting and using a token
- Add `--base-profile` option to all commands that use profiles, allowing them to make use of base profiles containing shared values.

## `6.15.0`

- Add `encoding` option to `zosmf` profile type.

## `6.14.0`

- Add encoding / code page support for data set upload and download operations in library and CLI.

## `6.13.0`

- Add `files hrec ds` command to recall data sets.
- Make account optional in TSO profiles.
- Make user and host optional in SSH profiles.
- Fix broken links in readme.

## `6.12.0`

- Make username, password, and host optional on z/OSMF profiles and update profile creation doc to reflect the change.
- Don't overwrite files when downloading spool output from job with duplicate step names.

## `6.11.2`

- Update imperative version (again) in order to fix vulnerabilities

## `6.11.1`

- Update imperative version (to fix EPERM issues on Windows)

## `6.11.0`

- Add preserve-original-letter-case option for download to keep generated folders and files in original uppercase.

## `6.10.3`

- Update Migrate and Recall data set APIs to have a base handler function.

## `6.10.2`

- Update Imperative to 4.6.
- Update top-level doc links in help description.

## `6.10.1`

- Update Imperative dependency to fix vulnerability.

## `6.10.0`

- Add `files rename ds` and `files rename dsm` commands to rename data sets and data set members. Thanks @CForrest97

## `6.9.2`

- Return non-zero exit code when upload command fails. Thanks @tjohnsonBCM

## `6.9.1`

- Support `#` character in account number supplied to TSO commands. Thanks @awharn

## `6.9.0`

- Add API to recall migrated datasets. Thanks @Pranay154

## `6.8.2`

- Update the Zowe logo to the new logo. Thanks @awharn

## `6.8.1`

- Add utility function to access ImperativeConfig. Thanks @tjohnsonBCM

## `6.8.0`

- Add possibility to use Etags with download and upload APIs. Thanks @Alexandru-Dimitru
- Add option to return Etag on upload. Thanks @Alexandru-Dimitru

## `6.0.0`

- Rename `files list zfs` command to `files list fs` since it is not specific to zFS file systems.

## `5.0.0`

- Use new streaming RestClient APIs to reduce memory usage when downloading and uploading files.

## `4.0.0`

- Remove the method `Get.dataSetStreamed`. Use `ZosmfRestClient.getStreamed` instead.

## `3.0.0`

- Rename package from "@brightside/core" to "@zowe/cli".
- Change behavior of the method `Shell.executeSsh` to use `stdoutHandler` instead of `streamCallBack`. This eliminates dependency on the `ClientChannel` type of the ssh2 package.<|MERGE_RESOLUTION|>--- conflicted
+++ resolved
@@ -6,11 +6,8 @@
 
 - BugFix: Fixed name of the positional in `zowe zos-jobs submit uss-file` command.
 - BugFix: Updated the description of the `zowe zos-jobs view all-spool-content` command.
-<<<<<<< HEAD
-=======
 - BugFix: Updated the descriptions of the `zowe zos-files view uss-file` and  `zowe zos-files view data-set` commands.
 - BugFix: Removed the `zowe zos-files view uss-file <file> --record` option.
->>>>>>> c0cdb156
 
 ## `7.2.0`
 
