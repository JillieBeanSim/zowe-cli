--- conflicted
+++ resolved
@@ -78,13 +78,8 @@
     "@types/diff": "^5.0.9",
     "@types/lodash": "^4.14.202",
     "@types/tar": "^6.1.11",
-<<<<<<< HEAD
-    "@zowe/cli-test-utils": "8.0.0-next.202402132108",
+    "@zowe/cli-test-utils": "8.0.0-next.202402221834",
     "comment-json": "^4.2.3",
-=======
-    "@zowe/cli-test-utils": "8.0.0-next.202402221834",
-    "comment-json": "~4.1.1",
->>>>>>> 9f3f3c55
     "strip-ansi": "^6.0.1",
     "which": "^4.0.0"
   },
