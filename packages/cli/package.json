--- conflicted
+++ resolved
@@ -54,11 +54,7 @@
     "typedocSpecifySrc": "typedoc --options ./typedoc.json"
   },
   "dependencies": {
-<<<<<<< HEAD
-    "@zowe/core-for-zowe-sdk": "6.31.1",
-=======
     "@zowe/core-for-zowe-sdk": "6.32.1",
->>>>>>> 4fd181d9
     "@zowe/imperative": "4.13.4",
     "@zowe/perf-timing": "1.0.7",
     "@zowe/provisioning-for-zowe-sdk": "6.32.1",
