--- conflicted
+++ resolved
@@ -59,14 +59,9 @@
     "@zowe/perf-timing": "1.0.7",
     "@zowe/provisioning-for-zowe-sdk": "6.33.2",
     "@zowe/zos-console-for-zowe-sdk": "6.33.2",
-<<<<<<< HEAD
-    "@zowe/zos-files-for-zowe-sdk": "6.33.2",
-    "@zowe/zos-jobs-for-zowe-sdk": "6.33.2",
-    "@zowe/zos-logs-for-zowe-sdk": "6.33.2",
-=======
     "@zowe/zos-files-for-zowe-sdk": "6.33.3",
     "@zowe/zos-jobs-for-zowe-sdk": "6.33.3",
->>>>>>> 4074ec21
+    "@zowe/zos-logs-for-zowe-sdk": "6.33.2",
     "@zowe/zos-tso-for-zowe-sdk": "6.33.2",
     "@zowe/zos-uss-for-zowe-sdk": "6.33.3",
     "@zowe/zos-workflows-for-zowe-sdk": "6.33.3",
