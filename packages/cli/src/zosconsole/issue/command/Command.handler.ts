--- conflicted
+++ resolved
@@ -57,11 +57,7 @@
                     responseKey: response.lastResponseKey,
                     cmdResponseUrl: response.cmdResponseUrl || undefined,
                     keywordDetected: response.keywordDetected ||
-<<<<<<< HEAD
-                        (!(commandParameters.arguments["solicited-keyword"] == null) ? false : undefined)
-=======
-                        ((!(commandParameters.arguments["solicited-keyword"] == null)) ? false : undefined)
->>>>>>> 0eb09332
+                        (commandParameters.arguments["solicited-keyword"] != null ? false : undefined)
                 };
                 commandParameters.response.console.log("Additional details:");
                 commandParameters.response.console.log("-------------------");
