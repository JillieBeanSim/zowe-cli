/*
* This program and the accompanying materials are made available under the terms of the
* Eclipse Public License v2.0 which accompanies this distribution, and is available at
* https://www.eclipse.org/legal/epl-v20.html
*
* SPDX-License-Identifier: EPL-2.0
*
* Copyright Contributors to the Zowe Project.
*
*/

import { Logout } from "../../../src/auth/Logout";
import { ZosmfRestClient } from "../../../src/rest/ZosmfRestClient";
import { ImperativeError, RestConstants } from "@zowe/imperative";

const returnEmpty = async () => {
    return;
};

const goodResponse: any = {
    statusCode: RestConstants.HTTP_STATUS_204
};
const badResponse401: any = {
    statusCode: RestConstants.HTTP_STATUS_401
};
const badResponse500: any = {
    statusCode: RestConstants.HTTP_STATUS_500
};
const badDataExpired = {
    messages: [
        {
            messageType: "ERROR",
            messageNumber: "ZWEAM701E",
<<<<<<< HEAD
            messageContent: "The request to the URL '/api/v1/gateway/auth/logout' has failed: TokenExpireException: Token is expired. caused by: TokenExpireException: Token is expired.",
=======
            messageContent: "The request to the URL '/api/v1/gateway/auth/logout' has failed: TokenExpireException: " +
                "Token is expired. caused by: TokenExpireException: Token is expired.",
>>>>>>> 8f878e9a
            messageKey: "org.zowe.apiml.common.internalRequestError"
        }
    ]};


const mockErrorText = "Fake error for Auth Logout APIML unit tests";
const throwImperativeError = async () => {
    throw new ImperativeError({msg: mockErrorText});
};
const fakeSession: any = {
    ISession: {
        tokenType: "apimlAuthenticationToken",
        tokenValue: "fakeToken"
    }
};

describe("Auth Logout APIML unit tests", () => {
    describe("Positive tests", () => {
        it("should allow users to call apimlLogout with correct parameters", async () => {
            ZosmfRestClient.prototype.request = jest.fn(returnEmpty);
            (ZosmfRestClient.prototype as any).mResponse = goodResponse;
            let caughtError;
            try {
                await Logout.apimlLogout(fakeSession);
            } catch (error) {
                caughtError = error;
            }
            expect(caughtError).toBeUndefined();
        });
    });

    describe("Error handling tests - HTTP 401", () => {
        it("should be able to raise an error with HTTP 401", async () => {
            ZosmfRestClient.prototype.request = jest.fn(returnEmpty);
            (ZosmfRestClient.prototype as any).mResponse = badResponse401;
            let caughtError;
            try{
                await Logout.apimlLogout(fakeSession);
            } catch (error) {
                caughtError = error;
            }
            expect(caughtError).toBeDefined();
            expect(caughtError instanceof ImperativeError).toEqual(true);
            expect(caughtError.mDetails).toMatchSnapshot();
        });
    });

    describe("Error handling tests - async/await", () => {
        it("should be able to catch errors from apimlLogout with async/await syntax", async () => {
            ZosmfRestClient.prototype.request = jest.fn(throwImperativeError);
            let caughtError;
            try {
                await Logout.apimlLogout(fakeSession);
            } catch (error) {
                caughtError = error;
            }
            expect(caughtError).toBeDefined();
            expect(caughtError instanceof ImperativeError).toEqual(true);
            expect(caughtError.message).toEqual(mockErrorText);
        });
    });

    describe("Error handling tests - Promise catch() syntax", () => {
        // eslint-disable-next-line jest/no-done-callback
        it("should be able to catch errors from apimlLogout with Promise.catch() syntax", (done: any) => {
            ZosmfRestClient.prototype.request = jest.fn(throwImperativeError);
            Logout.apimlLogout(fakeSession).then(() => {
                expect(".catch() should have been called").toEqual("test failed");
            }).catch((err) => {
                expect(err).toBeDefined();
                expect(err instanceof ImperativeError).toEqual(true);
                expect(err.message).toEqual(mockErrorText);
                done();
            });
        });
    });

    describe("Parameter validation", () => {
        it("should reject calls to apimlLogout that omit session", async () => {
            ZosmfRestClient.prototype.request = jest.fn(throwImperativeError);
            let caughtError;
            try {
                await Logout.apimlLogout(null);
            } catch (error) {
                caughtError = error;
            }
            expect(caughtError).toBeDefined();
            expect(caughtError instanceof ImperativeError).toEqual(true);
            expect(caughtError.message).toContain("session");
        });

        it("should reject calls to apimlLogout that omit token type in session", async () => {
            ZosmfRestClient.prototype.request = jest.fn(throwImperativeError);
            let caughtError;
            try {
                await Logout.apimlLogout({
                    ISession: {
                        tokenValue: "fakeToken"
                    }
                } as any);
            } catch (error) {
                caughtError = error;
            }
            expect(caughtError).toBeDefined();
            expect(caughtError instanceof ImperativeError).toEqual(true);
            expect(caughtError.message).toContain("apimlAuthenticationToken");
        });

        it("should reject calls to apimlLogout that omit token value in session", async () => {
            ZosmfRestClient.prototype.request = jest.fn(throwImperativeError);
            let caughtError;
            try {
                await Logout.apimlLogout({
                    ISession: {
                        tokenType: "apimlAuthenticationToken"
                    }
                } as any);
            } catch (error) {
                caughtError = error;
            }
            expect(caughtError).toBeDefined();
            expect(caughtError instanceof ImperativeError).toEqual(true);
            expect(caughtError.message).toContain("token");
        });
    });
});<|MERGE_RESOLUTION|>--- conflicted
+++ resolved
@@ -31,12 +31,8 @@
         {
             messageType: "ERROR",
             messageNumber: "ZWEAM701E",
-<<<<<<< HEAD
-            messageContent: "The request to the URL '/api/v1/gateway/auth/logout' has failed: TokenExpireException: Token is expired. caused by: TokenExpireException: Token is expired.",
-=======
             messageContent: "The request to the URL '/api/v1/gateway/auth/logout' has failed: TokenExpireException: " +
                 "Token is expired. caused by: TokenExpireException: Token is expired.",
->>>>>>> 8f878e9a
             messageKey: "org.zowe.apiml.common.internalRequestError"
         }
     ]};
