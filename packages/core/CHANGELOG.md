--- conflicted
+++ resolved
@@ -2,17 +2,15 @@
 
 All notable changes to the Zowe core SDK package will be documented in this file.
 
-<<<<<<< HEAD
 ## Recent Changes
 
 - LTS Breaking: Modified the core SDK. [#2083](https://github.com/zowe/zowe-cli/issues/2083)
   - Deprecated the IHeaderContent interface - use `IHeaderContent` from `@zowe/imperative`.
-=======
+
 ## `8.0.0-next.202406061600`
 
 - Enhancement: Modified Services.ts to have commented properties end with commas. [#1049](https://github.com/zowe/zowe-cli/issues/1049)
 
->>>>>>> 7abeb308
 
 ## `8.0.0-next.202403041352`
 
