# Change Log

All notable changes to the Zowe core SDK package will be documented in this file.

<<<<<<< HEAD
## `8.0.0-next.202403041352`

- BugFix: Updated engine to Node 18.12.0. [#2074](https://github.com/zowe/zowe-cli/pull/2074)
- LTS Breaking: Removed the file ProfileUtils.ts which contains the following obsolete V1 profile functions:
  - getDefaultProfile
  - getZoweDir - moved to ProfileInfo.getZoweDir

## `8.0.0-next.202402261705`

- BugFix: Updated additional dependencies for technical currency. [#2061](https://github.com/zowe/zowe-cli/pull/2061)
- BugFix: Updated engine to Node 16.7.0. [#2061](https://github.com/zowe/zowe-cli/pull/2061)

## `8.0.0-next.202402211923`

- BugFix: Updated dependencies for technical currency. [#2057](https://github.com/zowe/zowe-cli/pull/2057)

## `8.0.0-next.202401191954`

- LTS Breaking: Removed all 'profiles' commands, since they only worked with now-obsolete V1 profiles.
- BugFix: Include text from a REST response's causeErrors.message property in error messages.

## `8.0.0-next.202311282012`

- LTS Breaking: Unpinned dependency versions to allow for patch/minor version updates for dependencies [#1968](https://github.com/zowe/zowe-cli/issues/1968)

## `8.0.0-next.202311132045`

- Major: First major version bump for V3
=======
## `7.25.0`

- Enhancement: Added `X_IBM_INTRDR_FILE_ENCODING` header to `ZosmfHeaders` [#2139](https://github.com/zowe/zowe-cli/pull/2139)

## `7.24.3`

- BugFix: Updated help text for `tokenType` option to remove special regular expression character `^`. [#1863](https://github.com/zowe/zowe-cli/issues/1863)
>>>>>>> d2066849

## `7.21.2`

- BugFix: Add information about password-protected certificate file support. [#2006](https://github.com/zowe/zowe-cli/issues/2006)

## `7.18.0`

- Enhancement: Added support for dynamic APIML tokens. [#1734](https://github.com/zowe/zowe-cli/pull/1734)

## `7.17.0`

- Enhancement: Set properties for z/OSMF REST errors for use in a more user-friendly format with the ZOWE_V3_ERR_FORMAT environment variable. [zowe-cli#935](https://github.com/zowe/zowe-cli/issues/935)
-
## `7.16.5`

- BugFix: Fixed confusing error message "Token is not valid or expired" when APIML token is used to connect direct-to-service with `ZosmfRestClient`. [Imperative #978](https://github.com/zowe/imperative/issues/978)

## `7.12.0`

- BugFix: Added missing headers to ZosmfHeaders

## `7.1.1`

- BugFix: Moved `authConfig` object from the base profile definition into the CLI package because it made the handler path invalid.

## `7.1.0`

- Enhancement: Exposed `base` profile type configuration.

## `7.0.0`

- Major: Introduced Team Profiles, Daemon mode, and more. See the prerelease items (if any) below for more details.

## `7.0.0-next.202203311904`

- BugFix: Updated paths to use v2 APIML APIs [#1339](https://github.com/zowe/zowe-cli/issues/1339)

## `7.0.0-next.202203282106`

- Enhancement: Added the `record` data type header

## `7.0.0-next.202203211751`

- BugFix: Updated `ProfileUtils.getZoweDir` method to include the `name` property. [zowe/vscode-extension-for-zowe#1697](https://github.com/zowe/vscode-extension-for-zowe/issues/1697)

## `7.0.0-next.202111041425`

- Enhancement: Updated `Services.convertApimlProfileInfoToProfileConfig` method to include the `autoStore` property in config it creates

## `6.34.0`

- Enhancement: Add support for PEM certificate based authentication

## `6.33.4`

- BugFix: Updated dependencies to resolve problems with the ansi-regex package

## `6.33.1`

- Development: Migrated from TSLint (now deprecated) to ESLint for static code analysis.

## `6.32.1`

- Updated Imperative version

## `6.28.0`

- Enhancement: Added Accept-Encoding header to `ZosmfHeaders` class

## `6.25.0`

- Bugfix: Remove "[object Object]" that appeared in some error messages

## `6.24.5`

- Bugfix: Updated Imperative dependency version to one that does not contain a vulnerable dependency

## `6.24.2`

- Revert: Revert changes made in 6.24.1, problem was determined to be bundling pipeline

## `6.24.1`

- Bugfix: Change SDK package structure to allow for backwards compatibility for some projects importing the CLI

## `6.24.0`

- Initial release<|MERGE_RESOLUTION|>--- conflicted
+++ resolved
@@ -2,7 +2,6 @@
 
 All notable changes to the Zowe core SDK package will be documented in this file.
 
-<<<<<<< HEAD
 ## `8.0.0-next.202403041352`
 
 - BugFix: Updated engine to Node 18.12.0. [#2074](https://github.com/zowe/zowe-cli/pull/2074)
@@ -31,7 +30,7 @@
 ## `8.0.0-next.202311132045`
 
 - Major: First major version bump for V3
-=======
+
 ## `7.25.0`
 
 - Enhancement: Added `X_IBM_INTRDR_FILE_ENCODING` header to `ZosmfHeaders` [#2139](https://github.com/zowe/zowe-cli/pull/2139)
@@ -39,7 +38,6 @@
 ## `7.24.3`
 
 - BugFix: Updated help text for `tokenType` option to remove special regular expression character `^`. [#1863](https://github.com/zowe/zowe-cli/issues/1863)
->>>>>>> d2066849
 
 ## `7.21.2`
 
