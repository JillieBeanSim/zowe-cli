--- conflicted
+++ resolved
@@ -24,8 +24,6 @@
 import { ProvisioningTestUtils } from "../../__resources__/utils/ProvisioningTestUtils";
 
 let testEnvironment: ITestEnvironment;
-let defaultSystem: ITestPropertiesSchema;
-
 let templateName: string;
 let instanceID: string;
 let REAL_SESSION: Session;
@@ -37,17 +35,8 @@
         testEnvironment = await TestEnvironment.setUp({
             testName: "provisioning_list_registry"
         });
-<<<<<<< HEAD
-        systemProps = new TestProperties(testEnvironment.systemTestProperties);
-        defaultSystem = systemProps.getDefaultSystem();
-=======
-
-        defaultSystem = testEnvironment.systemTestProperties;
         REAL_SESSION = TestEnvironment.createZosmfSession(testEnvironment);
-
->>>>>>> be724fbf
         templateName = testEnvironment.systemTestProperties.provisioning.templateName;
-        REAL_SESSION = TestEnvironment.createZosmfSession(testEnvironment);
 
         instance = await ProvisioningTestUtils.getProvisionedInstance(REAL_SESSION, ProvisioningConstants.ZOSMF_VERSION, templateName);
         Imperative.console.info(`Provisioned instance: ${instance["external-name"]}`);
