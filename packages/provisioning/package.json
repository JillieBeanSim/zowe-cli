--- conflicted
+++ resolved
@@ -1,10 +1,6 @@
 {
   "name": "@zowe/provisioning-for-zowe-sdk",
-<<<<<<< HEAD
   "version": "7.0.0-next.202109032014",
-=======
-  "version": "6.33.2",
->>>>>>> af29a8ff
   "description": "Zowe SDK to interact with the z/OS provisioning APIs",
   "author": "Broadcom",
   "license": "EPL-2.0",
@@ -53,14 +49,9 @@
   "devDependencies": {
     "@types/js-yaml": "^3.12.5",
     "@types/node": "^12.12.24",
-<<<<<<< HEAD
     "@zowe/cli-test-utils": "7.0.0-next.202109032014",
     "@zowe/core-for-zowe-sdk": "7.0.0-next.202109032014",
     "@zowe/imperative": "5.0.0-next.202109031503",
-=======
-    "@zowe/core-for-zowe-sdk": "6.33.2",
-    "@zowe/imperative": "4.15.1",
->>>>>>> af29a8ff
     "eslint": "^7.32.0",
     "madge": "^4.0.1",
     "rimraf": "^2.6.3",
