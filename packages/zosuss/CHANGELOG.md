# Change Log

All notable changes to the Zowe z/OS USS SDK package will be documented in this file.

<<<<<<< HEAD
=======
## `6.33.3`

- Documentation: Update README with information about the new optional native modules in ssh2 dependency

## `6.33.2`

- Bugfix: Update `ssh2` dependency to avoid false positives on a vulnerability

## `6.33.1`

- Migrated from TSLint (now deprecated) to ESLint for static code analysis.

>>>>>>> 4074ec21
## `6.32.1`

- Updated Imperative version

## `6.24.2`

- Revert: Revert changes made in 6.24.1, problem was determined to be bundling pipeline

## `6.24.1`

- Bugfix: Change SDK package structure to allow for backwards compatibility for some projects importing the CLI

## `6.24.0`

- Initial release<|MERGE_RESOLUTION|>--- conflicted
+++ resolved
@@ -2,8 +2,6 @@
 
 All notable changes to the Zowe z/OS USS SDK package will be documented in this file.
 
-<<<<<<< HEAD
-=======
 ## `6.33.3`
 
 - Documentation: Update README with information about the new optional native modules in ssh2 dependency
@@ -16,7 +14,6 @@
 
 - Migrated from TSLint (now deprecated) to ESLint for static code analysis.
 
->>>>>>> 4074ec21
 ## `6.32.1`
 
 - Updated Imperative version
