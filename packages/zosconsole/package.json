{
  "name": "@zowe/zos-console-for-zowe-sdk",
  "version": "6.25.0",
  "description": "Zowe SDK to interact with the z/OS console",
  "author": "Broadcom",
  "license": "EPL-2.0",
  "homepage": "https://github.com/zowe/zowe-cli/tree/master/packages/zosconsole#readme",
  "bugs": {
    "url": "https://github.com/zowe/zowe-cli/issues"
  },
  "repository": {
    "type": "git",
    "url": "https://github.com/zowe/zowe-cli.git"
  },
  "keywords": [
    "zosmf",
    "mainframe",
    "CLI",
    "zos",
    "console",
    "z/OSMF",
    "mvs",
    "os390",
    "z/OS",
    "zowe"
  ],
  "files": [
    "lib"
  ],
  "publishConfig": {
    "registry": "https://zowe.jfrog.io/zowe/api/npm/npm-local-release/"
  },
  "main": "lib/index.js",
  "typings": "lib/index.d.ts",
  "scripts": {
    "build": "tsc --pretty",
    "watch": "tsc --pretty --watch",
    "clean": "rimraf lib",
    "lint": "npm run lint:packages && npm run lint:tests",
    "lint:packages": "tslint --format stylish -c ../../tslint-packages.json \"src/**/*.ts\"",
    "lint:tests": "tslint --format stylish -c ../../tslint-tests.json \"__tests__/**/*.ts\"",
    "circularDependencyCheck": "madge -c lib",
    "typedoc": "typedoc --options ./typedoc.json ./src/",
    "typedocSpecifySrc": "typedoc --options ./typedoc.json"
  },
  "devDependencies": {
    "@types/node": "^12.12.24",
<<<<<<< HEAD
    "@zowe/core-for-zowe-sdk": "6.25.0",
    "@zowe/imperative": "https://github.com:zowe/imperative#json-config-next",
=======
    "@zowe/core-for-zowe-sdk": "6.24.5",
    "@zowe/imperative": "4.10.2",
>>>>>>> b3a431c9
    "madge": "^3.6.0",
    "rimraf": "^2.6.3",
    "tslint": "^6.1.3",
    "typedoc": "^0.16.0",
    "typescript": "^3.8.0"
  },
  "peerDependencies": {
    "@zowe/core-for-zowe-sdk": "^6.24.1",
    "@zowe/imperative": "^4.8.1"
  }
}<|MERGE_RESOLUTION|>--- conflicted
+++ resolved
@@ -45,13 +45,8 @@
   },
   "devDependencies": {
     "@types/node": "^12.12.24",
-<<<<<<< HEAD
     "@zowe/core-for-zowe-sdk": "6.25.0",
-    "@zowe/imperative": "https://github.com:zowe/imperative#json-config-next",
-=======
-    "@zowe/core-for-zowe-sdk": "6.24.5",
     "@zowe/imperative": "4.10.2",
->>>>>>> b3a431c9
     "madge": "^3.6.0",
     "rimraf": "^2.6.3",
     "tslint": "^6.1.3",
