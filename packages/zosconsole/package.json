{
  "name": "@zowe/zos-console-for-zowe-sdk",
  "version": "7.6.1",
  "description": "Zowe SDK to interact with the z/OS console",
  "author": "Zowe",
  "license": "EPL-2.0",
  "homepage": "https://github.com/zowe/zowe-cli/tree/master/packages/zosconsole#readme",
  "bugs": {
    "url": "https://github.com/zowe/zowe-cli/issues"
  },
  "repository": {
    "type": "git",
    "url": "https://github.com/zowe/zowe-cli.git"
  },
  "keywords": [
    "zosmf",
    "mainframe",
    "CLI",
    "zos",
    "console",
    "z/OSMF",
    "mvs",
    "os390",
    "z/OS",
    "zowe"
  ],
  "files": [
    "lib"
  ],
  "publishConfig": {
    "registry": "https://zowe.jfrog.io/zowe/api/npm/npm-local-release/"
  },
  "main": "lib/index.js",
  "typings": "lib/index.d.ts",
  "scripts": {
    "build": "tsc --pretty",
    "watch": "tsc --pretty --watch",
    "clean": "rimraf lib",
    "lint": "eslint \"src/**/*.ts\" \"**/__tests__/**/*.ts\"",
    "lint:packages": "eslint \"src/**/*.ts\" --ignore-pattern \"**/__tests__/**/*.ts\"",
    "lint:tests": "eslint \"**/__tests__/**/*.ts\"",
    "circularDependencyCheck": "madge -c lib",
    "typedoc": "typedoc --options ./typedoc.json ./src/",
    "typedocSpecifySrc": "typedoc --options ./typedoc.json",
    "prepack": "node ../../scripts/prepareLicenses.js"
  },
  "devDependencies": {
    "@types/node": "^14.18.28",
    "@zowe/cli-test-utils": "7.6.1",
    "@zowe/core-for-zowe-sdk": "7.6.1",
<<<<<<< HEAD
    "@zowe/imperative": "5.5.3",
    "eslint": "^8.22.0",
=======
    "@zowe/imperative": "5.5.4",
    "eslint": "^7.32.0",
>>>>>>> 60048aac
    "madge": "^4.0.1",
    "rimraf": "^2.6.3",
    "typedoc": "^0.23.10",
    "typescript": "^4.0.0"
  },
  "peerDependencies": {
    "@zowe/core-for-zowe-sdk": "^7.0.0",
    "@zowe/imperative": "^5.0.0"
  }
}<|MERGE_RESOLUTION|>--- conflicted
+++ resolved
@@ -48,13 +48,8 @@
     "@types/node": "^14.18.28",
     "@zowe/cli-test-utils": "7.6.1",
     "@zowe/core-for-zowe-sdk": "7.6.1",
-<<<<<<< HEAD
-    "@zowe/imperative": "5.5.3",
+    "@zowe/imperative": "5.5.4",
     "eslint": "^8.22.0",
-=======
-    "@zowe/imperative": "5.5.4",
-    "eslint": "^7.32.0",
->>>>>>> 60048aac
     "madge": "^4.0.1",
     "rimraf": "^2.6.3",
     "typedoc": "^0.23.10",
