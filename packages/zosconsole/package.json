{
  "name": "@zowe/zos-console-for-zowe-sdk",
  "version": "7.7.0",
  "description": "Zowe SDK to interact with the z/OS console",
  "author": "Zowe",
  "license": "EPL-2.0",
  "homepage": "https://github.com/zowe/zowe-cli/tree/master/packages/zosconsole#readme",
  "bugs": {
    "url": "https://github.com/zowe/zowe-cli/issues"
  },
  "repository": {
    "type": "git",
    "url": "https://github.com/zowe/zowe-cli.git"
  },
  "keywords": [
    "zosmf",
    "mainframe",
    "CLI",
    "zos",
    "console",
    "z/OSMF",
    "mvs",
    "os390",
    "z/OS",
    "zowe"
  ],
  "files": [
    "lib"
  ],
  "publishConfig": {
    "registry": "https://zowe.jfrog.io/zowe/api/npm/npm-local-release/"
  },
  "main": "lib/index.js",
  "typings": "lib/index.d.ts",
  "scripts": {
    "build": "tsc --pretty",
    "watch": "tsc --pretty --watch",
    "clean": "rimraf lib",
    "lint": "eslint \"src/**/*.ts\" \"**/__tests__/**/*.ts\"",
    "lint:packages": "eslint \"src/**/*.ts\" --ignore-pattern \"**/__tests__/**/*.ts\"",
    "lint:tests": "eslint \"**/__tests__/**/*.ts\"",
    "circularDependencyCheck": "madge -c lib",
    "typedoc": "typedoc --options ./typedoc.json ./src/",
    "typedocSpecifySrc": "typedoc --options ./typedoc.json",
    "prepack": "node ../../scripts/prepareLicenses.js"
  },
  "devDependencies": {
    "@types/node": "^14.18.28",
<<<<<<< HEAD
    "@zowe/cli-test-utils": "7.6.1",
    "@zowe/core-for-zowe-sdk": "7.6.1",
    "@zowe/imperative": "5.5.4",
    "eslint": "^8.22.0",
=======
    "@zowe/cli-test-utils": "7.7.0",
    "@zowe/core-for-zowe-sdk": "7.7.0",
    "@zowe/imperative": "5.6.0",
    "eslint": "^7.32.0",
>>>>>>> a18e1c49
    "madge": "^4.0.1",
    "rimraf": "^2.6.3",
    "typedoc": "^0.23.10",
    "typescript": "^4.0.0"
  },
  "peerDependencies": {
    "@zowe/core-for-zowe-sdk": "^7.0.0",
    "@zowe/imperative": "^5.0.0"
  }
}<|MERGE_RESOLUTION|>--- conflicted
+++ resolved
@@ -46,17 +46,10 @@
   },
   "devDependencies": {
     "@types/node": "^14.18.28",
-<<<<<<< HEAD
-    "@zowe/cli-test-utils": "7.6.1",
-    "@zowe/core-for-zowe-sdk": "7.6.1",
-    "@zowe/imperative": "5.5.4",
-    "eslint": "^8.22.0",
-=======
     "@zowe/cli-test-utils": "7.7.0",
     "@zowe/core-for-zowe-sdk": "7.7.0",
     "@zowe/imperative": "5.6.0",
-    "eslint": "^7.32.0",
->>>>>>> a18e1c49
+    "eslint": "^8.22.0",
     "madge": "^4.0.1",
     "rimraf": "^2.6.3",
     "typedoc": "^0.23.10",
