# Change Log

All notable changes to the Zowe CLI package will be documented in this file.

## Recent Changes

<<<<<<< HEAD
- Added API usage examples to each package Readme (files, jobs, etc...). [#751](https://github.com/zowe/zowe-cli/issues/751).
=======
- Fixed an issue where the CLI exited with status code 0 in case of an error.
- Added new method "dataSetLike(session, dataSetName, options)" to `Create` class, for use when creating a dataset with parameters like another data set
>>>>>>> b66d0b42

## `6.19.1`

- Update Imperative version
- Fix compilation error

## `6.19.0`

- Add CLI command to delete migrated data sets `zowe zos-files delete migrated-data-sets`.

## `6.18.0`

- Add the --fail-fast option to the `zowe zos-files download all-members` command
  - Specifying `--fail-fast false` allows member downloads to continue if one or more fail

## `6.17.3`

- Update Imperative version to include compatibility fix for `ISession` type

## `6.17.2`

- Update Imperative version (again) to include security fix

## `6.17.1`

- Update Imperative version to fix issue "Can't use service profile after storing token in base profile"

## `6.17.0`

- Added API to delete migrated data sets.

## `6.16.0`

- Upgrade Zowe commands to prompt for any of the following values if the option is missing: host, port, user, and password.
- Add ability to log into and out of the APIML, getting and using a token
- Add `--base-profile` option to all commands that use profiles, allowing them to make use of base profiles containing shared values.

## `6.15.0`

- Add `encoding` option to `zosmf` profile type.

## `6.14.0`

- Add encoding / code page support for data set upload and download operations in library and CLI.

## `6.13.0`

- Add `files hrec ds` command to recall data sets.
- Make account optional in TSO profiles.
- Make user and host optional in SSH profiles.
- Fix broken links in readme.

## `6.12.0`

- Make username, password, and host optional on z/OSMF profiles and update profile creation doc to reflect the change.
- Don't overwrite files when downloading spool output from job with duplicate step names.

## `6.11.2`

- Update imperative version (again) in order to fix vulnerabilities

## `6.11.1`

- Update imperative version (to fix EPERM issues on Windows)

## `6.11.0`

- Add preserve-original-letter-case option for download to keep generated folders and files in original uppercase.

## `6.10.3`

- Update Migrate and Recall data set APIs to have a base handler function.

## `6.10.2`

- Update Imperative to 4.6.
- Update top-level doc links in help description.

## `6.10.1`

- Update Imperative dependency to fix vulnerability.

## `6.10.0`

- Add `files rename ds` and `files rename dsm` commands to rename data sets and data set members. Thanks @CForrest97

## `6.9.2`

- Return non-zero exit code when upload command fails. Thanks @tjohnsonBCM

## `6.9.1`

- Support `#` character in account number supplied to TSO commands. Thanks @awharn

## `6.9.0`

- Add API to recall migrated datasets. Thanks @Pranay154

## `6.8.2`

- Update the Zowe logo to the new logo. Thanks @awharn

## `6.8.1`

- Add utility function to access ImperativeConfig. Thanks @tjohnsonBCM

## `6.8.0`

- Add possibility to use Etags with download and upload APIs. Thanks @Alexandru-Dimitru
- Add option to return Etag on upload. Thanks @Alexandru-Dimitru

## `6.0.0`

- Rename `files list zfs` command to `files list fs` since it is not specific to zFS file systems.

## `5.0.0`

- Use new streaming RestClient APIs to reduce memory usage when downloading and uploading files.

## `4.0.0`

- Remove the method `Get.dataSetStreamed`. Use `ZosmfRestClient.getStreamed` instead.

## `3.0.0`

- Rename package from "@brightside/core" to "@zowe/cli".
- Change behavior of the method `Shell.executeSsh` to use `stdoutHandler` instead of `streamCallBack`. This eliminates dependency on the `ClientChannel` type of the ssh2 package.<|MERGE_RESOLUTION|>--- conflicted
+++ resolved
@@ -4,12 +4,9 @@
 
 ## Recent Changes
 
-<<<<<<< HEAD
 - Added API usage examples to each package Readme (files, jobs, etc...). [#751](https://github.com/zowe/zowe-cli/issues/751).
-=======
-- Fixed an issue where the CLI exited with status code 0 in case of an error.
-- Added new method "dataSetLike(session, dataSetName, options)" to `Create` class, for use when creating a dataset with parameters like another data set
->>>>>>> b66d0b42
+- Fixed an issue where the CLI exited with status code 0 in case of an error. [#748](https://github.com/zowe/zowe-cli/issues/748)
+- Added new method "dataSetLike(session, dataSetName, options)" to `Create` class, for use when creating a dataset with parameters like another data set. [#766](https://github.com/zowe/zowe-cli/issues/766)
 
 ## `6.19.1`
 
