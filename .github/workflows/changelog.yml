name: Changelog

on:
  pull_request:
    branches:
      - master
      - next

jobs:
  changelog:
    runs-on: ubuntu-latest

    steps:
    - name: Checkout
      uses: actions/checkout@v2
      with:
        fetch-depth: 0

    - name: Check Changelog Updated
      id: checkchangelogupdated
      if: ${{ contains( github.event.pull_request.labels.*.name, 'no-changelog') != true }}
<<<<<<< HEAD
      uses: awharn/check_changelog_action@v0.0.3
=======
      uses: awharn/check_changelog_action@v1
>>>>>>> 0cc2ed46
      with:
        header: '## Recent Changes'
        file: 'CHANGELOG.md'
        lerna: true
        ignoreFiles: '__tests__|package.json|package-lock.json|*.md'<|MERGE_RESOLUTION|>--- conflicted
+++ resolved
@@ -19,11 +19,7 @@
     - name: Check Changelog Updated
       id: checkchangelogupdated
       if: ${{ contains( github.event.pull_request.labels.*.name, 'no-changelog') != true }}
-<<<<<<< HEAD
-      uses: awharn/check_changelog_action@v0.0.3
-=======
       uses: awharn/check_changelog_action@v1
->>>>>>> 0cc2ed46
       with:
         header: '## Recent Changes'
         file: 'CHANGELOG.md'
