--- conflicted
+++ resolved
@@ -113,14 +113,6 @@
     exit_when_alt_cmd_needed(&_args);
 
     if user_wants_daemon() {
-<<<<<<< HEAD
-        /* Convert our vector of arguments into a single string of arguments
-         * for transmittal to the daemon.
-         */
-        let arg_string = arg_vec_to_string(&_args);
-
-=======
->>>>>>> c83b49a6
         // send command to the daemon
         match run_daemon_command(&mut _args) {
             Ok(_value) => {
@@ -297,7 +289,6 @@
     Ok(talk(&_resp, &mut stream)?)
 }
 
-<<<<<<< HEAD
 /**
  * Attempt to make a TCP connection to the daemon.
  * Iterate to enable a slow system to start the daemon.
@@ -307,12 +298,6 @@
     const THREE_MIN_OF_RETRIES: i32 = 60;
     const RETRY_TO_SHOW_DIAG: i32 = 5;
 
-=======
-fn establish_connection(host: String, port: String) -> io::Result<TcpStream> {
-    /* Attempt to make a TCP connection to the daemon.
-     * Iterate to enable a slow system to start the daemon.
-     */
->>>>>>> c83b49a6
     let host_port_conn_str = format!("{}:{}", host, port);
     let mut conn_retries = 0;
     let mut we_started_daemon = false;
