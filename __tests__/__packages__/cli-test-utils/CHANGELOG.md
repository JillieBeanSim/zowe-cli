--- conflicted
+++ resolved
@@ -2,7 +2,10 @@
 
 All notable changes to the Zowe CLI test utils package will be documented in this file.
 
-<<<<<<< HEAD
+## Recent Changes
+
+- Update: See `7.28.2` for details
+
 ## `8.0.0-next.202407021516`
 
 - BugFix: Updated dependencies for technical currency [#2188](https://github.com/zowe/zowe-cli/pull/2188)
@@ -14,11 +17,10 @@
 ## `8.0.0-next.202311132045`
 
 - Major: First major version bump for V3
-=======
+
 ## `7.28.2`
 
 - BugFix: Improved the error message shown on Windows when `runCliScript` method cannot find `sh` executable on PATH. [#2208](https://github.com/zowe/zowe-cli/issues/2208)
->>>>>>> 4c77606f
 
 ## `7.18.11`
 
