# Change Log

All notable changes to the Zowe CLI test utils package will be documented in this file.

<<<<<<< HEAD
## Recent Changes

- Breaking: First major version bump for V3
=======
## `7.18.11`

- BugFix: Fix types error from an incorrect jstree type during compilation
>>>>>>> f2a3a9c1

## `7.18.9`

- Enhancement: Adds the `CLI_TEST_UTILS_USE_PROJECT_ROOT_DIR` environment variable to force the test utility to use the global project dir instead of workspace dirs if set.

## `7.16.1`

- BugFix: Don't assume that folder containing `lerna.json` is root directory unless it also contains a `__tests__` subfolder.

## `7.10.1`

- BugFix: Fixed team config being created instead of v1 profiles when `createOldProfiles` was true.
- Deprecated: Removed the utility method `isStderrEmptyForProfilesCommand`. Use `stripProfileDeprecationMessages(output).length === 0` instead.

## `7.10.0`

- BugFix: Fixed plugin install failing if plugin does not contribute command definitions.

## `7.6.2`

- BugFix: Fixed profiles being created when not requested.
- BugFix: Allowed shell scripts to decide which interpreter to use based on the shebang.

## `7.0.0`

- Major: Introduced Team Profiles, Daemon mode, and more. See the prerelease items (if any) below for more details.

## `7.0.0-next.202204011929`

- BugFix: Fixed plugins directory not being deleted when TestEnvironment cleans up.

## `7.0.0-next.202112201801`

- BugFix: Removed usage of internal Imperative method to delete team config profiles.

## `7.0.0-next.202110211759`

- Add option to create team configuration or old style profiles.

## `7.0.0-next.202108302038`

- Corrected an attempt to rethrow an error with the NEW keyword which fails to compile with the latest version of typescript

## `7.0.0-next.202107091339`

- Change private methods to protected in `TestEnvironment` class for easier extensibility

## `7.0.0-next.202104121327`

- Initial release<|MERGE_RESOLUTION|>--- conflicted
+++ resolved
@@ -2,15 +2,13 @@
 
 All notable changes to the Zowe CLI test utils package will be documented in this file.
 
-<<<<<<< HEAD
 ## Recent Changes
 
 - Breaking: First major version bump for V3
-=======
+
 ## `7.18.11`
 
 - BugFix: Fix types error from an incorrect jstree type during compilation
->>>>>>> f2a3a9c1
 
 ## `7.18.9`
 
